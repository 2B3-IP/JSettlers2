/**
 * Java Settlers - An online multiplayer version of the game Settlers of Catan
 * Copyright (C) 2003  Robert S. Thomas <thomas@infolab.northwestern.edu>
 * Portions of this file Copyright (C) 2007-2024 Jeremy D Monin <jeremy@nand.net>
 * Portions of this file Copyright (C) 2012-2013 Paul Bilnoski <paul@bilnoski.net>
 * Portions of this file Copyright (C) 2017 Ruud Poutsma <rtimon@gmail.com>
 *
 * This program is free software; you can redistribute it and/or
 * modify it under the terms of the GNU General Public License
 * as published by the Free Software Foundation; either version 3
 * of the License, or (at your option) any later version.
 *
 * This program is distributed in the hope that it will be useful,
 * but WITHOUT ANY WARRANTY; without even the implied warranty of
 * MERCHANTABILITY or FITNESS FOR A PARTICULAR PURPOSE.  See the
 * GNU General Public License for more details.
 *
 * You should have received a copy of the GNU General Public License
 * along with this program.  If not, see <http://www.gnu.org/licenses/>.
 *
 * The maintainer of this program can be reached at jsettlers@nand.net
 **/
package soc.client;

import soc.game.GameAction;
import soc.game.SOCBoard;
import soc.game.SOCBoardLarge;
import soc.game.SOCCity;
import soc.game.SOCFortress;
import soc.game.SOCGame;
import soc.game.SOCGameOptionSet;
import soc.game.SOCInventoryItem;
import soc.game.SOCPlayer;
import soc.game.SOCPlayingPiece;
import soc.game.SOCRoad;
import soc.game.SOCRoutePiece;
import soc.game.SOCScenario;
import soc.game.SOCSettlement;
import soc.game.SOCShip;
import soc.game.SOCVillage;
import soc.ip.CoordBridge;
import soc.message.SOCSimpleRequest;  // to request simple things from the server without defining a lot of methods
import soc.util.SOCStringManager;

import java.awt.AlphaComposite;
import java.awt.BasicStroke;
import java.awt.Color;
import java.awt.Component;
import java.awt.Composite;
import java.awt.Dimension;
import java.awt.Font;
import java.awt.FontMetrics;
import java.awt.Graphics;
import java.awt.Graphics2D;
import java.awt.GraphicsConfiguration;
import java.awt.Image;
import java.awt.Insets;
import java.awt.MenuItem;
import java.awt.PopupMenu;
import java.awt.RenderingHints;
import java.awt.Stroke;
import java.awt.Transparency;
import java.awt.event.ActionEvent;
import java.awt.event.MouseEvent;
import java.awt.event.MouseListener;
import java.awt.event.MouseMotionListener;
import java.awt.font.TextLayout;
import java.awt.image.BufferedImage;
import java.awt.image.VolatileImage;
import java.io.BufferedReader;
import java.io.IOException;
import java.io.InputStreamReader;
import java.net.Socket;
import java.util.Arrays;
import java.util.Collection;
import java.util.ConcurrentModificationException;
import java.util.HashMap;
import java.util.HashSet;
import java.util.Iterator;
import java.util.Map;
import java.util.MissingResourceException;
import java.util.Set;
import java.util.Timer;
import javax.imageio.ImageIO;
import javax.swing.JComponent;

/**
 * This is a component that can display a Settlers of Catan Board.
 * It can be used in an applet or an application.
 *
 *<H3>Graphics:</H3>
 * This panel loads its hex texture images and dice result numbers from a directory named {@code images}
 * in the same directory as this class. Everything else is drawn as lines, circles, polygons, and text.
 * If the user's preferred set of hex images changes after creating a {@code SOCBoardPanel},
 * call {@link #reloadBoardGraphics(Component)} and {@link #flushBoardLayoutAndRepaint()}.
 *<P>
 * The main drawing methods are {@link #drawBoardEmpty(Graphics)} for hexes and ports,
 * and {@link #drawBoard(Graphics)} for placed pieces like settlements and the robber.
 * The board background color is set in {@link SOCPlayerInterface}.
 * Since all areas outside the board boundaries are filled with
 * water hex tiles, this color is only a fallback; it's briefly visible
 * at window creation while the hexes are loading and rendering.
 *
 *<H3>Updating game data:</H3>
 * This panel draws the board and pieces currently in the game data.
 * Call {@link #setPlayer(SOCPlayer)} when the client sits down as a player.
 * When game data changes, call methods like {@link #repaint()} or {@link #flushBoardLayoutAndRepaint()}.
 * Call other methods like {@link #updateMode()} or {@link #setLatestPiecePlacement(SOCPlayingPiece)} as needed
 * to help the panel understand specific game events.
 *
 *<H3>Interaction:</H3>
 * When the mouse is over the game board, a tooltip shows information
 * such as a hex's resource, a piece's owner, a port's trading ratio, or the
 * number under the robber. See {@link #hoverTip}.
 *<P>
 * During game play, moving the mouse over the board shows ghosted roads,
 * settlements, cities, and ships at locations the player can build.
 * See: {@link #hilight}, {@link SOCBoardPanel.BoardToolTip#hoverRoadID}.
 * Right-click to build, or use the {@link SOCBuildingPanel}'s buttons.
 *<P>
 * Before the game begins, the boardpanel is full of water hexes.
 * You can show a short message text of 1 or 2 lines by calling
 * {@link #setSuperimposedText(String, String)}.
 *<P>
 * During game play, you can show a short 1-line message text in the
 * top-center part of the panel by calling {@link #setSuperimposedTopText(String)}.
 *
 *<H3>Scaling and rotation:</H3>
 * Based on board size in hexes, this panel's minimum width and height in pixels is {@link #getMinimumSize()}.
 * To set its size, call {@link #setSize(int, int)} or {@link #setBounds(int, int, int, int)};
 * these methods will set a flag to rescale board graphics if needed.
 * If the game has 6 players but not {@link SOCGame#hasSeaBoard}, the board is also
 * rotated 90 degrees clockwise.
 *<P>
 * Pixel coordinates can be transformed between actual (scaled/rotated) and
 * unscaled/un-rotated "internal" pixel coordinates with
 * {@link #scaleFromActual(int)}, {@link #scaleToActual(int)},
 * {@link #scaleFromActual(int[])}, {@link #scaleToActual(int[])}.
 *<P>
 * The panel can in some cases be stretched wider than the board requires, with a built-in x-margin:
 * {@link SOCPlayerInterface}'s custom LayoutManager checks for the necessary conditions.
 *
 *<H3>Sequence for loading, rendering, and drawing images:</H3>
 *<UL>
 *  <LI> Constructor calls {@link #loadImages(Component, boolean)} and {@link #rescaleCoordinateArrays()}
 *  <LI> Layout manager calls {@code setSize(..)} or {@code setBounds(..)},
 *       which calls {@link #rescaleBoard(int, int)}
 *  <LI> {@link #rescaleBoard(int, int)} scales hex images, calls
 *       {@link #renderBorderedHex(Image, Color)} and {@link #renderPortImages()}
 *       into image buffers to use for redrawing the board
 *  <LI> {@link #paintComponent(Graphics)} calls {@link #drawBoard(Graphics)}
 *  <LI> First call to {@code drawBoard(..)} calls {@link #drawBoardEmpty(Graphics)} which renders into a buffer image
 *  <LI> {@code drawBoard(..)} draws the placed pieces over the buffered board image from {@code drawBoardEmpty(..)}
 *</UL>
 *
 *<H3>Scenario-specific board items:</H3>
 * Some scenarios have special pieces, like {@code SC_WOND}'s {@link SOCFortress}
 * (tooltip text from keyed strings {@code board.sc_piri.*}) or {@code SC_CLVI}'s Villages.
 *<BR>
 * Some scenarios draw colored diamonds at specific nodes or edges, to indicate things that are part of the scenarios.
 * Hovering over a diamond should show a tooltip for its purpose:
 *<UL>
 * <LI> {@link SOCScenario#K_SC_CLVI SC_CLVI}: Yellow {@link SOCVillage}s, each with a remaining-cloth count number.
 *   Tooltip text from {@code board.sc_clvi.village}.
 * <LI> {@link SOCScenario#K_SC_FTRI SC_FTRI}: Yellow Dev Card "gift" edges, green SVP "gift" edges.
 *   Tooltip text from {@code board.edge.devcard}, {@code board.edge.svp}.
 * <LI> {@link SOCScenario#K_SC_WOND SC_WOND}: Node Sets {@code N1} - {@code N3} where player cannot initially place,
 *   or where a building is required to start building a certain Wonder. Various colors.
 *   Tooltip text from {@code board.nodelist._SC_WOND.N1} - {@code .N3}.
 *</UL>
 */
@SuppressWarnings("serial")
/*package*/ class SOCBoardPanel extends JComponent implements MouseListener, MouseMotionListener
{
    /** i18n text strings */
    private static final SOCStringManager strings = SOCStringManager.getClientManager();

    /**
     * Hex and port graphics sets are in subdirectories of this directory
     * (see {@link #HEX_GRAPHICS_SET_SUBDIRS}). Within each set,
     * the rotated versions for the 6-player non-sea board are in <tt><i>DIRNAME</i>/rotat</tt>.
     * The images are loaded into the {@link #hexes}, {@link #rotatHexes},
     * {@link #scaledHexes}, and {@link #scaledPorts} arrays.
     */
    private static String IMAGEDIR = "/resources/hexes";

    /**
     * List of subdirectories for each hex and port graphics set, within {@link #IMAGEDIR}.
     * Indexes are the known values of {@link SOCPlayerClient#PREF_HEX_GRAPHICS_SET}:
     * 0 = pastel, 1 = classic. The currently-used index is {@link #hexesGraphicsSetIndex}.
     *<P>
     * Each set includes hexes for all land types and water, a subdir <tt>rotat</tt> for rotated hexes,
     * and related graphics like <tt>miscPort.gif</tt>.
     *<P>
     * Colors for water border and other items vary by Graphics Set;
     * see {@link #HEX_GRAPHICS_SET_BORDER_WATER_COLORS}, {@link #HEX_GRAPHICS_SET_SC_PIRI_PATH_COLORS}.
     *
     * @since 2.0.00
     */
    private static String[] HEX_GRAPHICS_SET_SUBDIRS = { "pastel", "classic" };

    /**
     * For {@link #isScaled}, minimum acceptable scaling factor.
     * Will use unscaled graphics if panel width or height isn't at least
     * this ratio * {@link #minSize}.
     * @since 2.0.00
     */
    private static float SCALE_FACTOR_MIN = 1.08f;

    /**
     * When {@link #isLargeBoard}, the minimum visual {@link SOCBoard#getBoardWidth()}
     * for good-looking aspect ratio, and enough width for {@link SOCBuildingPanel} contents below:
     * 18 half-hex units.
     * @since 2.0.00
     */
    private static final int BOARDWIDTH_VISUAL_MIN = 18;

    /**
     * When {@link #isLargeBoard}, the minimum visual {@link SOCBoard#getBoardHeight()}
     * for enough height for {@link SOCHandPanel}s to left and right:
     * 17 half-hex units.
     * @since 2.0.00
     */
    private static final int BOARDHEIGHT_VISUAL_MIN = 17;

    /**
     * How many unscaled pixels to move down for each row of hexes.
     * @see #HEXHEIGHT
     * @since 1.1.00
     */
    private static final int deltaY = 46;

    /**
     * How many unscaled pixels to move over for a new hex.
     * @see #HEXWIDTH
     * @since 1.1.00
     */
    private static final int deltaX = 54;

    /**
     * Width of half a hex in unscaled pixels;
     * each row moves a half hex over horizontally,
     * compared to the row above/below it.
     * @see #deltaX
     * @see #halfdeltaY
     * @since 1.1.00
     */
    private static final int halfdeltaX = 27;

    /**
     * Height of half a hex in unscaled pixels.
     * Used in layout calculations when {@link #isLargeBoard}.
     * @since 2.0.00
     * @see #deltaY
     * @see #halfdeltaX
     * @see #HALF_HEXHEIGHT
     * @see #HEXY_OFF_SLOPE_HEIGHT
     */
    private static final int halfdeltaY = 23;

    /**
     * x-offset to move over 1 hex, for each port facing direction (1-6).
     * Unscaled. 0 is unused.
     *<P>
     * Facing is the direction to the land hex touching the port.
     * Facing 1 is NE, 2 is E, 3 is SE, 4 is SW, etc: see {@link SOCBoard#FACING_E} etc.
     * @see #DELTAY_FACING
     * @since 1.1.08
     */
    private static final int[] DELTAX_FACING =
    {
        0, halfdeltaX, deltaX, halfdeltaX, -halfdeltaX, -deltaX, -halfdeltaX
    };

    /**
     * y-offset to move over 1 hex, for each port facing direction (1-6).
     * Unscaled. 0 is unused.
     * @see #DELTAX_FACING
     * @since 1.1.08
     */
    private static final int[] DELTAY_FACING =
    {
        0, -deltaY, 0, deltaY, deltaY, 0, -deltaY
    };

    /**
     * hex coordinates for drawing the classic 4-player board.
     * Upper-left corner of each hex, left-to-right in each row.
     * These were called {@link #hexX}, {@link #hexY} before 1.1.08.
     * @see #hexX_6pl
     */
    private static final int[] hexX_st =
    {
        deltaX + halfdeltaX, 2 * deltaX + halfdeltaX, 3 * deltaX + halfdeltaX, 4 * deltaX + halfdeltaX,  // row 1 4 hexes
        deltaX, 2 * deltaX, 3 * deltaX, 4 * deltaX, 5 * deltaX,                                          // row 2 5 hexes
        halfdeltaX, deltaX + halfdeltaX, 2 * deltaX + halfdeltaX, 3 * deltaX + halfdeltaX, 4 * deltaX + halfdeltaX, 5 * deltaX + halfdeltaX,  // row 3 6 hexes
        0, deltaX, 2 * deltaX, 3 * deltaX, 4 * deltaX, 5 * deltaX, 6 * deltaX,                           // row 4 7 hexes
        halfdeltaX, deltaX + halfdeltaX, 2 * deltaX + halfdeltaX, 3 * deltaX + halfdeltaX, 4 * deltaX + halfdeltaX, 5 * deltaX + halfdeltaX,  // row 5 6 hexes
        deltaX, 2 * deltaX, 3 * deltaX, 4 * deltaX, 5 * deltaX,                                          // row 6 5 hexes
        deltaX + halfdeltaX, 2 * deltaX + halfdeltaX, 3 * deltaX + halfdeltaX, 4 * deltaX + halfdeltaX   // row 7 4 hexes
    };
    private static final int[] hexY_st =
    {
        0, 0, 0, 0,
        deltaY, deltaY, deltaY, deltaY, deltaY,
        2 * deltaY, 2 * deltaY, 2 * deltaY, 2 * deltaY, 2 * deltaY, 2 * deltaY,
        3 * deltaY, 3 * deltaY, 3 * deltaY, 3 * deltaY, 3 * deltaY, 3 * deltaY, 3 * deltaY,
        4 * deltaY, 4 * deltaY, 4 * deltaY, 4 * deltaY, 4 * deltaY, 4 * deltaY,
        5 * deltaY, 5 * deltaY, 5 * deltaY, 5 * deltaY, 5 * deltaY,
        6 * deltaY, 6 * deltaY, 6 * deltaY, 6 * deltaY
    };

    /**
     * hex coordinates for drawing the 6-player board, or null.
     * Initialized by constructor of the first 6-player boardpanel.
     * To make room for the ring of ports/water which isn't in the
     * coordinate system, the offset from {@link #hexX_st} is {@link #HEXX_OFF_6PL},
     * and the offset from {@link #hexY_st} is {@link #HEXY_OFF_6PL}.
     * @see #hexX
     * @since 1.1.08
     */
    private static int[] hexX_6pl, hexY_6pl;

    /**
     * In 6-player mode, the offset of {@link #hexX_6pl}, {@link #hexY_6pl}
     * from {@link #hexX_st}, {@link #hexY_st} in unscaled board coordinates.
     * Remember that x and y are swapped on-screen, because the board is rotated.
     * @since 1.1.08
     */
    private static final int HEXX_OFF_6PL = deltaX, HEXY_OFF_6PL = deltaY;

    /**
     * In 6-player mode, subtract this instead of {@link #HEXY_OFF_6PL}
     * in {@link #findEdge(int, int, boolean)}, {@link #findHex(int, int)}, {@link #findNode(int, int)}.
     * @since 1.1.08
     */
    private static final int HEXY_OFF_6PL_FIND = 7;

    /**
     * The vertical offset for A-nodes vs Y-nodes along a road;
     * the height of the sloped top/bottom hex edges.
     * @since 2.0.00
     * @see #HEXHEIGHT
     * @see #hexCornersY
     * @see #halfdeltaY
     */
    private static final int HEXY_OFF_SLOPE_HEIGHT = 16;

    /**
     * Diameter for rendering the hex port graphics' clear middle circle in {@link #renderPortImages()}.
     * The border drawn around the clear circle is also based on this.
     * @see #portArrowsX
     * @since 1.1.20
     */
    private static final int HEX_PORT_CIRCLE_DIA = 38;

    /**
     * Line stroke width when drawing {@link HilightStyle#MOST_RECENT_PLACEMENT} pieces.
     * @since 2.7.00
     */
    private static final int MOST_RECENT_PLACEMENT_STROKE_WIDTH_OUTER = 5,
        MOST_RECENT_PLACEMENT_STROKE_WIDTH_INNER = 3;

    /**
     * coordinates for drawing the playing pieces
     */
    /***  road looks like "|" along left edge of hex ***/
    private static final int[] vertRoadX = { -2,  3,  3, -2, -2 };  // center is (x=0.5, y=32 == HALF_HEXHEIGHT)
    private static final int[] vertRoadY = { 17, 17, 47, 47, 17 };

    /***  road looks like "/" along upper-left edge of hex ***/
    private static final int[] upRoadX = { -1, 26, 29, 2, -1 };
    private static final int[] upRoadY = { 15, -2, 2, 19, 15 };

    /***  road looks like "\" along lower-left edge of hex ***/
    private static final int[] downRoadX = { -1, 2, 29, 26, -1 };
    private static final int[] downRoadY = { 49, 45, 62, 66, 49 };

    /***  settlement  ***/
    private static final int[] settlementX = { -7, 0, 7, 7, -7, -7, 7 };
    private static final int[] settlementY = { -7, -14, -7, 5, 5, -7, -7 };

    /***  city  ***/
    private static final int[] cityX =
    {
        -10, -4, 2, 2, 10, 10, -10, -10, 0, 0, 10, 5, -10
    };
    private static final int[] cityY =
    {
        -8, -14, -8, -4, -4, 6, 6, -8, -8, -4, -4, -8, -8
    };

    /**
     * Ship.
     * Center is (x=0.5, y=32 == {@link #HALF_HEXHEIGHT}).
     * @see #warshipX
     * @since 2.0.00
     */
    private static final int[] shipX =           // center is (x=0.5, y=32)
        { -2,  3,  6,  6,  4, 13, 11, -11, -11, -1, -1,  0,  0, -2 },
                               shipY =
        { 22, 24, 28, 33, 36, 36, 43,  43,  36, 36, 34, 32, 27, 22 };

    /**
     * Warship for scenario <tt>SC_PIRI</tt>.
     * Center is (x=0.5, y=32 == {@link #HALF_HEXHEIGHT}).
     * Design is based on the normal ship ({@link #shipX}, {@link #shipY})
     * with two sails (offset x-5 and +5 from single-sail model).
     * @since 2.0.00
     */
    private static final int[] warshipX =        // center is (x=0.5, y=32)
        { -7, -2,  1,  1, -1,    4,  4,  5,  5, 3,   8, 11, 11,  9,    13, 11, -11, -11, -6, -6, -5, -5, -7 },
                               warshipY =
        { 22, 24, 28, 33, 36,   36, 34, 32, 27, 22, 24, 28, 33, 36,    36, 43,  43,  36, 36, 34, 32, 27, 22 };

    /**
     * Fortress polygon for scenario <tt>SC_PIRI</tt>.
     * X is -14 to +14; Y is -11 to +11.
     * @since 2.0.00
     */
    private static final int[] fortressX =
        //  left side        //  crenellations
        // right side        // bottom of towers and of main mass
        { -14,-14, -7, -7,   -5, -5, -1, -1, 1,  1,  5, 5,
          7,  7, 14, 14,      7, 7, -7, -7 },
                               fortressY =
        {  11,-11,-11, -7,   -7, -9, -9, -7,-7, -9, -9,-7,
         -7,-11,-11, 11,     11, 9,  9, 11 };

    /**
     * marker diamond/"village" polygon. X is -14 to +14; Y is -10 to +10.
     * Used in {@link #drawVillage(Graphics, SOCVillage)}, and as a
     * generic marker in {@link #drawMarker(Graphics, int, int, Color, int)}.
     *<P>
     * Before v2.3.00 these fields were called villageX, villageY.
     * @since 2.0.00
     */
    private static final int[] diamondX = {  0,  14,  0, -14,   0 },
                               diamondY = { -10,  0, 10,   0, -10 };

    /** robber polygon. X is -4 to +4; Y is -8 to +8. */
    private static final int[] robberX =
    {
        -2, -4, -4, -2, 2, 4, 4, 2, 4, 4, -4, -4, -2, 2
    };
    private static final int[] robberY =
    {
        -2, -4, -6, -8, -8, -6, -4, -2, 0, 8, 8, 0, -2, -2
    };

    // The pirate ship uses shipX, shipY like any other ship.

    /**
     * For port hexes, the triangular arrowheads towards port settlement nodes:
     * Array of shapes' X coordinates. For Y see {@link #portArrowsY}.
     *<P>
     * First index is the shape number, second index is coordinates within the shape, clockwise from tip.
     * Shape numbers are 0-5, for the 6 facing directions numbered the same way as
     * {@link SOCBoard#getAdjacentNodeToHex(int)}: clockwise from top (northern point of hex),
     * 0 is north, 1 is northeast, etc, 5 is northwest.
     * @see #HEX_PORT_CIRCLE_DIA
     * @since 1.1.20
     */
    private static final int[][] portArrowsX =
    {
        { 27, 31, 23 },
        { 51, 49, 45 },
        { 51, 45, 49 },
        { 27, 23, 31 },
        { 3, 5, 9 },
        { 3, 9, 5 },
    };

    /**
     * For port hexes, the triangular arrowheads towards port settlement nodes:
     * Array of shapes' Y coordinates. For X and details see {@link #portArrowsX}.
     * @since 1.1.20
     */
    private static final int[][] portArrowsY =
    {
        { 4, 8, 8 },
        { 18, 24, 16 },
        { 45, 47, 39 },
        { 59, 55, 55 },
        { 45, 39, 47 },
        { 18, 16, 24 },
    };

    /**
     * Current-player arrow, left-pointing.
     * First point is top of arrow-tip's bevel, last point is bottom of tip.
     * arrowXL[4] is rightmost X coordinate.
     * (These points are important for adjustment when scaling in {@link #rescaleCoordinateArrays()})
     * @see #arrowY
     * @see #ARROW_SZ
     * @since 1.1.00
     */
    private static final int[] arrowXL =
    {
        0,  17, 18, 18, 36, 36, 18, 18, 17,  0
    };

    /**
     * Current-player arrow, right-pointing.
     * Calculated when needed by flipping {@link #arrowXL} in {@link #rescaleCoordinateArrays()}.
     * @since 1.1.00
     */
    private static int[] arrowXR = null;

    /**
     * Current-player arrow, y-coordinates: same whether pointing left or right.
     * First point is top of arrow-tip's bevel, last point is bottom of tip.
     * @since 1.1.00
     */
    private static final int[] arrowY =
    {
        17,  0,  0,  6,  6, 30, 30, 36, 36, 19
    };

    /**
     * Current-player arrow fits in a 37 x 37 square.
     * @see #arrowXL
     * @since 1.1.00
     */
    private static final int ARROW_SZ = 37;

    /**
     * Current-player arrow color: Light green tint: #E0FFE0.
     *<P>
     * Before v2.0.00 this was cyan #6AB7B7 (r=106, g=183, b=183).
     *
     * @see #ARROW_COLOR_PLACING
     * @since 1.1.00
     */
    private static final Color ARROW_COLOR = new Color(224, 255, 224);

    /**
     * Player arrow color when game is over,
     * and during {@link SOCGame#SPECIAL_BUILDING} phase of the 6-player game.
     *<P>
     * The game-over color was added in 1.1.09.  Previously, {@link #ARROW_COLOR} was used.
     * @since 1.1.08
     */
    private static final Color ARROW_COLOR_PLACING = new Color(255, 255, 60);

    /**
     * Border colors for hex rendering.
     * Same indexes as {@link #hexes}.
     * Used in {@link #rescaleBoard(int, int)}.
     *<P>
     * Water hex border color varies by hex Graphics Set;
     * use {@link #HEX_GRAPHICS_SET_BORDER_WATER_COLORS}
     * instead of index 0 here.
     *
     * @see #ROTAT_HEX_BORDER_COLORS
     * @since 1.1.20
     */
    private static final Color[] HEX_BORDER_COLORS =
    {
        null,  // water
        new Color(78,16,0), new Color(58,59,57), new Color(20,113,0),  // clay, ore, sheep
        new Color(142,109,0), new Color(9,54,13), new Color(203,180,73),  // wheat, wood, desert
        null, new Color(188,188,188)  // gold (no border), fog
    };

    /**
     * Border colors for hex rendering when {@link #isRotated}.
     * Same indexes as {@link #rotatHexes}.
     * Used in {@link #rescaleBoard(int, int)}.
     *<P>
     * Water hex border color varies by hex Graphics Set;
     * use {@link #HEX_GRAPHICS_SET_BORDER_WATER_COLORS}
     * instead of index 0 here.
     *
     * @see #HEX_BORDER_COLORS
     * @since 1.1.20
     */
    private static final Color[] ROTAT_HEX_BORDER_COLORS =
    {
        null,  // water
        new Color(120,36,0), HEX_BORDER_COLORS[2], HEX_BORDER_COLORS[3],  // clay, ore, sheep
        HEX_BORDER_COLORS[4], new Color(9,54,11), HEX_BORDER_COLORS[6]  // wheat, wood, desert
    };

    /**
     * Water hex border color, based on {@code waterHex.gif} average color, which varies by hex Graphics Set.
     * Currently-used index is {@link #hexesGraphicsSetIndex}.
     * Same indexes as {@link #HEX_GRAPHICS_SET_SUBDIRS}; see that javadoc for details.
     *<P>
     * For non-water borders, instead use {@link #HEX_BORDER_COLORS} or {@link #ROTAT_HEX_BORDER_COLORS}.
     * @see #HEX_GRAPHICS_SET_SC_PIRI_PATH_COLORS
     * @since 2.0.00
     */
    private static final Color[] HEX_GRAPHICS_SET_BORDER_WATER_COLORS =
    {
        new Color(80, 138, 181),  // pastel.  waterHex.gif HSV 205, 48, 87: Border HSV 205, 56, 71
        new Color(38,  60, 113),  // classic. waterHex.gif HSV 222, 60, 55: Border HSV 222, 66, 44
    };

    /**
     * Pirate Path dotted-line color, which varies by hex Graphics Set, for
     * scenario gameopt {@link SOCGameOptionSet#K_SC_PIRI _SC_PIRI}.
     * Currently-used index is {@link #hexesGraphicsSetIndex}.
     * Same indexes as {@link #HEX_GRAPHICS_SET_SUBDIRS}; see that javadoc for details.
     * @see #HEX_GRAPHICS_SET_BORDER_WATER_COLORS
     * @since 2.0.00
     */
    private static final Color[] HEX_GRAPHICS_SET_SC_PIRI_PATH_COLORS =
    {
        ColorSquare.WATER.darker(),    // pastel
        ColorSquare.WATER.brighter(),  // classic
    };

    /**
     * For repaint when retrying a failed rescale-image,
     * the 3-second delay (in millis) before which {@link DelayedRepaint} will call repaint().
     *<P>
     * This constant was introduced in v1.1.20, previously the value was hardcoded.
     * @see #scaledMissedImage
     * @see #RESCALE_MAX_RETRY_MS
     * @since 1.1.20
     */
    private static final int RESCALE_RETRY_DELAY_MS = 3000;

    /**
     * For repaint when retrying a failed rescale-image,
     * the 7-second maximum time (in millis) after which no more retries will be done.
     *<P>
     * This constant was introduced in v1.1.20, previously the value was hardcoded.
     * @see #scaledMissedImage
     * @see #RESCALE_RETRY_DELAY_MS
     * @since 1.1.20
     */
    private static final int RESCALE_MAX_RETRY_MS = 7000;

    /**
     * BoardPanel's {@link #mode}s. NONE is normal gameplay, or not the client's turn.
     * For correlation to game state, see {@link #updateMode()}.
     *<P>
     * If a mode is added, please also update {@link #clearModeAndHilight(int)}.
     * If a piece or item hovers in this mode with the mouse cursor, update
     * {@link SOCBoardPanel.BoardToolTip#handleHover(int, int, int, int)}.
     * If the player clicks to place or interact in the new mode, update {@link #mouseClicked(MouseEvent)}.
     * See {@link #hilight} and {@link SOCBoardPanel.BoardToolTip}.
     */
    private final static int NONE = 0;

    /**
     * Place a road, or place a free road when not {@link #isLargeBoard}.
     * @see #PLACE_FREE_ROAD_OR_SHIP
     */
    private final static int PLACE_ROAD = 1;

    private final static int PLACE_SETTLEMENT = 2;

    private final static int PLACE_CITY = 3;

    /**
     * Place the robber, or just hover at a hex.
     * @see #PLACE_PIRATE
     */
    private final static int PLACE_ROBBER = 4;

    /**
     * Place an initial settlement, or just hover at a port.
     * @see SOCBoardPanel.BoardToolTip#hoverIsPort
     */
    private final static int PLACE_INIT_SETTLEMENT = 5;

    /** Place an initial road or ship. */
    private final static int PLACE_INIT_ROAD = 6;

    /**
     * Hover while picking a {@code :consider-move} at robot {@link #otherPlayer}'s
     * {@link SOCPlayer#canPlaceSettlement(int) canPlaceSettlement(node)} locations.
     */
    public final static int CONSIDER_LM_SETTLEMENT = 7;

    /** Hover while picking a {@code :consider-move} at robot {@link #otherPlayer}'s potential roads. */
    public final static int CONSIDER_LM_ROAD = 8;

    /**
     * Hover while picking a {@code :consider-move} at robot {@link #otherPlayer}'s potential ships.
     * @since 2.0.00
     */
    public final static int CONSIDER_LM_SHIP = 13;

    /** Hover while picking a {@code :consider-move} at robot {@link #otherPlayer}'s potential cities. */
    public final static int CONSIDER_LM_CITY = 9;

    /**
     * Hover while picking a {@code :consider-target} at robot {@link #otherPlayer}'s
     * {@link SOCPlayer#canPlaceSettlement(int) canPlaceSettlement(node)} locations.
     */
    public final static int CONSIDER_LT_SETTLEMENT = 10;

    /** Hover while picking a {@code :consider-target} at robot {@link #otherPlayer}'s potential roads. */
    public final static int CONSIDER_LT_ROAD = 11;

    /**
     * Hover while picking a {@code :consider-target} at robot {@link #otherPlayer}'s potential ships.
     * @since 2.0.00
     */
    public final static int CONSIDER_LT_SHIP = 14;

    /** Hover while picking a {@code :consider-target} at robot {@link #otherPlayer}'s potential cities. */
    public final static int CONSIDER_LT_CITY = 12;

    // see above for mode#s 13, 14

    /** Place a ship on the large sea board.
     *  @since 2.0.00 */
    private final static int PLACE_SHIP = 15;

    /**
     * Place a free road or ship on the large sea board.
     * If not {@link #isLargeBoard}, use {@link #PLACE_ROAD} instead.
     * @since 2.0.00
     */
    private final static int PLACE_FREE_ROAD_OR_SHIP = 16;

    /**
     * Move a previously-placed ship on the large sea board.
     * Also set {@link #moveShip_fromEdge} and {@link #moveShip_isWarship}.
     * @since 2.0.00
     */
    private final static int MOVE_SHIP = 17;

    /**
     * Move the pirate ship.
     * @since 2.0.00
     * @see #PLACE_ROBBER
     */
    private final static int PLACE_PIRATE = 18;

    /**
     * In scenario option {@link SOCGameOptionSet#K_SC_FTRI _SC_FTRI} game state {@link SOCGame#PLACING_INV_ITEM},
     * boardpanel mode to place a port next to player's coastal settlement/city.
     * @since 2.0.00
     */
    private final static int SC_FTRI_PLACE_PORT = 19;

    // future boardpanel state#s can go here

    /**
     * Player's turn is starting; waiting for current player to take action.
     * (State {@link SOCGame#ROLL_OR_CARD})
     * @since 1.1.03
     */
    private final static int TURN_STARTING = 97;

    /**
     * Game is still forming, players are sitting down.
     * (State {@link SOCGame#READY} or {@link SOCGame#NEW})
     * @since 1.1.00
     */
    private final static int GAME_FORMING = 98;

    /**
     * Game has ended.
     * @since 1.1.00
     */
    private final static int GAME_OVER = 99;

    /**
     * During initial-piece placement, the tooltip is moved this far over to make room.
     * @since 1.1.00
     */
    public final static int HOVER_OFFSET_X_FOR_INIT_PLACE = 9;

    /**
     * During robber placement, the tooltip is moved this far over to make room.
     * @since 1.1.00
     */
    public final static int HOVER_OFFSET_X_FOR_ROBBER = 15;

    /**
     * For popup-menu build request, network send maximum delay (seconds)
     * @since 1.1.00
     */
    protected static int BUILD_REQUEST_MAX_DELAY_SEC = 5;

    /**
     * For popup-menu build request, length of time after popup to ignore further
     * mouse-clicks.  Avoids Windows accidental build by popup-click during game's
     * initial piece placement. (150 ms)
     * @since 1.1.00
     */
    protected static int POPUP_MENU_IGNORE_MS = 150;

    /**
     * Pixel spacing around {@link #superText1}, {@link #superText2}, {@link #superTextTop}
     * @since 1.1.07
     */
    private static final int SUPERTEXT_INSET = 3, SUPERTEXT_PADDING_HORIZ = 2 * SUPERTEXT_INSET + 2;

    /**
     * hex size, in unscaled internal-pixels: 55 wide, 64 tall.
     * The road polygon coordinate-arrays ({@link #downRoadX}, etc)
     * are plotted against a hex of this size.
     * @see #deltaX
     * @see #deltaY
     * @see #HALF_HEXHEIGHT
     * @see #HEXY_OFF_SLOPE_HEIGHT
     */
    private static final int HEXWIDTH = 55, HEXHEIGHT = 64;

    /**
     * Half of {@link #HEXHEIGHT}, in unscaled internal pixels, for use with various board graphics.
     * Also == {@link #halfdeltaY} + 9.
     * @see #HEXY_OFF_SLOPE_HEIGHT
     * @since 2.0.00
     */
    private static final int HALF_HEXHEIGHT = 32;

    /**
     * When using classic 4-player board, the width padding (unscaled internal-pixels) in {@link #PANELX}
     * beyond {@link SOCBoard#WIDTH_VISUAL_ORIGINAL} * {@link #halfdeltaX}.
     * @see #PANELPAD_LBOARD_RT
     * @since 2.0.00
     */
    private static final int PANELPAD_CBOARD4_WIDTH = 1 + halfdeltaX;

    /**
     * When using classic 4-player board, the height padding (unscaled internal-pixels) in {@link #PANELY}
     * beyond {@link SOCBoard#HEIGHT_VISUAL_ORIGINAL} * {@link #halfdeltaY} + {@link #HEXY_OFF_SLOPE_HEIGHT}.
     * @see #PANELPAD_LBOARD_BTM
     * @since 2.0.00
     */
    private static final int PANELPAD_CBOARD4_HEIGHT = 2;

    /**
     * When {@link #isLargeBoard}, padding on right-hand side so pieces there are visible,
     * in internal coordinates (like {@link #panelMinBW}).
     * @see #PANELPAD_CBOARD4_WIDTH
     * @since 2.0.00
     */
    private static final int PANELPAD_LBOARD_RT = HALF_HEXHEIGHT;

    /**
     * When {@link #isLargeBoard}, padding on bottom side so pieces there are visible,
     * in internal coordinates (like {@link #panelMinBH}).
     * @see #PANELPAD_CBOARD4_HEIGHT
     * @since 2.0.00
     */
    private static final int PANELPAD_LBOARD_BTM = HEXWIDTH / 4;

    /**
     * Default size of the whole panel, in unscaled internal pixels.
     * This constant may not reflect the current game board's minimum size:
     * In board-internal coordinates, use {@link #panelMinBW} and {@link #panelMinBH} instead.
     * For minimum acceptable size in on-screen pixels,
     * call {@link #getMinimumSize()} instead of using PANELX and PANELY directly.
     * For actual current size in screen pixels, see
     * {@link #scaledPanelW} {@link #scaledPanelH};
     * If {@link #isRotated()}, the minimum size swaps {@link #PANELX} and {@link #PANELY}.
     * If 6-player board or Large/Sea Board, the minimum size is larger.
     *<P>
     * Left/top margins for {@link #isLargeBoard} are 0 for x, {@link #halfdeltaY} for y.
     */
    public static final int
        PANELX = SOCBoard.WIDTH_VISUAL_ORIGINAL * halfdeltaX + PANELPAD_CBOARD4_WIDTH,  // 379
        PANELY = SOCBoard.HEIGHT_VISUAL_ORIGINAL * halfdeltaY + HEXY_OFF_SLOPE_HEIGHT + PANELPAD_CBOARD4_HEIGHT;  // 340

    /**
     * Diameter and font size (unscaled internal-pixels) for dice number circles on hexes.
     * @since 1.1.08
     */
    private static final int DICE_NUMBER_CIRCLE_DIAMETER = 20, DICE_NUMBER_FONTPOINTS = 13;

    /**
     * Dice number circle background colors on hexes. <PRE>
     * Index:  Dice:  Color:
     *   0     2, 12  yellow
     *   1     3, 11
     *   2     4, 10  orange
     *   3     5,  9
     *   4     6,  8  red </PRE>
     *
     * @since 1.1.08
     */
    private static final Color[] DICE_NUMBER_CIRCLE_COLORS =
        { Color.YELLOW,
          new Color(255, 189, 0),
          new Color(255, 125, 0),
          new Color(255,  84, 0),
          Color.RED
        };

    /**
     * Minimum required unscaled width and height, as determined by options and {@link #isRotated}.
     * Set in constructor based on board's {@link SOCBoardLarge#getBoardWidth()} and height
     * plus any positive Visual Shift margin ({@link #panelShiftBX}, {@link #panelShiftBY}),
     * or {@link #PANELX} and {@link #PANELY}.
     * Used by {@link #getMinimumSize()}.
     * @since 1.1.08
     * @see #panelMinBW
     * @see #unscaledBoardW
     * @see #rescaleBoard(int, int)
     */
    private Dimension minSize;

    /**
     * Ensure that super.setSize is called at least once.
     * @since 1.1.08
     */
    private boolean hasCalledSetSize;

    /**
     * The board is configured for classic 6-player layout (and is {@link #isRotated});
     * set in constructor by checking {@link SOCBoard#getBoardEncodingFormat()}
     * &lt;= {@link SOCBoard#BOARD_ENCODING_6PLAYER} and {@link SOCGame#maxPlayers} &gt; 4.
     *<P>
     * The entire coordinate system is land, except the rightmost hexes are unused
     * (7D-DD-D7 row).
     * The 6-player mode uses {@link #hexX_6pl} instead of {@link #hexX_st} for coordinates.
     *<P>
     * When {@link #isLargeBoard}, this field is false even if the game has 5 or 6 players.
     * The <tt>is6player</tt> flag is about the hex layout on the board, not the number of players.
     * @see #inactiveHexNums
     * @see #isLargeBoard
     * @since 1.1.08
     */
    protected boolean is6player;

    /**
     * The board is configured Large-Board Format (up to 127x127, oriented like classic 4-player);
     * set in constructor by checking {@link SOCBoard#getBoardEncodingFormat()}.
     * The coordinate system is an arbitrary land/water mixture.
     *<P>
     * When <tt>isLargeBoard</tt>, {@link #isRotated()} is false even if the game has 5 or 6 players.
     *
     * @see #is6player
     * @see #portHexCoords
     * @since 2.0.00
     */
    protected final boolean isLargeBoard;

    /**
     * The board is visually rotated 90 degrees clockwise (classic 6-player: game opt PL > 4)
     * compared to its internal pixel coordinates. "Top" in board coords is "at right" in screen coords.
     *<P>
     * Use this for rotation:
     *<UL>
     * <LI> From internal to screen (cw):  R(x, y) = ({@link #panelMinBH} - y, x)
     * <LI> From screen to internal (ccw): R(x, y) = (y, {@link #panelMinBW} - x)
     *</UL>
     * When the board is also {@link #isScaled scaled}, go in this order:
     *<UL>
     * <LI> Rotate clockwise, scale up, then add ({@link #panelMarginX}, {@link #panelMarginY}).
     * <LI> Subtract ({@link #panelMarginX}, {@link #panelMarginY}), scale down, then rotate counterclockwise.
     *</UL>
     * When calculating position at which to draw an image or polygon,
     * remember that rotation changes which corner is considered (0,0),
     * and the image is offset from that corner.  (For example, {@link #drawHex(Graphics, int)}
     * subtracts HEXHEIGHT from x, after rotation but before scaling.)
     *<P>
     * When {@link #isLargeBoard}, <tt>isRotated</tt> is false even if the game has 5 or 6 players.
     *
     * @see #isScaledOrRotated
     * @since 1.1.08
     */
    protected boolean isRotated;

    /**
     * Convenience flag - The board is {@link #isRotated rotated} and/or {@link #isScaled scaled up}.
     * Check both of those flags when transforming between screen coordinates and internal pixel coordinates.
     * See {@link #isRotated} for order of rotation/scaling/margin translation.
     * @since 1.1.08
     */
    protected boolean isScaledOrRotated;

    /**
     * actual size on-screen, not internal-pixels size
     * ({@link #panelMinBW}, {@link #panelMinBH}).
     * Includes any positive {@link #panelMarginX}/{@link #panelMarginY}
     * from {@link #panelShiftBX}, {@link #panelShiftBY}, and {@link SOCPlayerInterface#layoutVS}.
     *<P>
     * See {@link #scaledBoardW} for board width within {@code scaledPanelW}, containing board hexes from game data
     * but not including margins. See {@link #unscaledBoardW} for unscaled (internal pixel) board width.
     *<P>
     * Before v2.0.00 these fields were {@code scaledPanelX, scaledPanelY}.
     * @since 1.1.00
     */
    private int scaledPanelW, scaledPanelH;

    /**
     * The width in pixels within {@link #scaledPanelW} containing the board hexes from game data.
     * If {@code scaledPanelW > scaledBoardW}, that margin will be filled by water hexes.
     *<P>
     * Used for {@link #scaleToActual(int)} and {@link #scaleFromActual(int)}:
     * Scaling ratio is {@code scaledBoardW} / {@link #unscaledBoardW}.
     *
     * @since 2.0.00
     */
    private int scaledBoardW;

    /**
     * <tt>panelMinBW</tt> and <tt>panelMinBH</tt> are the minimum width and height,
     * in board-internal pixel coordinates (not rotated or scaled). Based on board's
     * {@link SOCBoard#getBoardWidth()} and {@link SOCBoard#getBoardHeight()},
     * plus any top or left margin from the Visual Shift layout part "VS"
     * passed into our constructor: {@link #panelShiftBX}, {@link #panelShiftBY}.
     *<P>
     * Differs from static {@link #PANELX}, {@link #PANELY} for {@link #is6player 6-player board}
     * and the {@link #isLargeBoard large board}.
     *<P>
     * Differs from {@link #minSize} because minSize takes {@link #isRotated} into account.
     *<P>
     * Rescaling formulas use {@link #scaledBoardW} and {@link #unscaledBoardW} instead of these fields,
     * to avoid distortion from rotation or board size aspect ratio changes.
     * @since 1.1.08
     */
    protected int panelMinBW, panelMinBH;

    /**
     * Margin size, in board-internal pixels (not rotated or scaled),
     * for the Visual Shift layout part ("VS") if any passed into our constructor.
     * For actual-pixels size see {@link #panelMarginX}, {@link #panelMarginY}.
     *<P>
     * For more info on "VS" see the "Added Layout Parts" section of
     * {@link SOCBoardLarge#getAddedLayoutPart(String) BL.getAddedLayoutPart("VS")}'s javadoc.
     * @since 2.0.00
     */
    protected int panelShiftBX, panelShiftBY;

    /**
     * Scaled (actual pixels) panel x-margin on left and y-margin on top, to center board visually
     * if board's unscaled width is less than {@link #panelMinBW}. Includes any Visual Shift
     * (Added Layout Part "VS") from {@link #panelShiftBX}, {@link #panelShiftBY}.
     *<P>
     * Methods like {@link #drawBoard(Graphics)} and {@link #drawBoardEmpty(Graphics)} will
     * translate by {@code panelMarginX} before calling playing-piece methods like
     * {@link #drawSettlement(Graphics, int, int, HilightStyle, boolean)}, so those
     * pieces' methods can ignore the {@code panelMarginX} value.
     *<P>
     * Updated in {@link #rescaleBoard(int, int)}.
     * Won't be negative if {@link #isRotated}, which is used only with classic 6-player board.
     * @since 2.0.00
     */
    protected int panelMarginX, panelMarginY;

    /**
     * Unscaled (internal pixel, but rotated if needed) panel width for
     * {@link #scaleToActual(int)} and {@link #scaleFromActual(int)}
     * based on board size; does not include margins like {@link #scaledPanelW} does.
     * See {@link #scaledBoardW} or {@link #scaledPanelW} for scaled (actual screen pixel) width.
     * Unlike {@link #panelMinBW}, is same axis as {@code scaledPanelW} when {@link #isRotated}.
     * @see #isScaled
     * @see #minSize
     * @since 2.0.00
     */
    private int unscaledBoardW;

    /**
     * If true, some images in {@link #hexes}[] are a larger or nonuniform size and so
     * their images must always be rescaled for {@link #drawBoardEmpty(Graphics)},
     * even when boardpanel dimensions are standard size (! {@link #isScaled}).
     * {@link #scaledHexes} contains those images scaled for the current panel size.
     *<P>
     * Is set in constructor from {@link #hexesMustAlwaysScale}, or {@link #rotatHexesMustAlwaysScale}
     * if {@link #isRotated}. See those static fields for more info.
     *<P>
     * This flag refers to the static hex image sizes, not the overall panel size/geometry
     * tracked by {@link #isScaled}. It may be true even when {@code isScaled} is false,
     * and doesn't change when the panel is resized.
     *
     * @since 2.0.00
     */
    private boolean isHexesAlwaysScaled;

    /**
     * The board is currently scaled up, larger than
     * {@link #panelMinBW} x {@link #panelMinBH} pixels.
     * Use {@link #scaleToActual(int)}, {@link #scaleFromActual(int)},
     * etc to convert between internal and actual screen pixel coordinates.
     *<P>
     * When the board is also {@link #isRotated rotated}, go in this order:
     * Rotate clockwise, then scale up; Scale down, then rotate counterclockwise.
     *<P>
     * When this flag is set true, also sets {@link #scaledAt}. A copy of the static board graphic images
     * will be rescaled to match the scaled-up size and stored in {@link #scaledHexes},
     * {@link #scaledPorts}, etc.
     *
     * @see #isScaledOrRotated
     * @see #scaledAt
     * @see #rescaleBoard(int, int)
     * @see #isHexesAlwaysScaled
     * @since 1.1.00
     */
    protected boolean isScaled;

    /**
     * Time of last request to resize and repaint, as returned by {@link System#currentTimeMillis()}.
     * Used with {@link #scaledMissedImage}.
     * @see #drawnEmptyAt
     * @since 1.1.00
     */
    protected long scaledAt;

    /**
     * Flag used while drawing a scaled board ({@link #isScaled}
     * or {@link #isHexesAlwaysScaled}). If board size
     * was recently changed, could be waiting for an image to resize.
     * If it still hasn't appeared after 7 seconds, we'll give
     * up and create a new one.  (This can happen due to AWT bugs.)
     * Set in {@link #drawHex(Graphics, int)}, checked in {@link #drawBoard(Graphics)}.
     * @see #scaledHexFail
     * @see #scaledAt
     * @see #drawnEmptyAt
     * @since 1.1.00
     */
    protected boolean scaledMissedImage;

    /**
     * Time of start of board repaint, as returned by {@link System#currentTimeMillis()}.
     * Used in {@link #drawBoardEmpty(Graphics)} with {@link #scaledMissedImage}.
     * @see #scaledAt
     * @since 1.1.08
     */
    private long drawnEmptyAt;

    /**
     * Debugging flag where board item tooltip includes the item's coordinates.
     * When set, the coordinates become part of the hoverText string.
     * Set or cleared with {@link #setDebugShowCoordsFlag(boolean)}, from
     * SOCPlayerInterface debug command {@code =*= showcoords} or {@code =*= hidecoords}.
     * @see BoardToolTip#setHoverText(String, int)
     * @see #debugShowPotentials
     * @since 2.0.00
     */
    private boolean debugShowCoordsTooltip = true;

    /**
     * For debugging, flags to show board and player potential/legal coordinate sets for
     * client {@link #player}. Sets flagged as shown are drawn in {@link #drawBoardEmpty(Graphics)}.
     * Currently implemented only for the sea board layout ({@link SOCBoardLarge}).
     *<P>
     * Stored in same order as piece types:
     *<UL>
     *<LI> 0: Legal roads - yellow parallel lines
     *<LI> 1: Legal settlements - yellow squares
     *<LI> 2: Board boundaries - yellow rectangle (Legal cities has no set)
     *<LI> 3: Legal ships - yellow diamonds
     *<LI> 4: Potential roads - green parallel lines
     *<LI> 5: Potential settlements - green squares
     *<LI> 6: Potential cities - green larger squares
     *<LI> 7: Potential ships - green diamonds
     *<LI> 8: Land hexes - red round rects
     *<LI> 9: Nodes on land - red round rects
     *</UL>
     *<P>
     * Changed via {@link #setDebugShowPotentialsFlag(int, boolean, boolean)} with
     * SOCPlayerInterface debug command {@code =*= show: n} or {@code =*= hide: n},
     * where {@code n} is an index shown above or {@code all}.
     *<P>
     * If {@link #player} is null, shows for player 0.
     *<P>
     * Has package-level visibility, for use by {@link SOCPlayerInterface#updateAtPutPiece(int, int, int, boolean, int)}.
     * @see #debugShowCoordsTooltip
     * @since 2.0.00
     */
    boolean[] debugShowPotentials;

    /**
     * Font of dice-number circles appearing on hexes, dice numbers on cloth villages,
     * and strength on fortresses.
     * @since 1.1.08
     */
    private Font diceNumberCircleFont;

    /**
     * FontMetrics of {@link #diceNumberCircleFont}.
     * Used in hex and village dice numbers.
     * @since 1.1.08
     */
    private FontMetrics diceNumberCircleFM;

    /**
     * Translate hex ID to hex number to get coords.
     * Invalid (non-hex coordinate) IDs are 0.
     * Null when {@link #isLargeBoard}.
     */
    private int[] hexIDtoNum;

    /**
     * Hex numbers which aren't drawn, or null.
     * For {@link #is6player 6-player board},
     * the rightmost line of hexes (7D-DD-D7) are skipped.
     * Indicate this to {@link #drawBoard(Graphics)}.
     * @since 1.1.08
     */
    private boolean[] inactiveHexNums;

    /**
     * On the Large Board, the sea hex coordinates which have a port graphic
     * drawn on them. Used for giving the black pirate ship a high-contrast border
     * when placed at such a hex, otherwise it disappears into some port types'
     * dark or busy graphics. Necessary because SOCBoardLarge has ports' edge
     * coordinates but not these calculated hex coordinates.
     *<P>
     * Null unless {@link #isLargeBoard}.
     * @see #drawPorts_LargeBoard(Graphics)
     * @since 2.0.00
     */
    private Set<Integer> portHexCoords;

    /**
     * hex coordinates for drawing pieces on the board.
     * Upper-left corner of each hex, left-to-right in each row.
     * Points to {@link #hexX_st} or {@link #hexX_6pl},
     * and {@link #hexY_st} or {@link #hexY_6pl},
     * depending on {@link #is6player} flag.
     *<P>
     * Null when {@link #isLargeBoard}, because of its simpler
     * coordinate encoding.  In that case, calculate (x,y) with:
     *<UL>
     *<LI> y = halfdeltaY * (r+1);
     *<LI> x = halfdeltaX * c;
     *</UL>
     *
     * @since 1.1.08
     */
    private int[] hexX, hexY;

    /**
     * Hex images - shared unscaled original-resolution from {@link #IMAGEDIR}'s GIF files.
     * Image references from here are copied to {@link #scaledHexes},
     * then image objects are copied and scaled up if {@link #isScaled}.
     * Also contains {@code miscPort.gif} for drawing 3:1 ports' base image.
     *<P>
     * {@link #hexesMustAlwaysScale} was set true by {@code loadHexesAndImages}
     * if any of these are a larger or nonuniform size.
     *<P>
     * For indexes, see {@link #loadHexesAndImages(BufferedImage[], String, Class, boolean)}.
     *<P>
     * {@link #scaledPorts} stores the 6 per-facing port overlays from {@link #renderPortImages()}.
     *
     * @see #scaledHexes
     * @see #rotatHexes
     * @see #hexesGraphicsSetIndex
     */
    private static BufferedImage[] hexes;

    /**
     * If true, some images in {@link #hexes} are a larger or nonuniform size
     * (not all {@link #HEXWIDTH} x {@link #HEXHEIGHT} pixels) and so
     * their images must always be rescaled for {@link #drawBoardEmpty(Graphics)},
     * even when boardpanel dimensions are standard size (! {@link #isScaled}):
     * If ! {@link #isRotated}, a boardpanel instance's {@link #scaledHexes}
     * contains those images scaled for the current panel size.
     *<P>
     * Is used to set {@link #isHexesAlwaysScaled} in constructor.
     * Is set only by {@link #loadImages(Component, boolean)} called earlier in constructor.
     *
     * @see #rotatHexesMustAlwaysScale
     * @since 2.0.00
     */
    private static boolean hexesMustAlwaysScale;

    /**
     * From user pref {@link SOCPlayerClient#PREF_HEX_GRAPHICS_SET},
     * the index within {@link #HEX_GRAPHICS_SET_SUBDIRS} from which
     * hex graphics were loaded by {@link #loadImages(Component, boolean)}
     * into {@link #hexes} and {@link #rotatHexes}.
     * @see #scaledHexesGraphicsSetIndex
     * @since 2.0.00
     */
    private static int hexesGraphicsSetIndex;

    /**
     * Hex images - rotated board; from <tt><i>{@link #IMAGEDIR}</i>/rotat</tt>'s GIF files.
     * Images from here are copied to {@link #scaledHexes},
     * then image objects are copied and scaled up if {@link #isScaled}.
     *<P>
     * {@link #rotatHexesMustAlwaysScale} was set true by {@code loadHexesAndImages}
     * if any of these are a larger or nonuniform size.
     *<P>
     * For indexes, see {@link #loadHexesAndImages(BufferedImage[], String, Class, boolean)}.
     *
     * @see #hexes
     * @see #hexesGraphicsSetIndex
     * @since 1.1.08
     */
    private static BufferedImage[] rotatHexes;

    /**
     * If true, some images in {@link #rotatHexes} are a larger or nonuniform size
     * (not all {@link #HEXHEIGHT} x {@link #HEXWIDTH} pixels) and so
     * their images must always be rescaled for {@link #drawBoardEmpty(Graphics)},
     * even when boardpanel dimensions are standard size (! {@link #isScaled}):
     * If {@link #isRotated}, a boardpanel instance's {@link #scaledHexes}
     * contains those images scaled for the current panel size.
     *<P>
     * Is used to set {@link #isHexesAlwaysScaled} in constructor.
     * Is set only by {@link #loadImages(Component, boolean)} called earlier in constructor.
     *
     * @see #hexesMustAlwaysScale
     * @since 2.0.00
     */
    private static boolean rotatHexesMustAlwaysScale;

    /**
     * Hex images - private scaled copy, if {@link #isScaled} or {@link #isHexesAlwaysScaled}.
     * Otherwise points to static copies: Either {@link #hexes} or {@link #rotatHexes}.
     *<P>
     * For port overlay images, see {@link #scaledPorts}.
     *
     * @see #scaledHexFail
     * @since 1.1.00
     */
    private BufferedImage[] scaledHexes;

    /**
     * Port images - private copy, rotated and/or scaled if necessary.
     * Contains the 6 per-facing port overlays built in {@link #renderPortImages()}.
     * {@code miscPort.gif} is in {@link #hexes} along with the land hex images used for 2:1 ports.
     *<P>
     * For the rest of the hex images, see {@link #scaledHexes}.
     *
     * @see #scaledPortFail
     * @since 1.1.00
     */
    private BufferedImage[] scaledPorts;

    /**
     * When {@link #scaledHexes} was created for this instance, the value of {@link #hexesGraphicsSetIndex}.
     * See that field for more details.
     *<P>
     * Checked at {@link #flushBoardLayoutAndRepaint()} in case
     * {@link #reloadBoardGraphics(Component)} has recently been called.
     * @since 2.0.00
     */
    private int scaledHexesGraphicsSetIndex;

    /**
     * Hex/port images - Per-image flag to check if rescaling failed, if {@link #isScaled}
     * or {@link #isHexesAlwaysScaled}.
     *
     * @see #scaledHexes
     * @see #drawHex(Graphics, int)
     * @since 1.1.00
     */
    private boolean[] scaledHexFail, scaledPortFail;

    /**
     * Arrow dice number bounding-box size in pixels; 24 x 24 square fits in the arrow.
     * @see #drawArrow(Graphics, int, int)
     * @since 1.1.00
     */
    private static final int DICE_SZ = 24;

    /**
     * Coordinate arrays for drawing the playing pieces.
     * Local copy if isScaled, otherwise points to static arrays.
     * @since 1.1.00
     */
    private int[] scaledVertRoadX, scaledVertRoadY;

    /**
     * scaled road shape looks like "/"
     * @since 1.1.00
     */
    private int[] scaledUpRoadX, scaledUpRoadY;

    /**
     * scaled road shape looks like "\"
     * @since 1.1.00
     */
    private int[] scaledDownRoadX, scaledDownRoadY;

    /**
     * scaled settlement
     * @since 1.1.00
     */
    private int[] scaledSettlementX, scaledSettlementY;

    /**
     * scaled city
     * @since 1.1.00
     */
    private int[] scaledCityX, scaledCityY;

    /**
     * scaled ship
     * @since 2.0.00
     */
    private int[] scaledShipX, scaledShipY;

    /**
     * scaled fortress (scenario _SC_PIRI)
     * @since 2.0.00
     */
    private int[] scaledFortressX, scaledFortressY;

    /**
     * scaled diamond marker (village in scenario _SC_CLVI, etc).
     * See {@link #diamondX} for details.
     *<P>
     * Before v2.3.00 these fields were called scaledVillageX, scaledVillageY.
     * @since 2.0.00
     */
    private int[] scaledDiamondX, scaledDiamondY;

    /**
     * scaled warship (scenario _SC_PIRI)
     * @since 2.0.00
     */
    private int[] scaledWarshipX, scaledWarshipY;

    /**
     * scaled robber
     * @since 1.1.00
     */
    private int[] scaledRobberX, scaledRobberY;

    // The pirate ship uses scaledShipX, scaledShipY like any other ship.

    /**
     * For port hexes, the triangular arrowheads towards port settlement nodes.
     * @see #portArrowsX
     * @see #rescaleCoordinateArrays()
     * @since 1.1.20
     */
    private int[][] scaledPortArrowsX, scaledPortArrowsY;

    /**
     * Current-player arrow, left-pointing and right-pointing.
     * @see #rescaleCoordinateArrays()
     * @since 1.1.00
     */
    private int[] scaledArrowXL, scaledArrowXR, scaledArrowY;

    /**
     * Font for dice number in arrow. Is set in and cached for {@link #drawArrow(Graphics, int, int)}
     * along with {@link #arrowDiceHeight}.
     * @since 2.0.00
     */
    private Font arrowDiceFont;

    /**
     * Pixel height of text digits in the current {@link #arrowDiceFont}.
     * Usually smaller than {@link FontMetrics#getAscent()}.
     * Is set in and cached for {@link #drawArrow(Graphics, int, int)}.
     * @since 2.0.00
     */
    private int arrowDiceHeight;

    /**
     * Hex polygon's corner coordinates, clockwise from top-center,
     * as located in hex graphics like waterHex.gif:
     * (27,0) (54,16) (54,46) (27,62) (0,46) (0,16).
     *  If rotated 90deg clockwise, clockwise from center-right, would be:
     * (62,27) (46,54) (16,54) (0,27) (16,0) (46,0);
     *  swap x and y from these arrays.
     *<P>
     * Last element repeats first one so that {@link Graphics#drawPolyline(int[], int[], int)}
     * will close the shape by drawing all 6 sides.
     * @see #hexCornersY
     * @since 1.1.07
     */
    private static final int[] hexCornersX =
    {
        27, 54, 54, 27, 0, 0, 27
    };

    /** hex polygon's corner coordinates, clockwise from top-center.
     * @see #hexCornersX
     * @see #HEXY_OFF_SLOPE_HEIGHT
     * @since 1.1.07
     */
    private static final int[] hexCornersY =
    {
        0, 16, 46, 62, 46, 16, 0
    };

    /**
     * hex polygon corner coordinates, as scaled to current board size.
     * @see #hexCornersX
     * @see #rescaleCoordinateArrays()
     * @since 1.1.07
     */
    private int[] scaledHexCornersX, scaledHexCornersY;

    /**
     * Previous pointer coordinates for interface; the mouse was at this location when
     * {@link #hilight} was last determined in {@link #mouseMoved(MouseEvent)}.
     */
    private int ptrOldX, ptrOldY;

    /**
     * (tooltip) Hover text for info on pieces/parts of the board. Its mode uses boardpanel mode constants.
     * Also contains "hovering" road/settlement/city near mouse pointer.
     * @see #hilight
     * @since 1.1.00
     */
    private BoardToolTip hoverTip;

    /**
     * Context menu for build/cancel-build
     * @see #popupMenuSystime
     * @see #buildReqTimerTask
     * @see #doBoardMenuPopup(int, int)
     * @since 1.1.00
     */
    private BoardPopupMenu popupMenu;

    /**
     * Tracks last menu-popup time for {@link #popupMenu}. Avoids misinterpretation
     * of popup-click with placement-click during initial placement: On Windows,
     * popup-click must be caught in mouseReleased, but mousePressed is called
     * immediately afterwards.
     * @since 1.1.00
     */
    private long popupMenuSystime;

    /**
     * For right-click build {@link #popupMenu}; used for fallback part of
     * client-server-client communication of a build request. Created whenever
     * right-click build request is sent to server.
     *<P>
     * Is fallback for this usual sequence of calls:
     *<OL>
     * <LI> {@link SOCBoardPanel#popupExpectingBuildRequest()}
     * <LI> {@link SOCPlayerInterface#updateAtGameState()}
     * <LI> {@link SOCBoardPanel#popupFireBuildingRequest()}
     *</OL>
     * @since 1.1.00
     */
    protected BoardPanelSendBuildTask buildReqTimerTask;

    /**
     * Text to be displayed as 2 lines superimposed over center
     * of the board graphic (during game setup).
     * Either supertext2, or both, can be null to display nothing.
     * @see #setSuperimposedText(String, String)
     * @since 1.1.07
     */
    private String superText1, superText2;

    /**
     * Width, height of {@link #superText1} and {@link #superText2} if known, or 0.
     * Calculated in {@link #drawSuperText(Graphics)}.
     * @since 1.1.07
     */
    private int superText1_w, superText_h, superText_des, superText2_w,
        superTextBox_x, superTextBox_y, superTextBox_w, superTextBox_h;

    /**
     * Text to be displayed as 1 line superimposed over the top-center
     * of the board graphic (during game play).
     * Can be null to display nothing.
     * @see #setSuperimposedTopText(String)
     * @since 1.1.08
     */
    private String superTextTop;

    /**
     * Width, height of {@link #superTextTop} if known, or 0.
     * Calculated in {@link #drawSuperTextTop(Graphics)}.
     * Y-position of top of this textbox is {@link #SUPERTEXT_INSET}.
     * @since 1.1.08
     */
    private int superTextTop_w, superTextTop_h, superTextTopBox_x, superTextTopBox_w, superTextTopBox_h;

    /**
     * The current player's most recent piece placement this turn, or {@code null}.
     * See {@link #setLatestPiecePlacement(SOCPlayingPiece)} for details.
     * @since 2.7.00
     */
    private SOCPlayingPiece latestPiecePlacement;

    /**
     * Edge or node being pointed to. When placing a road/settlement/city,
     * used for coordinate of "ghost" piece under the mouse pointer.
     * 0 when nothing is hilighted. -1 for a road at edge 0x00.
     *<P>
     * During {@link #PLACE_INIT_ROAD}, this can be either a road or a ship.
     * Along coastal edges it could be either one.
     * Default to road:
     * Check {@link #player}.{@link SOCPlayer#isPotentialRoad(int) isPotentialRoad(hilight)}
     * first, then {@link SOCPlayer#isPotentialShip(int) .isPotentialShip}.
     * Player can right-click to build an initial ship along a coastal edge.
     *<P>
     * Hilight is drawn in {@link #drawBoard(Graphics)}. Value updated in {@link #mouseMoved(MouseEvent)}.
     * Cleared in {@link #clearModeAndHilight(int)}.
     *
     * @see #hoverTip
     */
    private int hilight;

    /**
     * If hilighting an edge, is the {@link #hilight} a ship and not a road?
     * @since 2.0.00
     */
    private boolean hilightIsShip;

    /**
     * During {@link #MOVE_SHIP} mode, the edge coordinate
     * from which we're moving the ship.  0 otherwise.
     * The hovering "move-to" location under the mouse pointer is {@link #hilight}
     * and then (at left-click to select destination, or right-click to show the menu)
     * is {@link #moveShip_toEdge}.
     * @see #moveShip_isWarship
     * @since 2.0.00
     */
    private int moveShip_fromEdge;

    /**
     * During {@link #MOVE_SHIP} mode, the edge coordinate to which we're
     * moving the ship, 0 otherwise.  While choosing a location to move to,
     * the hovering ship under the mouse pointer is {@link #hilight}, but
     * when the menu appears (on Windows at least) hilight becomes 0.
     * @see #tryMoveShipToEdge()
     * @see #moveShip_fromEdge
     * @since 2.0.00
     */
    private int moveShip_toEdge;

    /**
     * During {@link #MOVE_SHIP} mode, true if the ship being moved
     * is a warship in scenario option {@link SOCGameOptionSet#K_SC_PIRI _SC_PIRI}.
     * @see #moveShip_fromEdge
     * @since 2.0.00
     */
    private boolean moveShip_isWarship;

    /**
     * Map grid sectors (from unscaled on-screen coordinates) to hex edges.
     * Invalid edges are 0.
     * The grid has 15 columns (each being 1/2 of a hex wide) and 23 rows
     * (each 1/3 hex tall).
     * This maps graphical coordinates to the board coordinate system.
     *<P>
     * The edge coordinate number at grid (x,y) is in <tt>edgeMap</tt>[x + (y * 15)].
     * If <tt>edgeMap</tt>[x,y] == 0, it's not a valid edge coordinate.
     *<P>
     * On the 4-player board, row 0 is the top of the topmost row of water
     * hexes.  Here are the grid (x,y) values for the edges of the top-left
     * <b>land</b> hex on the 4-player board, and to the right and down; its
     * top is in y=3 of this grid:<PRE>
     *             ^               ^
     *       (4,3)   (5,3)   (6,3)   (7,3)
     *     |               |
     *   (4,4)           (6,4)
     *   (4,5)           (6,5)
     *     |               |
     *(3,6)  (4,6)   (5,6)   (6,6)   (7,6)
     *             v               v
     *             |               |
     *           (5,7)           (7,7)
     *           (5,8)           (7,8) </PRE>
     *<P>
     * The 6-player board is similar to the 4-player layout, but its
     * top-left land hex edges start at (3,0) instead of (4,3), and it is
     * visually rotated 90 degrees on screen, but not rotated in this
     * coordinate system, versus the 4-player board.
     *<P>
     * <b>Note:</b> For the 6-player board, edge 0x00 is a valid edge that
     * can be built on.  It is marked here as -1, since a value of 0 marks an
     * invalid edge in this map.
     *<P>
     * In {@link #is6player 6-player mode}, there is an extra ring of water/port hexes
     * on the outside, which isn't within the coordinate system.  So this grid is
     * shifted +1 column, +3 rows.
     *<P>
     * Not used when {@link #isLargeBoard}.
     *
     * @see #findEdge(int, int, boolean)
     * @see #initEdgeMapAux(int, int, int, int, int)
     */
    private int[] edgeMap;

    /**
     * Map grid sectors (from unscaled on-screen coordinates) to hex nodes.
     * Invalid nodes are 0.
     * The grid has 15 columns and 23 rows.
     * This maps graphical coordinates to the board coordinate system.
     * Each row of hexes touches 3 columns and 5 rows here. For instance,
     * hex 0x35 has its top-center point (node) in row y=6, and its bottom-center
     * point in row y=10, of this grid.  Its left edge is column x=3, and right is column x=5.
     *<P>
     * The node number at grid (x,y) is nodeMap[x + (y * 15)].
     *<P>
     * In {@link #is6player 6-player mode}, there is an extra ring of water/port hexes
     * on the outside, which isn't within the coordinate system.  So this grid appears
     * shifted +1 column, +3 rows on screen, to account for the outside ring.
     *<P>
     * In 4-player mode, here are the nodeMap coordinates (x,y) for the left end of the topmost
     * row of water hexes:
     *<PRE>
     *       (4,0)       (6,0)
     *     /       \   /      \
     * (3,1)       (5,1)
     * (3,2)       (5,2)
     * (3,3)       (5,3)
     * /   \       /   \      /
     *       (3,4)       (6,4)
     *</PRE>
     * Not used when {@link #isLargeBoard}.
     *
     * @see #findNode(int, int)
     * @see #initNodeMapAux(int, int, int, int, int)
     */
    private int[] nodeMap;

    /**
     * Map grid sectors (from unscaled on-screen coordinates) to hexes.
     * Invalid hexes are 0.
     * The grid has 15 columns (each being 1/2 of a hex wide) and 23 rows
     * (each 1/3 hex tall).
     * This maps graphical coordinates to the board coordinate system.
     * Not used when {@link #isLargeBoard}.
     * @see #findHex(int, int)
     */
    private int[] hexMap;

    /**
     * The game which this board is a part of
     */
    private SOCGame game;

    /**
     * The board in the game
     */
    private SOCBoard board;

    /**
     * The player that is using this interface;
     * initially {@code null} when first joining or observing a game.
     * Set by {@link #setPlayer(SOCPlayer)}.
     * @see #playerNumber
     */
    private SOCPlayer player;

    /**
     * player number of our {@link #player} if in a game, or -1
     * when first joining or observing a game. Set by {@link #setPlayer(SOCPlayer)}.
     * @since 1.1.00
     */
    private int playerNumber;

    /**
     * When in "consider" mode, this is the robot player we'll send the command to;
     * see {@link #setOtherPlayer(SOCPlayer)} for details.
     */
    private SOCPlayer otherPlayer;

    /**
     * offscreen buffer of everything (board, pieces, hovering pieces, tooltip), to prevent flicker.
     * @see #emptyBoardBuffer
     */
    private VolatileImage buffer;

    /**
     * offscreen buffer of board without any pieces placed, to prevent flicker.
     * If the board layout changes (at start of game, for example),
     * call {@link #flushBoardLayoutAndRepaint()} to clear the buffered copy.
     * @see #buffer
     * @since 1.1.08
     */
    private VolatileImage emptyBoardBuffer;

    /**
     * Modes of interaction; for correlation to game state, see {@link #updateMode()}.
     * For tooltip's mode, see {@link SOCBoardPanel.BoardToolTip#hoverMode}.
     */
    private int mode;

    /**
     * Number of times that hint message has been shown which
     * prompts the player to right-click (not left- or double-click)
     * and show the build menu in order to build.
     * Show at most twice to avoid annoying new users.
     * @see #mouseClicked(MouseEvent)
     * @since 1.1.20
     */
    private int hintShownCount_RightClickToBuild;

    /**
     * During initial placement, the node coordinate of
     * the most recent settlement placed by the player.
     *<P>
     * Before v2.0.00 this field was {@code initstlmt}.
     */
    private int initSettlementNode;

    /**
     * the player interface that this board is a part of
     */
    private final SOCPlayerInterface playerInterface;

    /** Cached colors, for use for robber's "ghost"
     *  (previous position) when moving the robber.
     *  Values are determined the first time the
     *  robber is ghosted on that type of tile.
     *
     *  Index ranges from 0 to {@link SOCBoard#max_robber_hextype}.
     *
     *  @see soc.client.ColorSquare
     *  @see #drawRobber(Graphics, int, boolean, boolean)
     *  @since 1.1.00
     */
    protected Color[] robberGhostFill, robberGhostOutline;

    /**
     * create a new board panel in a game interface.
     * The minimum size needed on-screen is based on the game options and {@code layoutVS}.
     * After construction, call {@link #getMinimumSize()} to read it.
     *
     * @param pi  the player interface that spawned us; not null
     * @param layoutVS  Optional board layout "visual shift and trim" (Added Layout Part "VS")
     *     to use when setting minimum size of this {@code SOCBoardPanel}, or {@code null}
     */
    public SOCBoardPanel(final SOCPlayerInterface pi, final int[] layoutVS)
    {
        super();
        setOpaque(true);

        game = pi.getGame();
        playerInterface = pi;
        player = null;
        playerNumber = -1;
        board = game.getBoard();
        isScaled = false;
        scaledMissedImage = false;
        final int bef = board.getBoardEncodingFormat();
        if (bef == SOCBoard.BOARD_ENCODING_LARGE)
        {
            is6player = false;
            isLargeBoard = true;
            isRotated = isScaledOrRotated = false;
        } else {
            is6player = (bef == SOCBoard.BOARD_ENCODING_6PLAYER)
                || (game.maxPlayers > 4);
            isLargeBoard = false;
            isRotated = isScaledOrRotated = is6player;
        }

        // Calc Board Size: scaledPanelW, scaledPanelH, panelMinBW, panelMinBH, etc.
        // If these calcs change, also update getExtraSizeFromBoard()

        if (isRotated)
        {
            // scaledPanelW, scaledPanelH are on-screen minimum size.
            // panelMinBW, panelMinBH are board-coordinates, so not rotated.
            // Thus, x <-> y between these two pairs of variables.
            scaledPanelW = PANELY + (2 * deltaY);  // wider, for is6player board's height
            scaledPanelH = PANELX + halfdeltaY;
            panelMinBW = scaledPanelH;
            panelMinBH = scaledPanelW;
        } else {
            if (isLargeBoard)
            {
                // TODO isLargeBoard: what if we need a scrollbar?
                int bh = board.getBoardHeight(), bw = board.getBoardWidth();
                if (bh < BOARDHEIGHT_VISUAL_MIN)
                    bh = BOARDHEIGHT_VISUAL_MIN;
                if (bw < BOARDWIDTH_VISUAL_MIN)
                    bw = BOARDWIDTH_VISUAL_MIN;
                scaledPanelW = halfdeltaX * bw + PANELPAD_LBOARD_RT;
                scaledPanelH = halfdeltaY * bh + PANELPAD_LBOARD_BTM + HEXY_OFF_SLOPE_HEIGHT;

                if (layoutVS != null)
                {
                    final int shiftBX, shiftBY;
                    shiftBY = (layoutVS[0] * halfdeltaY) / 2;
                    shiftBX = (layoutVS[1] * halfdeltaX) / 2;

                    if (shiftBX != 0)
                    {
                        panelMarginX = panelShiftBX = shiftBX;
                        if (shiftBX > 0)
                            scaledPanelW += shiftBX;
                    }
                    if (shiftBY != 0)
                    {
                        panelMarginY = panelShiftBY = shiftBY;
                        if (shiftBY > 0)
                            scaledPanelH += shiftBY;
                    }

                    if (layoutVS.length >= 4)
                    {
                        final int trimBX, trimBY;
                        trimBY = (layoutVS[2] * halfdeltaY) / 2;
                        trimBX = (layoutVS[3] * halfdeltaX) / 2;
                        if (trimBX > 0)
                            scaledPanelW -= trimBX;
                        if (trimBY > 0)
                            scaledPanelH -= trimBY;
                    }
                }
            } else {
                scaledPanelW = PANELX;
                scaledPanelH = PANELY;
                panelShiftBX = -halfdeltaX / 2;  // center the classic 4-player board
                panelMarginX = panelShiftBX;
            }

            panelMinBW = scaledPanelW;
            panelMinBH = scaledPanelH;
        }

        minSize = new Dimension(scaledPanelW, scaledPanelH);
        unscaledBoardW = scaledPanelW;  // also == panelMinBW (panelMinBH if rotated) at this point
        scaledBoardW = scaledPanelW;
        hasCalledSetSize = false;
        debugShowPotentials = new boolean[10];

        int i;

        // init coord holders
        ptrOldX = 0;
        ptrOldY = 0;

        hilight = 0;
        moveShip_fromEdge = 0;
        hilightIsShip = false;

        if (isLargeBoard)
        {
            // Because of the straightforward coordinate system used for isLargeBoard,
            // there's no need for these (x,y) -> board-coordinate maps.
            // Calculate (x,y) with:
            //   y = halfdeltaY * r;
            //   x = halfdeltaX * c;

            edgeMap = null;
            nodeMap = null;
            hexMap = null;
            hexIDtoNum = null;
            hexX = null;
            hexY = null;
            inactiveHexNums = null;

        } else {

            initCoordMappings();

        }  // if (isLargeBoard)

        // set mode of interaction
        mode = NONE;

        // Set up mouse listeners
        this.addMouseListener(this);
        this.addMouseMotionListener(this);


        new Thread(new UnityPrintTask("localhost", 6868, this), "unity-reader").start();

        // Cached colors to be determined later
        robberGhostFill = new Color [1 + board.max_robber_hextype];
        robberGhostOutline = new Color [1 + board.max_robber_hextype];

        // Set up hover tooltip info
        hoverTip = new BoardToolTip(this);

        // Set up popup menu
        popupMenu = new BoardPopupMenu(this);
        add (popupMenu);
        popupMenuSystime = System.currentTimeMillis();  // Set to a reasonable value

        // Overlay text
        superText1 = null;
        superText2 = null;

        // load the static images
        loadImages(this, isRotated);

        // Point to static images, unless we're later resized.
        // Now that we've called loadImages, update isHexesAlwaysScaled.
        BufferedImage[] h;
        if (isRotated)
        {
            h = rotatHexes;
            isHexesAlwaysScaled = rotatHexesMustAlwaysScale;
        } else {
            h = hexes;
            isHexesAlwaysScaled = hexesMustAlwaysScale;
        }

        scaledHexes = new BufferedImage[h.length];
        scaledPorts = new BufferedImage[6];
        for (i = h.length - 1; i >= 0; --i)
            scaledHexes[i] = h[i];
        scaledHexesGraphicsSetIndex = hexesGraphicsSetIndex;
        scaledHexFail = new boolean[h.length];
        scaledPortFail = new boolean[scaledPorts.length];

        // point to static coordinate arrays, unless we're later resized.
        // If this is the first instance, calculate arrowXR.
        rescaleCoordinateArrays();
    }

    /**
     * During the constructor, initialize the board-coordinate to screen-coordinate mappings:
     * {@link #edgeMap}, {@link #nodeMap}, {@link #hexMap},
     * {@link #hexIDtoNum}, {@link #hexX}, {@link #hexY},
     * {@link #inactiveHexNums}.
     *<P>
     * Not used when {@link #isLargeBoard}.
     * @since 2.0.00
     */
    private void initCoordMappings()
    {
        int i;
        // init edge map
        edgeMap = new int[345];
        Arrays.fill(edgeMap, 0);

        if (is6player)
        {
            // since 0x00 is a valid edge for 6player, it's
            // marked in the map as -1 (0 means invalid in the map).
            initEdgeMapAux(3, 0, 9, 3, 0x17);    // Top row: 0x17 is first land hex of this row
            initEdgeMapAux(2, 3, 10, 6, 0x15);
            initEdgeMapAux(1, 6, 11, 9, 0x13);
            initEdgeMapAux(0, 9, 12, 12, 0x11);  // Middle row: 0x11 is leftmost land hex
            initEdgeMapAux(1, 12, 11, 15, 0x31);
            initEdgeMapAux(2, 15, 10, 18, 0x51);
            initEdgeMapAux(3, 18, 9, 21, 0x71);  // Bottom row: 0x71 is first land hex of this row
        } else {
            initEdgeMapAux(4, 3, 10, 6, 0x37);    // Top row: 0x37 is first land hex of this row
            initEdgeMapAux(3, 6, 11, 9, 0x35);
            initEdgeMapAux(2, 9, 12, 12, 0x33);  // Middle row: 0x33 is leftmost land hex
            initEdgeMapAux(3, 12, 11, 15, 0x53);
            initEdgeMapAux(4, 15, 10, 18, 0x73);  // Bottom row: 0x73 is first land hex of this row
        }

        // init node map
        nodeMap = new int[345];
        Arrays.fill(nodeMap, 0);

        if (is6player)
        {
            initNodeMapAux(3,  0,  9,  4, 0x17);  // Very top row: 3 across
            initNodeMapAux(2,  3, 10,  7, 0x15);
            initNodeMapAux(1,  6, 11, 10, 0x13);
            initNodeMapAux(0,  9, 12, 13, 0x11);  // Middle row: 6 across, 0x11 is leftmost land hex
            initNodeMapAux(1, 12, 11, 16, 0x31);
            initNodeMapAux(2, 15, 10, 19, 0x51);
            initNodeMapAux(3, 18,  9, 22, 0x71);  // Very bottom row: 3 across
        } else {
            initNodeMapAux(4,  3, 10,  7, 0x37);  // Top row: 0x37 is first land hex of this row
            initNodeMapAux(3,  6, 11, 10, 0x35);
            initNodeMapAux(2,  9, 12, 13, 0x33);  // Middle row: 0x33 is leftmost land hex
            initNodeMapAux(3, 12, 11, 16, 0x53);
            initNodeMapAux(4, 15, 10, 19, 0x73);  // Bottom row: 0x73 is first land hex of this row
        }

        // init hex map
        hexMap = new int[345];
        Arrays.fill(hexMap, 0);

        if (is6player)
        {
            initHexMapAux(3, 1, 8, 2, 0x17);    // Top row: 0x17 is first land hex
            initHexMapAux(2, 4, 9, 5, 0x15);
            initHexMapAux(1, 7, 10, 8, 0x13);
            initHexMapAux(0, 10, 11, 11, 0x11);
            initHexMapAux(1, 13, 10, 14, 0x31);
            initHexMapAux(2, 16, 9, 17, 0x51);
            initHexMapAux(3, 19, 8, 20, 0x71);  // Bottom row: 0x71 is first land hex
        } else {
            initHexMapAux(4, 4, 9, 5, 0x37);    // Top row: 0x37 is first land hex
            initHexMapAux(3, 7, 10, 8, 0x35);
            initHexMapAux(2, 10, 11, 11, 0x33);
            initHexMapAux(3, 13, 10, 14, 0x53);
            initHexMapAux(4, 16, 9, 17, 0x73);  // Bottom row: 0x73 is first land hex
        }

        hexIDtoNum = new int[0xDE];
        Arrays.fill(hexIDtoNum, 0);

        initHexIDtoNumAux(0x17, 0x7D, 0);
        initHexIDtoNumAux(0x15, 0x9D, 4);
        initHexIDtoNumAux(0x13, 0xBD, 9);
        initHexIDtoNumAux(0x11, 0xDD, 15);
        initHexIDtoNumAux(0x31, 0xDB, 22);
        initHexIDtoNumAux(0x51, 0xD9, 28);
        initHexIDtoNumAux(0x71, 0xD7, 33);

        if (is6player)
        {
            if (hexX_6pl == null)
            {
                final int L = hexX_st.length;
                hexX_6pl = new int[L];
                hexY_6pl = new int[L];
                for (i = 0; i < L; ++i)
                    hexX_6pl[i] = hexX_st[i] + HEXX_OFF_6PL;
                for (i = 0; i < L; ++i)
                    hexY_6pl[i] = hexY_st[i] + HEXY_OFF_6PL;
            }
            hexX = hexX_6pl;
            hexY = hexY_6pl;

            // Hex numbers (in range 0-36) to skip: (coords 7D-DD-D7).
            inactiveHexNums = new boolean[hexX_6pl.length];
            int[] inacIdx = {3, 8, 14, 21, 27, 32, 36};
            for (i = 0; i < inacIdx.length; ++i)
                inactiveHexNums[inacIdx[i]] = true;
        } else {
            hexX = hexX_st;
            hexY = hexY_st;
            inactiveHexNums = null;
        }
    }

    /**
     * Initialize {@link #edgeMap}'s valid edges across 1 row of hexes,
     * for use by {@link #findEdge(int, int, boolean)}.
     *<P>
     * For details of {@link #edgeMap}'s layout and usage, see its javadoc.
     * For more details of the initialization algorithm used in this
     * method, see comments within
     * {@link #initNodeMapAux(int, int, int, int, int)}.
     *<P>
     * Not applicable when {@link #isLargeBoard}.
     *
     * @param x1  Leftmost x-value to init within edgeMap; the x-value
     *    of the row's leftmost vertical edge
     * @param y1  Topmost y-value to init within edgeMap; the y-value of
     *    the upper angled edges of the hex (angled "/" and "\")
     * @param x2  Rightmost x-value to init; the x-value of the
     *    row's rightmost vertical edge
     * @param y2  Bottommost y-value to init; the y-value of
     *    the lower angled edges of the hex (angled "\" and "/"),
     *    should be <tt>y1</tt> + 3.
     * @param startHex  Hex coordinate of row's first valid hex;
     *   this row's {@link #edgeMap}[x,y] values will be set to
     *   edge coordinates offset from <tt>startHex</tt>.
     */
    private final void initEdgeMapAux(int x1, int y1, int x2, int y2, int startHex)
    {
        final int hexVerticalXmod2 = x1 % 2;  // to find vertical-edge (vs middle) x-coordinates within each hex
        int x;
        int y;
        int facing = 0;
        int count = 0;
        int hexNum;
        int edgeNum = 0;

        // See initNodeMapAux for comments on this algorithm.

        for (y = y1; y <= y2; y++)  // Outer loop: each y
        {
            hexNum = startHex;

            switch (count)
            {
            case 0:
                facing = 6;
                edgeNum = hexNum - 0x10;

                break;

            case 1:
                facing = 5;
                edgeNum = hexNum - 0x11;

                break;

            case 2:
                facing = 5;
                edgeNum = hexNum - 0x11;

                break;

            case 3:
                facing = 4;
                edgeNum = hexNum - 0x01;

                break;

            default:
                System.out.println("initEdgeMap error");

                return;
            }

            if (edgeNum == 0x00)
                edgeNum = -1;  // valid edge 0x00 is stored as -1 in map

            final boolean inMiddleRowsOfHex = (y > y1) && (y < y2);

            for (x = x1; x <= x2; x++)  // Inner: each x for this y
            {
                if (inMiddleRowsOfHex)
                {
                    // center of hex isn't a valid edge
                    if ((x % 2) != hexVerticalXmod2)
                        edgeNum = 0;
                }

                edgeMap[x + (y * 15)] = edgeNum;

                switch (facing)
                {
                case 1:
                    facing = 6;
                    hexNum += 0x22;
                    edgeNum = hexNum - 0x10;

                    break;

                case 2:
                    facing = 5;
                    hexNum += 0x22;
                    edgeNum = hexNum - 0x11;

                    break;

                case 3:
                    facing = 4;
                    hexNum += 0x22;
                    edgeNum = hexNum - 0x01;

                    break;

                case 4:
                    facing = 3;
                    edgeNum = hexNum + 0x10;

                    break;

                case 5:
                    facing = 2;
                    edgeNum = hexNum + 0x11;

                    break;

                case 6:
                    facing = 1;
                    edgeNum = hexNum + 0x01;

                    break;

                default:
                    System.out.println("initEdgeMap error");

                    return;
                }
            }

            count++;
        }
    }

    private final void initHexMapAux(int x1, int y1, int x2, int y2, int startHex)
    {
        int x;
        int y;
        int hexNum;
        int count = 0;

        for (y = y1; y <= y2; y++)
        {
            hexNum = startHex;

            for (x = x1; x <= x2; x++)
            {
                hexMap[x + (y * 15)] = hexNum;

                if ((count % 2) != 0)
                {
                    hexNum += 0x22;
                }

                count++;
            }
        }
    }

    /**
     * Within {@link #nodeMap}, set the node coordinates within a rectangular section
     * from (x1,y1) to (x2,y2) covering all nodes of one horizontal row of hexes.
     *<P>
     * The grid maps graphical coordinates to the board coordinate system.
     * Each row of hexes covers 5 rows here. For instance, hex 0x35 has its top-center
     * point (node) in row 6, and its bottom-center point in row 10.
     * All 6 nodes of each hex in range will be initialized within {@link #nodeMap}.
     *<P>
     * For node coordinates, see RST dissertation figure A2. For hex coordinates, see figure A1.
     *<P>
     * {@link #initEdgeMapAux(int, int, int, int, int)} uses a similar structure.
     *<P>
     * Not applicable when {@link #isLargeBoard}.
     *
     * @param x1 Starting x-coordinate within {@link #nodeMap}'s index;
     *           should correspond to left edge of <tt>startHex</tt>
     * @param y1 Starting y-coordinate within {@link #nodeMap}'s index;
     *           should correspond to top point of <tt>startHex</tt>
     * @param x2 Ending x-coordinate; should correspond to right edge of the last hex in the
     *           row of hexes being initialized.  Each hex is 2 units wide in the grid.
     * @param y2 Ending y-coordinate; should correspond to bottom point of <tt>startHex</tt>,
     *           and thus should be y1 + 4.
     * @param startHex  Starting hex ID (0x-coordinate of first hex in this row), to use with nodeMap[x1, y1].
     */
    private final void initNodeMapAux(int x1, int y1, int x2, int y2, int startHex)
    {
        int rowState = 0;  // current state; related to row# and logic for node coords from hex coords
        int row = 0;  // 0 for first row (y==y1), 1 for second, etc.
        int hexNum;  // starts with startHex, incr by 0x22 to move across a horizontal row of board coords
                     // during rowStates 01, 12, 32, 41.
        int nodeNum = 0;  // node number

        /**
         * Brief Illustration of row, rowState, nodeNum:
         *   As seen for startHex = 0x37.  Node numbers below are in hex.
         *         x-- 4     5     6     7     8        4     5     6     7     8
         * row   y
         *  |    |     nodeNums: (0 where blank)       rowState at top of x-loop:
         *  |    |
         *  0    3     0     38          5A            00    01    00    01    00
         *                /      \    /      \    /       /      \    /      \    /
         *  1    4     27          49          6B      10    11    12    11    12
         *             |           |           |       |           |           |
         *  2    5     0           0           0       20    20    20    20    20
         *             |           |           |       |           |           |
         *  3    6     36          58          7A      30    31    32    31    32
         *           /    \      /    \      /    \       \      /    \      /    \
         *  4    7     0     47          69            40    41    40    41    40
         */

        for (int y = y1; y <= y2; y++, row++)
        {
            hexNum = startHex;

            switch (row)
            {
            case 0:
                rowState = 00;
                nodeNum = 0;

                break;

            case 1:
                rowState = 10;
                nodeNum = hexNum - 0x10;

                break;

            case 2:
                rowState = 20;
                nodeNum = 0;

                break;

            case 3:
                rowState = 30;
                nodeNum = hexNum - 0x01;

                break;

            case 4:
                rowState = 40;
                nodeNum = 0;

                break;

            default:
                System.out.println("initNodeMap error");

                return;
            }

            for (int x = x1; x <= x2; x++)
            {
                nodeMap[x + (y * 15)] = nodeNum;

                switch (rowState)
                {
                // Used in top row (row==0) //
                case 01:
                    rowState = 00;
                    hexNum += 0x22;
                    nodeNum = 0;

                    break;

                case 00:
                    rowState = 01;
                    nodeNum = hexNum + 0x01;

                    break;

                // Used in row 1 (row==1) //
                case 12:
                    rowState = 11;
                    hexNum += 0x22;
                    nodeNum = 0;

                    break;

                case 11:
                    rowState = 12;
                    nodeNum = hexNum + 0x12;

                    break;

                case 10:
                    rowState = 11;
                    nodeNum = 0;

                    break;

                // Used in middle row (row==2) //
                case 20:
                    nodeNum = 0;

                    break;

                // Used in row 3 //
                case 30:
                    rowState = 31;
                    nodeNum = 0;

                    break;

                case 32:
                    rowState = 31;
                    hexNum += 0x22;
                    nodeNum = 0;

                    break;

                case 31:
                    rowState = 32;
                    nodeNum = hexNum + 0x21;

                    break;

                // Used in bottom row (row==4) //
                case 41:
                    rowState = 40;
                    hexNum += 0x22;
                    nodeNum = 0;

                    break;

                case 40:
                    rowState = 41;
                    nodeNum = hexNum + 0x10;

                    break;

                default:
                    System.out.println("initNodeMap error");

                    return;
                }
            }  // for (x)
        }  // for (y)
    }

    private final void initHexIDtoNumAux(int begin, int end, int num)
    {
        int i;

        for (i = begin; i <= end; i += 0x22)
        {
            hexIDtoNum[i] = num;
            num++;
        }
    }

    /**
     * DOCUMENT ME!
     *
     * @return DOCUMENT ME!
     */
    @Override
    public Dimension getPreferredSize()
    {
        return new Dimension(scaledPanelW, scaledPanelH);
    }

    /**
     * Minimum required width and height, as determined by options and {@link #isRotated()}.
     * Ignores {@link SOCPlayerInterface#displayScale}.
     *<P>
     * Minimum size is set in the constructor.
     * On the classic 4-player and 6-player boards, the size is based on {@link #PANELX} and {@link #PANELY}.
     * When {@link SOCGame#hasSeaBoard}, the size is based on {@link SOCBoard#getBoardWidth()}
     * and {@link SOCBoard#getBoardHeight() .getBoardHeight()} plus any positive optional
     * {@link SOCBoardLarge#getAddedLayoutPart(String) SOCBoardLarge.getAddedLayoutPart("VS")}.
     *
     * @return minimum size
     * @see #getExtraSizeFromBoard(boolean)
     */
    @Override
    public Dimension getMinimumSize()
    {
        return minSize;
    }

    /**
     * Get the amount of our current width and height that comes from the board being larger than
     * the standard 4-player board size. Compares {@link SOCBoard#getBoardWidth()}, {@link SOCBoard#getBoardHeight()}
     * against {@link SOCBoardPanel#BOARDWIDTH_VISUAL_MIN}, {@link SOCBoardPanel#BOARDHEIGHT_VISUAL_MIN}.
     * Adjusts for SOCBoardPanel padding constants and any space added by a positive optional
     * {@link SOCBoardLarge#getAddedLayoutPart(String) SOCBoardLarge.getAddedLayoutPart("VS")}.
     *
     * @param doScale  If true, the returned extra width & height are scaled screen pixels, not board-internal;
     *      calls {@link #scaleToActual(int)}
     * @return extra size in pixels, or (0, 0)
     * @since 2.0.00
     */
    public Dimension getExtraSizeFromBoard(final boolean doScale)
    {
        // Based on constructor's size calcs for panelMinBW, panelMinBH

        if (! isLargeBoard)
        {
            if (isRotated)
            {
                // standard 6pl
                int retW = 2 * deltaY, retH = halfdeltaY;
                if (doScale)
                {
                    retW = scaleToActual(retW);
                    retH = scaleToActual(retH);
                }
                return new Dimension(retW, retH);
            } else {
                // standard 4pl
                return new Dimension(0, 0);
            }
        }

        int bh = board.getBoardHeight(), bw = board.getBoardWidth();
        if (bh < BOARDHEIGHT_VISUAL_MIN)
            bh = BOARDHEIGHT_VISUAL_MIN;
        if (bw < BOARDWIDTH_VISUAL_MIN)
            bw = BOARDWIDTH_VISUAL_MIN;

        bh -= SOCBoard.HEIGHT_VISUAL_ORIGINAL;
        bw -= SOCBoard.WIDTH_VISUAL_ORIGINAL;

        int w = bw * halfdeltaX, h = bh * halfdeltaY;
        if (panelShiftBX > 0)
            w += panelShiftBX;
        if (panelShiftBY > 0)
            h += panelShiftBY;

        int retW = w - PANELPAD_CBOARD4_WIDTH + PANELPAD_LBOARD_RT,
            retH = h - PANELPAD_CBOARD4_HEIGHT + PANELPAD_LBOARD_BTM;
                // ignore HEXY_OFF_SLOPE_HEIGHT: it adds same amount to classic & sea board height
        if (doScale)
        {
            retW = scaleToActual(retW);
            retH = scaleToActual(retH);
        }

        return new Dimension(retW, retH);
    }

    /**
     * Set the board to a new size, rescale graphics and repaint if needed.
     *
     * @param newW  New width in pixels, no less than {@link #getMinimumSize()}.width
     * @param newH  New height in pixels, no less than {@link #getMinimumSize()}.height
     * @throws IllegalArgumentException if newW or newH is too small but not 0.
     *   During initial layout, the layoutmanager may make calls to setSize(0,0);
     *   such a call is passed to super without scaling graphics.
     *   To not throw this exception, call {@link #setSize(int, int, boolean)} instead.
     * @since 1.1.00
     */
    @Override
    public void setSize(int newW, int newH)
        throws IllegalArgumentException
    {
        setSize(newW, newH, false);
    }

    /**
     * Set the board to a new size, rescale graphics and repaint if needed.
     *
     * @param newW  New width in pixels, no less than {@link #getMinimumSize()}.width
     * @param newH  New height in pixels, no less than {@link #getMinimumSize()}.height
     * @param noException  If true, don't throw an exception, increase newW or newH instead.
     *     If false, throw if newW or newH too small; see {@link #setSize(int, int)} for details.
     * @throws IllegalArgumentException if newW or newH is too small but not 0:
     *     See {@link #setSize(int, int)} for details.
     * @since 2.0.00
     */
    public void setSize(int newW, int newH, final boolean noException)
        throws IllegalArgumentException
    {
        if ((newW == scaledPanelW) && (newH == scaledPanelH) && hasCalledSetSize)
            return;  // Already sized.

        if (noException)
        {
            if ((newW != 0) && (newW < minSize.width))
                newW = minSize.width;
            if ((newH != 0) && (newH < minSize.height))
                newH = minSize.height;
        }

        // If below min-size, rescaleBoard throws
        // IllegalArgumentException. Pass to our caller.
        rescaleBoard(newW, newH);

        // Resize
        super.setSize(newW, newH);
        if ((newW > 0) && (newH > 0))
            hasCalledSetSize = true;
        repaint();
    }

    /**
     * Set the board to a new size, rescale graphics and repaint if needed.
     *
     * @param sz New size in pixels, no less than {@link #panelMinBW} wide by {@link #panelMinBH} tall
     * @throws IllegalArgumentException if sz is too small but not 0.
     *   During initial layout, the layoutmanager may make calls to setSize(0,0);
     *   such a call is passed to super without scaling graphics.
     * @since 1.1.00
     */
    @Override
    public void setSize(Dimension sz)
        throws IllegalArgumentException
    {
        setSize (sz.width, sz.height);
    }

    /**
     * Set the board to a new location and size, rescale graphics and repaint if needed.
     * Called from {@link SOCPlayerInterface}'s custom layout manager.
     *
     * @param x  New location's x-coordinate
     * @param y  new location's y-coordinate
     * @param w  New width in pixels, no less than {@link #getMinimumSize()}.width
     * @param h  New height in pixels, no less than {@link #getMinimumSize()}.height
     * @throws IllegalArgumentException if w or h is too small but not 0.
     *   During initial layout, the layoutmanager may make calls to setBounds(0,0,0,0);
     *   such a call is passed to super without scaling graphics.
     * @since 1.1.00
     */
    @Override
    public void setBounds(int x, int y, int w, int h)
        throws IllegalArgumentException
    {
        if ((w != scaledPanelW) || (h != scaledPanelH))
            rescaleBoard(w, h);

        super.setBounds(x, y, w, h);
    }

    /**
     * Set or clear the most recent piece placement.
     * Usually by the current player.
     * Is also cleared by {@ink #updateMode()} when current player changes.
     * Doesn't trigger a repaint; assumes caller will do so soon.
     *<P>
     * Some drawing code assumes that when not null, {@code piece} is
     * one of the references passed to {@link SOCGame#putPiece(SOCPlayingPiece)}
     * (not a different object whose fields have the same values).
     *
     * @param piece  Latest piece placement, or {@code null} to clear
     * @since 2.7.00
     */
    public void setLatestPiecePlacement(final SOCPlayingPiece piece)
    {
        latestPiecePlacement = piece;
    }

    /**
     * A playing piece's value was updated:
     * {@code _SC_CLVI} village cloth count, or
     * {@code _SC_PIRI} pirate fortress strength.
     * Repaint that piece on the board if necessary.
     * @param piece  Piece that was updated, includes its new value
     * @since 2.0.00
     */
    public void pieceValueUpdated(final SOCPlayingPiece piece)
    {
        if (piece instanceof SOCFortress)
        {
            final SOCFortress fort = (SOCFortress) piece;
            final int strength = fort.getStrength();

            if (0 == strength)
            {
                if (0 == ((SOCBoardLarge) board).getPirateHex())
                {
                    // All players have recaptured their fortresses: The pirate fleet & path is removed.
                    flushBoardLayoutAndRepaint();
                }
                // else
                //  Server is about to send a game message to put a settlement where fortress was.
                //  Don't paint now; that message will cause another repaint.

                return;  // <--- Early return: fortress removed; repaint or another piece coming soon ---
            }

            final int pn = piece.getPlayerNumber();

            // repaint this piece in the AWT thread
            java.awt.EventQueue.invokeLater(new Runnable()
            {
                public void run()
                {
                    final boolean xlat = (panelMarginX != 0) || (panelMarginY != 0);

                    final Image ibuf = buffer;  // Local var in case field becomes null in other thread during paint
                    if (ibuf != null)
                        drawFortress(ibuf.getGraphics(), fort, pn, false, xlat);

                    Graphics bgr = getGraphics();
                    if (bgr != null)
                        drawFortress(bgr, fort, pn, false, xlat);
                    else
                        repaint();
                }
            });
        }
        else if (piece instanceof SOCVillage)
        {
            // Villages are drawn once in drawBoardEmpty, then kept in an image buffer.
            // If village cloth count becomes 0, redraw it in gray.
            // Otherwise no update needed, village cloth count isn't shown in the drawn piece
            // (shown in tooltip hover instead).
            if (((SOCVillage) piece).getCloth() == 0)
                flushBoardLayoutAndRepaint();
        }
        else
        {
            // generic catch-all for future piece types: just repaint the board.
            flushBoardLayoutAndRepaint();
        }
    }

    /**
     * Clear the board layout (as rendered in the empty-board buffer) and trigger a repaint.
     *
     * @since 1.1.08
     * @see SOCPlayerInterface#updateAtNewBoard()
     */
    public void flushBoardLayoutAndRepaint()
    {
        if (emptyBoardBuffer != null)
        {
            emptyBoardBuffer.flush();
            emptyBoardBuffer = null;
        }
        if (isScaled || isHexesAlwaysScaled)
        {
            scaledAt = System.currentTimeMillis();  // reset the image-scaling timeout
            scaledMissedImage = false;
        }

        if ((scaledHexes != null) && (scaledHexesGraphicsSetIndex != hexesGraphicsSetIndex))
        {
            // force overwrite of hexes having previous graphics set
            try
            {
                rescaleBoard(scaledPanelW, scaledPanelH);
            } catch (IllegalArgumentException e) {}
        }

        repaint();
    }

    /**
     * Clear the board layout (as rendered in the
     * empty-board buffer) and trigger a repaint,
     * only if we're showing potential/legal
     * settlements/roads/cities for debug purposes.
     * @since 2.0.00
     */
    public void flushBoardLayoutAndRepaintIfDebugShowPotentials()
    {
        boolean foundAny = false;
        for (int i = debugShowPotentials.length - 1; i >= 0; --i)
        {
            if (debugShowPotentials[i])
            {
                foundAny = true;
                break;
            }
        }

        if (! foundAny)
            return;

        flushBoardLayoutAndRepaint();
    }

    /**
     * Set the board fields to a new size, and rescale graphics if needed.
     * Does not call repaint or setSize.
     * Updates {@link #isScaledOrRotated}, {@link #scaledPanelW}, {@link #panelMarginX}, and other fields.
     * Calls {@link #rescaleCoordinateArrays()}, {@link #renderBorderedHex(Image, Color)},
     * and {@link #renderPortImages()}.
     *
     * @param newW  New width in pixels, no less than {@link #minSize}.width
     * @param newH  New height in pixels, no less than {@link #minSize}.height
     * @throws IllegalArgumentException if newW or newH is below {@link #minSize} but not 0.
     *   During initial layout, the layoutmanager may cause calls to rescaleBoard(0,0);
     *   such a call is ignored, no rescaling of graphics is done.
     * @since 1.1.00
     */
    private void rescaleBoard(int newW, int newH)
        throws IllegalArgumentException
    {
        if ((newW == 0) || (newH == 0))
            return;
        if ((newW < minSize.width) || (newH < minSize.height))
            throw new IllegalArgumentException("Below minimum size");

        /**
         * Set vars
         */
        scaledPanelW = newW;
        scaledPanelH = newH;

        scaledBoardW = newW;  // for use in next scaleToActual call
        isScaled = true;      // also needed for that call
        scaledHexesGraphicsSetIndex = hexesGraphicsSetIndex;
        if (scaleToActual(minSize.height) > newH)
        {
            // Using scaledPanelW:unscaledBoardW as a scaling ratio, newH wouldn't fit contents of board.
            // So, calc ratio based on newH:minSize.height instead
            float ratio = newH / (float) minSize.height;
            scaledBoardW = (int) (ratio * minSize.width);
        }

        if ((scaledPanelW != minSize.width) || (scaledPanelH != minSize.height))
        {
            isScaled = ((scaledPanelW / (float) minSize.width) >= SCALE_FACTOR_MIN)
                && ((scaledPanelH / (float) minSize.height) >= SCALE_FACTOR_MIN);
            if (! isScaled)
            {
                scaledBoardW = minSize.width;
            }
        }
        scaledAt = System.currentTimeMillis();
        isScaledOrRotated = (isScaled || isRotated);

        /**
         * Margins and centering board within wider or taller panel
         */
        if (isRotated)
        {
            // Because rotated, scaled on-screen width checks board height

            final int hexesWidth = halfdeltaY * (board.getBoardHeight() + 2)  + HALF_HEXHEIGHT + HEXY_OFF_SLOPE_HEIGHT;
                // getBoardHeight needs +2 to cover all of portsRing
            panelMarginX = scaleToActual(panelMinBH - hexesWidth) / 2;  // take half, to center

            final int hexesHeight = halfdeltaX * (board.getBoardWidth() - 1),  // width - 1 from portsRing's extra margin
                      scaledBoardH = scaleToActual(hexesHeight);
            panelMarginY = (scaledPanelH - scaledBoardH) / 2;
        } else {
            final int hexesWidth = halfdeltaX * board.getBoardWidth();
            panelMarginX = scaleToActual(panelMinBW - hexesWidth) / 2;  // take half, to center
            panelMarginY = (scaledPanelH - scaleToActual(panelMinBH)) / 2;
        }

        if (panelMarginX < (halfdeltaX / 4))  // and also if negative (larger than panelMinBW)
            panelMarginX = 0;
        if (scaledBoardW < scaledPanelW)
            panelMarginX += (scaledPanelW - scaledBoardW) / 2;

        if (panelMarginY < (halfdeltaY / 4))  // and also if negative (larger than panelMinBW)
            panelMarginY = 0;

        panelMarginX += scaleToActual(panelShiftBX);
        panelMarginY += scaleToActual(panelShiftBY);

        /**
         * Off-screen buffer is now the wrong size.
         * paintComponent() will create a new one.
         */
        if (buffer != null)
        {
            buffer.flush();
            buffer = null;
        }
        if (emptyBoardBuffer != null)
        {
            emptyBoardBuffer.flush();
            emptyBoardBuffer = null;
        }
        diceNumberCircleFont = null;
        diceNumberCircleFM = null;

        /**
         * Scale coordinate arrays for drawing pieces,
         * or (if not isScaled) point to static arrays.
         */
        rescaleCoordinateArrays();

        /**
         * Scale and render images, or point to static arrays.
         * For water hex border color, loops assume SOCBoard.WATER_HEX == index 0 in BC.
         */
        final BufferedImage[] staticHex;  // hex type images
        final Color[] BC;  // border colors
        final Color waterBC;  // water border color
        if (isRotated)
        {
            staticHex = rotatHexes;
            BC = ROTAT_HEX_BORDER_COLORS;
        } else {
            staticHex = hexes;
            BC = HEX_BORDER_COLORS;
        }
        waterBC = HEX_GRAPHICS_SET_BORDER_WATER_COLORS[hexesGraphicsSetIndex];

        if (! (isScaled || isHexesAlwaysScaled))
        {
            for (int i = scaledHexes.length - 1; i >= 0; --i)
                if (i < BC.length)
                    scaledHexes[i] = renderBorderedHex(staticHex[i], (i != 0) ? BC[i] : waterBC);
                else
                    scaledHexes[i] = staticHex[i];
        }
        else
        {
            final int w = scaleToActual((isRotated) ? HEXHEIGHT : HEXWIDTH),
                      h = scaleToActual((isRotated) ? HEXWIDTH : HEXHEIGHT);

            for (int i = scaledHexes.length - 1; i >= 0; --i)
            {
                if (staticHex[i] != null)
                {
                    BufferedImage hi = getScaledImageUp(staticHex[i], w, h);
                    if (i < BC.length)
                        hi = renderBorderedHex(hi, (i != 0) ? BC[i] : waterBC);

                    scaledHexes[i] = hi;
                    scaledHexFail[i] = false;
                } else {
                    scaledHexes[i] = null;
                    scaledHexFail[i] = true;
                }
            }

            for (int i = scaledPorts.length - 1; i >= 0; --i)
                scaledPortFail[i] = false;
        }

        // Once the port arrowhead arrays and images are scaled, we can draw the 6 port images.
        renderPortImages();

        if ((superText1 != null) && (superTextBox_w > 0))
        {
            superTextBox_x = (newW - superTextBox_w) / 2;
            superTextBox_y = (newH - superTextBox_h) / 2;
        }
    }

    /**
     * Render a border around the edge of this hex, returning a new image.
     * @param hex  Un-bordered hex image
     * @param borderColor  Color to paint the rendered border,
     *     from {@link #HEX_BORDER_COLORS} or {@link #ROTAT_HEX_BORDER_COLORS},
     *     or {@code null} to not render a border
     * @return a new Image for the bordered hex, or the original {@code hex} if {@code borderColor} was null
     * @since 1.1.20
     */
    private BufferedImage renderBorderedHex(final BufferedImage hex, final Color borderColor)
    {
        if (borderColor == null)
            return hex;

        final int w = hex.getWidth(null), h = hex.getHeight(null);

        final BufferedImage bHex = new BufferedImage(w, h, BufferedImage.TYPE_INT_ARGB);
        final Graphics2D g = bHex.createGraphics();

        g.drawImage(hex, 0, 0, w, h, null);

        g.setRenderingHint(RenderingHints.KEY_ANTIALIASING, RenderingHints.VALUE_ANTIALIAS_ON);
        g.setStroke(new BasicStroke(scaleToActual(13) / 10f));  // border line width 1.3px
        g.setColor(borderColor);
        if (isRotated)
            g.translate(scaleToActual(1), 0);  // overlap pixel border properly, especially on right-hand side
        g.drawPolyline(scaledHexCornersX, scaledHexCornersY, 7);

        g.dispose();
        return bHex;
    }

    /**
     * Based on the waterHex image, render the 6 port images (1 per "facing" rotation), each with arrows in its
     * 2 settlement directions. Fills {@link #scaledPorts}, starting from {@code waterHex.gif} previously loaded
     * into {@link #scaledHexes}[0].
     *<P>
     * Before calling this method, call {@link #rescaleCoordinateArrays()}.
     * @since 1.1.20
     */
    private void renderPortImages()
    {
        final Image water = scaledHexes[0];
        final int w = water.getWidth(null), h = water.getHeight(null);

        // clear circle geometry
        int diac = HEX_PORT_CIRCLE_DIA;
        int xc, yc, arrow_offx;

        // white border width
        int diab = diac + 2;

        if (isRotated)
        {
            xc = HEXHEIGHT;  yc = HEXWIDTH;
            arrow_offx = scaleToActual(HEXHEIGHT - HEXWIDTH);  // re-center on wider hex
        } else {
            xc = HEXWIDTH;  yc = HEXHEIGHT;
            arrow_offx = 0;
        }
        // center on hex, minus radius
        xc = (xc - diac) / 2;
        yc = (yc - diac) / 2;

        if (isScaled)
        {
            diab = scaleToActual(diab);
            xc = scaleToActual(xc); yc = scaleToActual(yc); diac = scaleToActual(diac);
            if (diab % 2 != 0)
            {
                ++diab;
                ++diac;
            }
            if (diac % 2 != 0)
                --diac;  // don't reduce border width
        }
        int xb = xc - (diab - diac) / 2;
        int yb = yc - (diab - diac) / 2;

        // First, clear the middle circle and draw the white border around it.
        // Then, use the resulting image as a starting point for the 6 port images with different arrowheads.

        BufferedImage portBase = new BufferedImage(w, h, BufferedImage.TYPE_INT_ARGB);
        {
            Graphics2D g = portBase.createGraphics();
            g.drawImage(water, 0, 0, w, h, null);
            g.setRenderingHint(RenderingHints.KEY_ANTIALIASING, RenderingHints.VALUE_ANTIALIAS_ON);

            // white circular border
            g.setColor(Color.WHITE);
            g.fillOval(xb, yb, diab, diab);

            // clear circle to show port type
            g.setComposite(AlphaComposite.getInstance(AlphaComposite.CLEAR));
            g.fillOval(xc, yc, diac, diac);
            g.setComposite(AlphaComposite.getInstance(AlphaComposite.SRC_OVER));

            g.dispose();
        }

        for (int i = 0; i < 6; ++i)
        {
            BufferedImage bufi = new BufferedImage(w, h, BufferedImage.TYPE_INT_ARGB);
            Graphics2D g = bufi.createGraphics();
            g.drawImage(portBase, 0, 0, w, h, null);
            g.setRenderingHint(RenderingHints.KEY_ANTIALIASING, RenderingHints.VALUE_ANTIALIAS_ON);
            g.setRenderingHint(RenderingHints.KEY_INTERPOLATION, RenderingHints.VALUE_INTERPOLATION_BILINEAR);

            // arrows
            g.setColor(Color.WHITE);
            g.translate(arrow_offx, 0);
            g.fillPolygon(scaledPortArrowsX[i], scaledPortArrowsY[i], 3);
            int i2 = i + 1;
            if (i2 == 6)
                i2 = 0;  // wrapped around
            g.fillPolygon(scaledPortArrowsX[i2], scaledPortArrowsY[i2], 3);
            g.translate(-arrow_offx, 0);

            g.dispose();
            scaledPorts[i] = bufi;
        }
    }

    /**
     * Scale coordinate arrays for drawing pieces
     * (from internal coordinates to actual on-screen pixels),
     * or (if not isScaled) point to static arrays.
     * Called from constructor and {@link #rescaleBoard(int, int)}.
     * @since 1.1.00
     */
    private void rescaleCoordinateArrays()
    {
        if (! isScaled)
        {
            if (! isRotated)
            {
                scaledVertRoadX = vertRoadX;     scaledVertRoadY = vertRoadY;
                scaledUpRoadX   = upRoadX;       scaledUpRoadY   = upRoadY;
                scaledDownRoadX = downRoadX;     scaledDownRoadY = downRoadY;
                scaledHexCornersX = hexCornersX; scaledHexCornersY = hexCornersY;
                scaledPortArrowsX = portArrowsX; scaledPortArrowsY = portArrowsY;
            } else {
                // (cw):  P'=(width-y, x)
                scaledVertRoadX = rotateScaleCopyYToActualX(vertRoadY, HEXWIDTH, false);
                scaledVertRoadY = vertRoadX;
                scaledUpRoadX   = rotateScaleCopyYToActualX(upRoadY, HEXWIDTH, false);
                scaledUpRoadY   = upRoadX;
                scaledDownRoadX = rotateScaleCopyYToActualX(downRoadY, HEXWIDTH, false);
                scaledDownRoadY = downRoadX;
                scaledHexCornersX = hexCornersY;  // special case: coordinates already "rotated", don't subtract from HEXWIDTH
                scaledHexCornersY = hexCornersX;
                scaledPortArrowsX = new int[portArrowsX.length][];
                for (int i = 0; i < portArrowsX.length; i++)
                    scaledPortArrowsX[i] = rotateScaleCopyYToActualX(portArrowsY[i], HEXWIDTH, false);
                scaledPortArrowsY = portArrowsX;
            }
            scaledSettlementX = settlementX; scaledSettlementY = settlementY;
            scaledCityX     = cityX;         scaledCityY     = cityY;
            scaledShipX     = shipX;         scaledShipY     = shipY;
            scaledFortressX = fortressX;     scaledFortressY = fortressY;
            scaledDiamondX  = diamondX;      scaledDiamondY  = diamondY;
            scaledWarshipX  = warshipX;      scaledWarshipY  = warshipY;
            scaledRobberX   = robberX;       scaledRobberY   = robberY;
            scaledArrowXL   = arrowXL;       scaledArrowY    = arrowY;
            if (arrowXR == null)
            {
                int[] axr = new int[arrowXL.length];
                for (int i = 0; i < arrowXL.length; ++i)
                    axr[i] = (ARROW_SZ - 1) - arrowXL[i];
                arrowXR = axr;

                // Assigned to static field only when complete,
                // so another thread won't see a partially
                // calculated arrowXR.
            }
            scaledArrowXR = arrowXR;
        }
        else
        {
            scaledPortArrowsX = new int[portArrowsX.length][];
            scaledPortArrowsY = new int[portArrowsY.length][];

            if (! isRotated)
            {
                scaledVertRoadX = scaleCopyToActual(vertRoadX);
                scaledVertRoadY = scaleCopyToActual(vertRoadY);
                scaledUpRoadX   = scaleCopyToActual(upRoadX);
                scaledUpRoadY   = scaleCopyToActual(upRoadY);
                scaledDownRoadX = scaleCopyToActual(downRoadX);
                scaledDownRoadY = scaleCopyToActual(downRoadY);
                scaledHexCornersX = scaleCopyToActual(hexCornersX);
                scaledHexCornersY = scaleCopyToActual(hexCornersY);
                for (int i = 0; i < portArrowsX.length; ++i)
                {
                    scaledPortArrowsX[i] = scaleCopyToActual(portArrowsX[i]);
                    scaledPortArrowsY[i] = scaleCopyToActual(portArrowsY[i]);
                }
            } else {
                // (cw):  P'=(width-y, x)
                scaledVertRoadX = rotateScaleCopyYToActualX(vertRoadY, HEXWIDTH, true);
                scaledVertRoadY = scaleCopyToActual(vertRoadX);
                scaledUpRoadX   = rotateScaleCopyYToActualX(upRoadY, HEXWIDTH, true);
                scaledUpRoadY   = scaleCopyToActual(upRoadX);
                scaledDownRoadX = rotateScaleCopyYToActualX(downRoadY, HEXWIDTH, true);
                scaledDownRoadY = scaleCopyToActual(downRoadX);
                scaledHexCornersX = scaleCopyToActual(hexCornersY);  // special case: don't subtract from HEXWIDTH
                scaledHexCornersY = scaleCopyToActual(hexCornersX);
                for (int i = 0; i < portArrowsX.length; ++i)
                {
                    scaledPortArrowsX[i] = rotateScaleCopyYToActualX(portArrowsY[i], HEXWIDTH, true);
                    scaledPortArrowsY[i] = scaleCopyToActual(portArrowsX[i]);
                }
            }
            scaledSettlementX = scaleCopyToActual(settlementX);
            scaledSettlementY = scaleCopyToActual(settlementY);
            scaledCityX     = scaleCopyToActual(cityX);
            scaledCityY     = scaleCopyToActual(cityY);
            scaledShipX = scaleCopyToActual(shipX);
            scaledShipY = scaleCopyToActual(shipY);
            scaledFortressX = scaleCopyToActual(fortressX);
            scaledFortressY = scaleCopyToActual(fortressY);
            scaledDiamondX  = scaleCopyToActual(diamondX);
            scaledDiamondY  = scaleCopyToActual(diamondY);
            scaledWarshipX = scaleCopyToActual(warshipX);
            scaledWarshipY = scaleCopyToActual(warshipY);
            scaledRobberX   = scaleCopyToActual(robberX);
            scaledRobberY   = scaleCopyToActual(robberY);
            scaledArrowXL   = scaleCopyToActual(arrowXL);
            scaledArrowY    = scaleCopyToActual(arrowY);

            // Ensure arrow-tip sides are 45 degrees.
            int p = Math.abs(scaledArrowXL[0] - scaledArrowXL[1]);
            if (p != Math.abs(scaledArrowY[0] - scaledArrowY[1]))
            {
                scaledArrowY[0] = scaledArrowY[1] + p;
            }
            int L = scaledArrowXL.length - 1;
            p = Math.abs(scaledArrowXL[L] - scaledArrowXL[L-1]);
            if (p != Math.abs(scaledArrowY[L] - scaledArrowY[L-1]))
            {
                scaledArrowY[L] = scaledArrowY[L-1] - p;
            }

            // Now, flip for scaledArrowXR
            scaledArrowXR = new int[scaledArrowXL.length];
            int xmax = scaledArrowXL[4];  // Element defined as having max coord in arrowXL
            for (int i = 0; i < scaledArrowXR.length; ++i)
                scaledArrowXR[i] = xmax - scaledArrowXL[i];
        }
    }

    /**
     * Rescale to actual screen coordinates - Create a copy
     * of array, and scale up the copy's elements as X or Y coordinates.
     *<P>
     * Before v2.0.00 this method was {@code scaleCopyToActualX(x[])} and {@link scaleCopyToActualY(y[])}.
     *
     * @param orig Int array to be scaled up; each member is an x-coordinate or y-coordinate.
     * @return Scaled copy of orig
     *
     * @see #scaleToActual(int[])
     * @see #rotateScaleCopyYToActualX(int[], int, boolean)
     * @since 1.1.00
     */
    public int[] scaleCopyToActual(int[] orig)
    {
        int[] xs = new int[orig.length];
        for (int i = orig.length - 1; i >= 0; --i)
            xs[i] = (int) ((orig[i] * (long) scaledBoardW) / unscaledBoardW);
        return xs;
    }

    /**
     * Copy and rotate this array of y-coordinates, optionally also rescaling.
     * Rotates internal to actual (clockwise):  P'=(width-y, x)
     * @param yorig Array to copy and rotate, not null
     * @param width Width to rotate against
     * @param rescale Should we also rescale, same formula as {@link #scaleCopyToActual(int[])}?
     * @return Rotated copy of <tt>yorig</tt> for use as x-coordinates
     * @since 1.1.08
     */
    public int[] rotateScaleCopyYToActualX(final int[] yorig, final int width, final boolean rescale)
    {
        int[] xr = new int[yorig.length];
        for (int i = yorig.length - 1; i >= 0; --i)
            xr[i] = width - yorig[i];
        if (rescale)
            for (int i = yorig.length - 1; i >= 0; --i)
                xr[i] = (int) ((xr[i] * (long) scaledBoardW) / unscaledBoardW);

        return xr;
    }

    /**
     * Scale up an image with decent quality.
     * Convenience method to call instead of obsolete {@link Image#getScaledInstance(int, int, int)}.
     * Calls <code>
     * {@link Graphics2D#drawImage(Image, int, int, int, int, java.awt.image.ImageObserver) Graphics2D.drawImage}
     * (src, 0, 0, w, h, null)</code> using {@link RenderingHints#VALUE_INTERPOLATION_BICUBIC}.
     *<P>
     * For more info see the Java2D team blog 2007 post "The Perils of Image.getScaledInstance()" by ChrisAdamson.
     *
     * @param src  Source image to scale up; assumes is transparent, not opaque.
     * @param w  Scale up to this width
     * @param h  Scale up to this height
     * @return  the scaled image
     * @since 1.1.20
     */
    public final BufferedImage getScaledImageUp(final Image src, final int w, final int h)
    {
        BufferedImage bufi = playerInterface.getGraphicsConfiguration().createCompatibleImage
            (w, h, Transparency.BITMASK);
            // use PI instead of this.getGraphicsConfiguration(),
            // which is null during early call by PI constructor through initUIElements/rescaleBoard
        Graphics2D g = bufi.createGraphics();
        g.setRenderingHint(RenderingHints.KEY_INTERPOLATION, RenderingHints.VALUE_INTERPOLATION_BICUBIC);
        g.drawImage(src, 0, 0, w, h, null);
        g.dispose();

        return bufi;
    }

    /**
     * Set or clear the debug flag where the board item tooltip includes the item's coordinates.
     * Takes effect the next time the mouse moves.
     * @see BoardToolTip#setHoverText(String, int)
     * @param setOn  If true, set the flag; if false, clear it
     * @since 2.0.00
     */
    void setDebugShowCoordsFlag(final boolean setOn)
    {
        if (setOn == debugShowCoordsTooltip)
            return;

        debugShowCoordsTooltip = setOn;

        // no immediate repaint, because we don't know the coordinate (on)
        // and the coordinate string is part of the text (off).
    }

    /**
     * Set or clear a debug flag to show player 0's potential/legal coordinate sets.
     * Currently implemented only for the sea board layout ({@link SOCBoardLarge}).
     * When turning on pieceType 2 (or all), prints some geometry info to {@link System#err};
     * that's printed even if not using a sea board layout.
     *
     * @param pieceType  Piece type; 0=road, 1=settle, 2=city, 3=ship;
     *         Use 8 for land hexes, 9 for nodes on board.  Or, -1 for all.
     *         See {@link #debugShowPotentials} javadoc for all values.
     * @param setPotential  If true, show/hide the potential set, not the legal set
     * @param setOn  If true, set the flag; if false, clear it
     * @since 2.0.00
     */
    void setDebugShowPotentialsFlag
        (int pieceType, final boolean setPotential, final boolean setOn)
    {
        if (pieceType == -1)
        {
            Arrays.fill(debugShowPotentials, setOn);  // all flags
        } else {
            if (setPotential && (pieceType < 4))
                pieceType += 4;
            if (setOn == debugShowPotentials[pieceType])
                return;  // nothing to do

            debugShowPotentials[pieceType] = setOn;
        }

        scaledMissedImage = true;  // force redraw of the empty board
        repaint();  // to call drawBoard, drawBoardEmpty

        if (setOn && ((pieceType == 2) || (pieceType == -1)))
        {
            int[] vs = (board instanceof SOCBoardLarge)
                ? ((SOCBoardLarge) board).getAddedLayoutPart("VS") : null;
            if (vs == null)
                vs = new int[]{0, 0};
            System.err.println
                ("debugShowPotentials: Board size (height, width) = 0x"
                 + Integer.toHexString(board.getBoardWidth()) + ",0x" + Integer.toHexString(board.getBoardHeight())
                 + ", VS (down, right) = " + vs[0] + "," + vs[1]);
            System.err.println
                ("  Panel size (width, height): unscaled = ("
                 + panelMinBW + "," + panelMinBH + ')' + ((isRotated) ? ", rotated" : "")
                 + ", current = (" + scaledBoardW + " of " + scaledPanelW + "," + scaledPanelH
                 + "), margin (left, top) = (" + panelMarginX + "," + panelMarginY
                 + "), unscaled shift (right, down) = (" + panelShiftBX + "," + panelShiftBY
                 + ')' );
            int w = playerInterface.getWidth(), h = playerInterface.getHeight();
            Insets ins = playerInterface.getInsets();
            System.err.println
                ("  PI window size (width, height) = " + w + "," + h
                 + ", inner = " + (w - ins.left - ins.right) + "," + (h - ins.top - ins.bottom)
                 + ", insets (left, right, top, bottom) = "
                 + ins.left + "," + ins.right + "," + ins.top + "," + ins.bottom);
        }
    }

    /**
     * Redraw the board using double buffering. Don't call this directly, use
     * {@link Component#repaint()} instead.
     *<P>
     * Calls {@link #drawBoard(Graphics)} to do the actual work.
     *<P>
     * To protect against bugs, paint contains a try-catch that will
     * print stack traces to the player chat print area.
     */
    @Override
    public void paintComponent(Graphics g)
    {
        VolatileImage ibuf = buffer;  // Local var in case field becomes null in other thread during paint
        try
        {
            final GraphicsConfiguration gconf = getGraphicsConfiguration();
            if (gconf == null)
            {
                repaint();  // try again soon
                return;
            }

            do
            {
                final int ibufValidStatus = (ibuf == null) ? -1 : ibuf.validate(gconf);
                if ((ibuf == null) || (ibufValidStatus == VolatileImage.IMAGE_INCOMPATIBLE))
                {
                    ibuf = gconf.createCompatibleVolatileImage
                        (scaledPanelW, scaledPanelH, Transparency.OPAQUE);
                }
            } while (ibuf.contentsLost());
            buffer = ibuf;

            // Try-catch: Because of message timing during placement,
            // watch for the board's lists of roads, settlements, ships, etc
            // being modified as we're drawing them.
            // Happens with foreach loop iteration; wasn't an issue
            // in v1.x.xx with older-java piece enumerations.
            for (int tries = 1; tries <= 3; ++tries)
            {
                final Graphics2D graf2D = ibuf.createGraphics();
                    // done within loop to have a known starting state (no transforms, etc)
                try
                {
                    drawBoard(graf2D);  // Do the actual drawing
                    break;
                } catch (ConcurrentModificationException cme) {
                    if (tries == 3)
                        repaint();  // try again soon
                          // Meanwhile we'll paint whatever succeeded, to avoid an entire-window blank flash
                } finally {
                    graf2D.dispose();
                }
            }

            if (hoverTip.isVisible())
                hoverTip.paint(ibuf.getGraphics());
            g.drawImage(ibuf, 0, 0, this);

        } catch (Throwable th) {
            playerInterface.chatPrintStackTrace(th);
        }
    }

    /**
     * Overriden so the peer isn't painted, which clears background. Don't call
     * this directly, use {@link Component#repaint()} instead.
     */
    @Override
    public void update(Graphics g)
    {
        paint(g);
    }

    /**
     * Draw a board tile by its hex number (v1 or v2 board encoding).
     * Hex type and port info (if any) are looked up from {@link SOCBoard#getHexLayout()} and {@code hexNum}.
     *<P>
     * Not used if {@link #isLargeBoard}.
     * When {@link #isLargeBoard}, call {@link #drawHex(Graphics, int, int, int, int, int)} instead.
     *
     * @param g       graphics
     * @param hexNum  hex location number (0-36)
     */
    private final void drawHex(Graphics g, int hexNum)
    {
        final int portFacing;
        int hexType = board.getHexLayout()[hexNum];

        if (hexType < SOCBoard.MISC_PORT_HEX)
        {
            portFacing = -1;
        }
        else if (hexType < 0x10)
        {
            portFacing = hexType - 6;  // 7-12 -> 1-6
            hexType = SOCBoard.MISC_PORT;
        }
        else
        {
            // Decode port bit mask:
            // (port facing, 1-6)        (kind of port)
            //      \--> [0 0 0][0 0 0 0] <--/
            portFacing = hexType >> 4;
            hexType = hexType & 0x0F;
        }

        drawHex(g, hexX[hexNum], hexY[hexNum], hexType, portFacing, hexNum);
    }

    /**
     * Draw a land, water, or port hex tile at a given location.
     * Use <tt>hexType</tt> to determine the hex graphic,
     * and <tt>portFacing</tt> to determine a port overlay (if any).
     * When <tt>hexNum</tt> is -1, no dice number is drawn.
     * Otherwise, also draw the dice number for this hex (if any).
     *
     * @param g      graphics
     * @param x      board-graphics x-coordinate to draw at; upper-left corner of hex
     * @param y      board-graphics y-coordinate to draw at; upper-left corner of hex
     * @param hexType hex type, as in {@link SOCBoard#getHexTypeFromCoord(int)};
     *                also the index into {@link #hexes}.
     *                If drawing a port (<tt>portFacing</tt> != -1),
     *                <tt>hexType</tt> is {@link SOCBoard#getPortTypeFromNodeCoord(int)},
     *                such as {@link SOCBoard#SHEEP_PORT} or {@link SOCBoard#MISC_PORT}.
     * @param portFacing  port facing (1-6), or -1 for no port: the edge of the port's hex
     *                touching land, which contains 2 nodes where player can build a
     *                port settlement/city.  Valid range is
     *                {@link SOCBoard#FACING_NE} to {@link SOCBoard#FACING_NW}.
     * @param hexNum  hex location number (0-36) to look up its dice number,
     *                   or -1 if this isn't a valid hex number or if the dice number shouldn't be drawn.
     *                   When {@link #isLargeBoard}, pass in the hex coordinate as hexNum.
     * @since 1.1.08
     */
    private final void drawHex
        (Graphics g, int x, int y, final int hexType, final int portFacing, final int hexNum)
    {
        if (hexType < 0)
        {
            playerInterface.chatPrintDebug("* bad hex type " + hexType + " at x,y(" + x + "," + y + ")");
            return;
        }

        // Set up dice number font fields early: they're also used
        // for fortresses, village markers, etc, which might get
        // drawn before a hex having a dice number
        if (diceNumberCircleFont == null)
        {
            int fsize = DICE_NUMBER_FONTPOINTS;
            if (isScaled)
                fsize = scaleToActual(fsize);
            diceNumberCircleFont = new Font("Dialog", Font.BOLD, fsize);
        }
        if ((diceNumberCircleFM == null) && (diceNumberCircleFont != null))
        {
            diceNumberCircleFM = getFontMetrics(diceNumberCircleFont);
        }

        if (isScaledOrRotated)
        {
            if (isRotated)
            {
                // (cw):  P'=(panelMinBH-y, x)
                int y1 = x;
                x = panelMinBH - y - HEXHEIGHT;  // move 1 hex over, since corner of image has rotated
                y = y1;
            }
            if (isScaled)
            {
                x = scaleToActual(x);
                y = scaleToActual(y);
            }
        }

        /**
         * If previous scaling has failed, fallback image will be smaller
         * compared to rest of the board graphics.  This is rare but
         * must be visually handled.  Center the smaller graphic in
         * the larger hex space, so it won't overlap other hexes.
         */
        boolean recenterPrevMiss = false;
        int xm=0, ym=0;  // offset for re-centering miss

        /**
         * If board is scaled, could be waiting for an image to resize.
         * If it still hasn't appeared after 7 seconds, give up and
         * create a new one.  (This can happen due to AWT bugs.)
         * drawBoard will then repaint with the new image.
         * If the new image also fails, a "fallback" will occur; a reference
         * to the static original-resolution image will be used.
         */
        boolean missedDraw = false;

        // Draw the hex image. For ports, the overlay (circle with arrows) will be drawn on top of this hex.
        final int htypeIdx;
        {
            final BufferedImage[] hexis = (isRotated ? rotatHexes : hexes);  // Fall back to original, or to rotated?

            // For the 3:1 port, don't use hexType for image index (hexType 0 is open water);
            // miscPort.gif is at end of hex images array. hexType index works for 2:1 port types.
            htypeIdx = ((portFacing == -1) || (hexType != SOCBoard.MISC_PORT))
                ? hexType : (hexis.length - 1);

            if (isScaled && (scaledHexes[htypeIdx] == hexis[htypeIdx]))
            {
                recenterPrevMiss = true;
                int w = hexis[htypeIdx].getWidth(null);
                int h = hexis[htypeIdx].getHeight(null);
                xm = (scaleToActual(w) - w) / 2;
                ym = (scaleToActual(h) - h) / 2;
                x += xm;
                y += ym;
            }

            /**
             * Draw the hex graphic
             */
            if (! g.drawImage(scaledHexes[htypeIdx], x, y, this))
            {
                // for now, draw the placeholder; try to rescale and redraw soon if we can

                g.translate(x, y);
                g.setColor(hexColor(hexType));
                g.fillPolygon(scaledHexCornersX, scaledHexCornersY, 6);
                g.setColor(Color.BLACK);
                g.drawPolyline(scaledHexCornersX, scaledHexCornersY, 7);
                g.translate(-x, -y);

                missedDraw = true;
                if ((isScaled || isHexesAlwaysScaled)
                    && (RESCALE_MAX_RETRY_MS < (drawnEmptyAt - scaledAt)))
                {
                    // rescale the image, or if that failed already, give up and use fallback

                    if (scaledHexFail[htypeIdx])
                    {
                        scaledHexes[htypeIdx] = hexis[htypeIdx];  // fallback
                    }
                    else
                    {
                        scaledHexFail[htypeIdx] = true;
                        final int w = scaleToActual((isRotated) ? HEXHEIGHT : HEXWIDTH),
                                  h = scaleToActual((isRotated) ? HEXWIDTH : HEXHEIGHT);
                        scaledHexes[htypeIdx] = getScaledImageUp(hexis[htypeIdx], w, h);
                    }
                }
            }

            if (recenterPrevMiss)
            {
                // Don't "center" further drawing
                x -= xm;
                y -= ym;
                recenterPrevMiss = false;
            }
        }

        /**
         * Draw the port overlay image
         */
        if (portFacing != -1)
        {
            // fallback will be non-scaled hexes[htypeIdx]

            final int ptypeIdx = portFacing - 1;  // index 0-5 == facing 1-6

            if (isScaled && (scaledPorts[ptypeIdx] == hexes[htypeIdx]))
            {
                recenterPrevMiss = true;
                int w = hexes[htypeIdx].getWidth(null);
                int h = hexes[htypeIdx].getHeight(null);
                xm = (scaleToActual(w) - w) / 2;
                ym = (scaleToActual(h) - h) / 2;
                x += xm;
                y += ym;
            }

            if (! g.drawImage(scaledPorts[ptypeIdx], x, y, this))
            {
                g.drawImage(hexes[htypeIdx], x, y, null);  // show smaller unscaled hex graphic, instead of a blank space
                missedDraw = true;
                if ((isScaled || isHexesAlwaysScaled)
                    && (RESCALE_MAX_RETRY_MS < (drawnEmptyAt - scaledAt)))
                {
                    if (scaledPortFail[ptypeIdx])
                    {
                        scaledPorts[ptypeIdx] = hexes[htypeIdx];  // fallback
                    }
                    else
                    {
                        scaledPortFail[ptypeIdx] = true;

                        // TODO try to re-render this particular port type
                        /*
                        int w = scaleToActual(portis[1].getWidth(null));
                        int h = scaleToActual(portis[1].getHeight(null));
                        scaledPorts[ptypeIdx] = getScaledImageUp(portis[ptypeIdx], w, h);
                         */

                        // Instead of rendering, for now immediately fall back:
                        scaledPorts[ptypeIdx] = hexes[htypeIdx];  // fallback
                    }
                }
            }

            // Don't adj x,y to un-"center" further drawing:
            // If scaled, x,y will be recalculated anyway.
            // If not scaled, recenterPrevMiss is false.
        }

        if (hexNum == -1)
        {
            if (missedDraw)
            {
                // drawBoard will check this field after all hexes are drawn.
                scaledMissedImage = true;
            }
            return;  // <---- Early return: This hex isn't within hexLayout/numberLayout ----
        }

        /**
         * Draw the number
         */
        final int hnl = board.getNumberOnHexFromNumber(hexNum);
        if (hnl > 0)
        {
            if ((diceNumberCircleFM != null) && (diceNumberCircleFont != null))
            {
                final int dx, dy;  // Offset of number graphic from upper-left corner of hex
                if (isRotated)
                {
                    dx = 22;  dy = 17;
                } else {
                    dx = 17;  dy = 22;
                }

                if (! isScaled)
                {
                    x += dx;
                    y += dy;
                }
                else
                {
                    x += scaleToActual(dx);
                    y += scaleToActual(dy);
                }

                // Draw the circle and dice number:
                int dia = DICE_NUMBER_CIRCLE_DIAMETER;
                if (isScaled)
                    dia = scaleToActual(dia);
                ++dia;

                // Get color from rarity, fill dice circle, outline with darker shade
                {
                    int colorIdx;
                    if (hnl < 7)
                        colorIdx = hnl - 2;
                    else
                        colorIdx = 12 - hnl;
                    Color cc = DICE_NUMBER_CIRCLE_COLORS[colorIdx];

                    g.setColor(cc);
                    g.fillOval(x, y, dia, dia);
                    g.setColor(cc.darker().darker());
                    g.drawOval(x, y, dia, dia);
                }

                final String numstr = Integer.toString(hnl);
                x += (dia - (diceNumberCircleFM.stringWidth(numstr) - scaleToActual(1))) / 2;
                    // -1 removes unwanted advance spacing after digit string;
                    // if more precison needed, see java.awt.font.TextLayout.getBounds
                y += (dia + diceNumberCircleFM.getAscent() - diceNumberCircleFM.getDescent()) / 2;
                g.setFont(diceNumberCircleFont);
                g.setColor(Color.BLACK);
                g.drawString(numstr, x, y);

            } else {
                missedDraw = true;
            }
        }  // if (hnl > 0)

        if (missedDraw)
        {
            // drawBoard will check this field after all hexes are drawn.
            scaledMissedImage = true;
        }
    }

    /**
     * Draw the robber.
     *<P>
     * The pirate ship (if any) is drawn via
     * {@link #drawRoadOrShip(Graphics, int, int, HilightStyle, boolean, boolean)}.
     *
     * @param g       Graphics context
     * @param hexID   Board hex encoded position
     * @param fullNotGhost  Draw with normal colors, not faded-out "ghost"
     *                (as during PLACE_ROBBER movement)
     * @param fillNotOutline  Fill the robber, not just outline
     *                (as for previous robber position)
     */
    private final void drawRobber
        (Graphics g, final int hexID, final boolean fullNotGhost, final boolean fillNotOutline)
    {
        int hx, hy;
        if (isLargeBoard)
        {
            hx = halfdeltaX * (hexID & 0xFF);
            hy = halfdeltaY * (hexID >> 8) + HALF_HEXHEIGHT;  // HALF_HEXHEIGHT == halfdeltaY + 9
        } else {
            int hexNum = hexIDtoNum[hexID];
            hx = hexX[hexNum] + halfdeltaX;
            hy = hexY[hexNum] + HALF_HEXHEIGHT;
        }

        if (isRotated)
        {
            // (cw):  P'=(panelMinBH-y, x)
            int hy1 = hx;
            hx = panelMinBH - hy;
            hy = hy1;
        }
        if (isScaled)
        {
            hx = scaleToActual(hx);
            hy = scaleToActual(hy);
        }

        Color rFill, rOutline;
        if (fullNotGhost && fillNotOutline)
        {
            rFill = Color.lightGray;
            rOutline = Color.black;
        } else {
            // Determine "ghost" color, we're moving the robber
            int hexType = board.getHexTypeFromCoord(hexID);
            if ((hexType >= robberGhostFill.length) || (hexType < 0))
            {
                // should not happen
                rFill = Color.lightGray;
                rOutline = Color.black;
            } else if (robberGhostFill[hexType] != null)
            {
                // was cached from previous calculation
                rFill = robberGhostFill[hexType];
                rOutline = robberGhostOutline[hexType];

                if (! fillNotOutline)
                {
                    final int dnum = board.getNumberOnHexFromCoord(hexID);
                    if ((hexType == SOCBoard.DESERT_HEX)
                        || (dnum <= 3) || (dnum >= 11))
                    {
                        // outline-only against a light background.
                        rFill = Color.BLACK;
                    }
                }
            } else {
                // find basic color, "ghost" it
                rOutline = hexColor(hexType);
                if (rOutline == ColorSquare.WATER)
                {
                    // Should not happen
                    rOutline = Color.lightGray;
                }

                // If hex is light, robber fill color should be dark. (average with gray)
                // If hex is dark or midtone, it should be light. (average with white)
                rFill = SOCPlayerInterface.makeGhostColor(rOutline);
                rOutline = rOutline.darker();  // Always darken the outline

                // Remember for next time
                robberGhostFill[hexType] = rFill;
                robberGhostOutline[hexType] = rOutline;

            }  // cached ghost color?
        }  // normal or ghost?

        g.translate(hx, hy);
        if (fillNotOutline)
        {
            g.setColor(rFill);
            g.fillPolygon(scaledRobberX, scaledRobberY, 13);
        } else {
            rOutline = rFill;  // stands out better against hex color
        }
        g.setColor(rOutline);
        g.drawPolygon(scaledRobberX, scaledRobberY, 14);
        g.translate(-hx, -hy);
    }

    /**
     * draw a road or ship along an edge.
     * Or, draw the pirate ship in the center of a hex.
     * @param g  graphics
     * @param edgeNum  Edge number of this road or ship; accepts -1 for edgeNum 0x00.
     *           For the pirate ship in the middle of a hex, <tt>edgeNum</tt>
     *           can be a hex coordinate, and <tt>pn</tt> must be -2 or -3.
     * @param pn   Player number, or -1 for a white outline or fill color (depending on <tt>isHilight</tt>),
     *             or -2 for the black pirate ship, -3 for the previous-pirate outline.
     *             If the pirate ship (style -2) is being drawn on a hex which also shows a port,
     *             that black ship will be drawn with a white outline for visibility against the
     *             sometimes-dark sometimes-busy port graphics.
     * @param hilightStyle  Style of hilight to draw (showing a potential placement etc),
     *           or {@code null} for the usual piece style without hilight
     * @param isRoadNotShip  True to draw a road; false to draw a ship if {@link #isLargeBoard}
     * @param isWarship   True to draw a war ship (not normal ship) if {@link #isLargeBoard}, for scenario _SC_PIRI
     */
    private final void drawRoadOrShip
        (Graphics g, int edgeNum, final int pn, HilightStyle hilightStyle,
         final boolean isRoadNotShip, final boolean isWarship)
    {
        // Draw a road or ship
        int roadX[], roadY[];
        int hx, hy;
        if (edgeNum == -1)
            edgeNum = 0x00;

        if (! isLargeBoard)
        {
            final int hexNum;
            int dy = 0;  // y-offset, if edge's hex would draw it off the map

            if ((((edgeNum & 0x0F) + (edgeNum >> 4)) % 2) == 0)
            { // If first and second digit
              // are even, then it is '|'.
                hexNum = hexIDtoNum[edgeNum + 0x11];
                roadX = scaledVertRoadX;
                roadY = scaledVertRoadY;
            }
            else if (((edgeNum >> 4) % 2) == 0)
            { // If first digit is even,
              // then it is '/'.
                if ((edgeNum >= 0x81) && (0 == ((edgeNum - 0x81) % 0x22)))
                {
                    // hex is off the south edge of the board.
                    // move 2 hexes north and offset y.
                    hexNum = hexIDtoNum[edgeNum - 0x10 + 0x02];
                    dy = 2 * deltaY;
                } else {
                    hexNum = hexIDtoNum[edgeNum + 0x10];
                }
                roadX = scaledUpRoadX;
                roadY = scaledUpRoadY;
            }
            else
            { // Otherwise it is '\'.
                if ((edgeNum >= 0x18) && (0 == ((edgeNum - 0x18) % 0x22)))
                {
                    // hex is off the north edge of the board.
                    // move 2 hexes south and offset y.
                    hexNum = hexIDtoNum[edgeNum + 0x20 - 0x01];
                    dy = -2 * deltaY;
                } else {
                    hexNum = hexIDtoNum[edgeNum + 0x01];
                }
                roadX = scaledDownRoadX;
                roadY = scaledDownRoadY;
            }

            hx = hexX[hexNum];
            hy = hexY[hexNum] + dy;

        } else {

            // isLargeBoard:
            // Determining (r,c) edge direction: | / \
            //   "|" if r is odd
            //   Otherwise: s = r/2
            //   "/" if (s,c) is even,odd or odd,even
            //   "\" if (s,c) is odd,odd or even,even
            // Remember the vertical margin of halfdeltaY (or, r+1).

            final int r = (edgeNum >> 8),
                      c = (edgeNum & 0xFF);

            if (isWarship) {
                roadX = scaledWarshipX;
                roadY = scaledWarshipY;
            } else if (! isRoadNotShip) {
                roadX = scaledShipX;
                roadY = scaledShipY;
            } else {
                // roadX,roadY contents vary by edge direction
                roadX = null;  // always set below; null here
                roadY = null;  // to satisfy compiler
            }

            if ((pn <= -2) || ((r % 2) == 1))  // -2 or -3 is pirate ship, at a hex coordinate
            {
                // "|"
                hx = halfdeltaX * c;
                hy = halfdeltaY * r;  // offset: scaledVertRoadY is center of hex, not upper corner
                if (isRoadNotShip)
                {
                    roadX = scaledVertRoadX;
                    roadY = scaledVertRoadY;
                }
            } else {
                if ((c % 2) != ((r/2) % 2))
                {
                    // "/"
                    hx = halfdeltaX * c;
                    hy = halfdeltaY * (r+1);
                    if (isRoadNotShip)
                    {
                        roadX = scaledUpRoadX;
                        roadY = scaledUpRoadY;
                    } else {
                        hx += (halfdeltaX / 2);
                        hy -= halfdeltaY;
                    }
                } else {
                    // "\"
                    hx = halfdeltaX * c;
                    hy = halfdeltaY * (r-1);  // offset: scaledDownRoadY is bottom of hex, not upper corner
                    if (isRoadNotShip)
                    {
                        roadX = scaledDownRoadX;
                        roadY = scaledDownRoadY;
                    } else {
                        hx += (halfdeltaX / 2);
                        hy += halfdeltaY;
                    }
                }
            }

        }  // if (! isLargeBoard)

        if (isRotated)
        {
            // (cw):  P'=(panelMinBH-y, x)
            int hy1 = hx;
            hx = panelMinBH - hy - deltaX;  // -deltaX is because road poly coords are against hex width/height,
                                        // and the hex image gets similar translation in drawHex.
            hy = hy1;
        }
        if (isScaled)
        {
            hx = scaleToActual(hx);
            hy = scaleToActual(hy);
        }

        g.translate(hx, hy);

        if (hilightStyle == HilightStyle.MOST_RECENT_PLACEMENT)
        {
            if (g instanceof Graphics2D)
                drawPieceMostRecentPlacement((Graphics2D) g, roadX, roadY);
            else
                // fallback; unlikely to need this
                hilightStyle = HilightStyle.HOVER;
        }

        // Fill
        if (pn != -3)
        {
            if (pn == -1)
                g.setColor(Color.WHITE);
            else if (pn == -2)  // pirate ship
            {
                if (hilightStyle == HilightStyle.HOVER)
                    g.setColor(Color.LIGHT_GRAY);
                else
                    g.setColor(Color.BLACK);
            }
            else if (hilightStyle == HilightStyle.HOVER)
                g.setColor(playerInterface.getPlayerColor(pn, true));
            else
                g.setColor(playerInterface.getPlayerColor(pn));

            g.fillPolygon(roadX, roadY, roadX.length);
        }

        // Outline
        if (! ((pn == -1) && (hilightStyle != null)))
        {
            if (hilightStyle == HilightStyle.MOST_RECENT_PLACEMENT)
                g.setColor(Color.white);
            else if (pn == -2)
                if ((portHexCoords != null) && portHexCoords.contains(Integer.valueOf(edgeNum)))
                    g.setColor(Color.white);  // pirate is on a port
                else
                    g.setColor(Color.darkGray);
            else if (pn == -3)
                g.setColor(Color.lightGray);
            else if (hilightStyle == HilightStyle.HOVER)
                g.setColor(playerInterface.getPlayerColor(pn, false));
            else
                g.setColor(Color.black);
        }
        g.drawPolygon(roadX, roadY, roadX.length);

        g.translate(-hx, -hy);
    }

    /**
     * draw a settlement
     */
    private final void drawSettlement
        (Graphics g, int nodeNum, int pn, final HilightStyle hilightStyle, final boolean outlineOnly)
    {
        drawSettlementOrCity(g, nodeNum, pn, hilightStyle, outlineOnly, false);
    }

    /**
     * draw a city
     */
    private final void drawCity
        (Graphics g, int nodeNum, int pn, final HilightStyle hilightStyle)
    {
        drawSettlementOrCity(g, nodeNum, pn, hilightStyle, false, true);
    }

    /**
     * draw a settlement or city; they have the same logic for determining (x,y) from nodeNum.
     * @param hilightStyle  Style of hilight to draw (showing a potential placement etc),
     *           or {@code null} for the usual piece style without hilight
     * @param outlineOnly  If set for settlement, draw only the outline, not the filled polygon.  Ignored when {@code isCity}.
     * @since 1.1.08
     */
    private final void drawSettlementOrCity
        (Graphics g, final int nodeNum, final int pn,
         HilightStyle hilightStyle, final boolean outlineOnly, final boolean isCity)
    {
        final int hx, hy;
        {
            final int[] nodexy = nodeToXY(nodeNum);
            hx = nodexy[0];  hy = nodexy[1];
        }

        // System.out.println("NODEID = "+Integer.toHexString(nodeNum)+" | HEXNUM = "+hexNum);

        g.translate(hx, hy);

        if (isCity)
        {
            if (hilightStyle == HilightStyle.MOST_RECENT_PLACEMENT)
            {
                if (g instanceof Graphics2D)
                    drawPieceMostRecentPlacement((Graphics2D) g, scaledCityX, scaledCityY);
                else
                    // fallback; unlikely to need this
                    hilightStyle = HilightStyle.HOVER;
            }
            else if (hilightStyle != null)
            {
                g.setColor(playerInterface.getPlayerColor(pn, true));
                g.drawPolygon(scaledCityX, scaledCityY, 8);

                // Draw again, slightly offset, for "ghost", since we can't fill and
                // cover up the underlying settlement.
                g.translate(1,1);
                g.drawPolygon(scaledCityX, scaledCityY, 8);
                g.translate(-(hx+1), -(hy+1));

                return;  // <--- Early return: hilight outline only ---
            }

            g.setColor(playerInterface.getPlayerColor(pn));
            g.fillPolygon(scaledCityX, scaledCityY, 8);
            g.setColor((hilightStyle != null) ? Color.white : Color.black);
            g.drawPolygon(scaledCityX, scaledCityY, 8);
        } else {
            // settlement

            final boolean isHilightMostRecent = (hilightStyle == HilightStyle.MOST_RECENT_PLACEMENT);

            if (isHilightMostRecent)
            {
                if (g instanceof Graphics2D)
                    drawPieceMostRecentPlacement((Graphics2D) g, scaledSettlementX, scaledSettlementY);
                else
                    // fallback; unlikely to need this
                    hilightStyle = HilightStyle.HOVER;
            }

            if (! outlineOnly)
            {
                if (hilightStyle == HilightStyle.HOVER)
                    g.setColor(playerInterface.getPlayerColor(pn, true));
                else
                    g.setColor(playerInterface.getPlayerColor(pn));

                g.fillPolygon(scaledSettlementX, scaledSettlementY, 6);
            }

            if (isHilightMostRecent)
                g.setColor(Color.white);
            else if (((hilightStyle != null)) || outlineOnly)
                g.setColor(playerInterface.getPlayerColor(pn, false));
            else
                g.setColor(Color.black);
            g.drawPolygon(scaledSettlementX, scaledSettlementY, 7);
        }

        g.translate(-hx, -hy);
    }

    /**
     * Draw a piece with thick dark border/shadow, for {@link HilightStyle#MOST_RECENT_PLACEMENT}.
     * @param g  Graphics to draw on
     * @param polyX  Piece shape's x-coordinates, scaled to screen
     * @param polyY  Piece shape's y-coordinates, scaled to screen
     * @since 2.7.00
     */
    private void drawPieceMostRecentPlacement(final Graphics2D g, final int[] polyX, final int[] polyY)
    {
        final Stroke prevStroke = g.getStroke();

        g.setStroke
            (new BasicStroke
                ((MOST_RECENT_PLACEMENT_STROKE_WIDTH_OUTER * scaledBoardW) / panelMinBW,
                 BasicStroke.CAP_BUTT, BasicStroke.JOIN_ROUND));
        g.setColor(Color.DARK_GRAY);
        g.drawPolygon(polyX, polyY, polyX.length);

        g.setStroke
            (new BasicStroke
                ((MOST_RECENT_PLACEMENT_STROKE_WIDTH_INNER * scaledBoardW) / panelMinBW,
                 BasicStroke.CAP_BUTT, BasicStroke.JOIN_ROUND));
        g.setColor(Color.BLACK);
        g.drawPolygon(polyX, polyY, polyX.length);

        g.setStroke(prevStroke);
    }

    /**
     * Draw a dotted line with some thickness at each of these sea edge coordinates.
     * Unless a color is specified, client must have an active {@link #player}.
     * Calls {@link #drawSeaEdgeLine(Graphics, int)}.
     *<P>
     * Special case: Player 0 is blue. If {@code co == null}, and using the pastel (not classic)
     * hex graphics, player 0's player color is too close to the water hex blue/cyan:
     * Will use dark blue from {@link #HEX_GRAPHICS_SET_SC_PIRI_PATH_COLORS} instead.
     *
     * @param g  Graphics
     * @param co  Color for lines, or {@code null} to use {@link SOCPlayerInterface#getPlayerColor(int)};
     *              if {@code null}, client must have an active {@link #playerNumber}.
     * @param lse  Set of edge coordinates, or null
     * @since 2.0.00
     */
    private void drawSeaEdgeLines(Graphics g, Color co, final Collection<Integer> lse)
    {
        if ((lse == null) || lse.isEmpty())
            return;

        if ((co == null) && (playerNumber == 0) && (hexesGraphicsSetIndex == 0))
            co = HEX_GRAPHICS_SET_SC_PIRI_PATH_COLORS[hexesGraphicsSetIndex];  // avoid cyan-on-light-blue

        final Stroke prevStroke;
        if (g instanceof Graphics2D)
        {
            // Draw as a dotted line with some thickness
            prevStroke = ((Graphics2D) g).getStroke();
            final int hexPartWidth = scaleToActual(halfdeltaX);
            final float[] dash = { hexPartWidth * 0.15f, hexPartWidth * 0.12f };  // length of dash/break
            ((Graphics2D) g).setStroke
                (new BasicStroke
                    ((3 * scaledBoardW) / panelMinBW, BasicStroke.CAP_BUTT, BasicStroke.JOIN_BEVEL,
                     1.5f, dash, hexPartWidth * 0.1f));
            if (co == null)
                co = playerInterface.getPlayerColor(playerNumber);
        } else {
            prevStroke = null;
            if (co == null)
                co = playerInterface.getPlayerColor(playerNumber, true);
        }

        g.setColor(co);
        for (Integer edge : lse)
            drawSeaEdgeLine(g, edge);

        if (g instanceof Graphics2D)
            ((Graphics2D) g).setStroke(prevStroke);
    }

    /**
     * For drawing the player's permitted sea edges for ships, draw
     * a line covering the middle 60% of this edge on the board (leaves out 20% on each end).
     * For efficiency, the player color and line stroke must be set before calling this method.
     * @param edge  Edge coordinate
     * @since 2.0.00
     */
    private final void drawSeaEdgeLine(Graphics g, final int edge)
    {
        final int[] enodes = board.getAdjacentNodesToEdge_arr(edge);
        final int[][] nodexy = { nodeToXY(enodes[0]), nodeToXY(enodes[1]) };

        // keep 60% of line length by removing 20% (1/5) from each end
        final int dx = (nodexy[1][0] - nodexy[0][0]) / 5, dy = (nodexy[1][1] - nodexy[0][1]) / 5;

        g.drawLine(nodexy[0][0] + dx, nodexy[0][1] + dy, nodexy[1][0] - dx, nodexy[1][1] - dy);
    }

    /**
     * Draw a pirate fortress, for scenario <tt>SC_PIRI</tt>.
     * If {@link SOCFortress#getStrength()} is 0, won't draw it:
     * A game message from the server will soon replace this piece
     * with a settlement.
     * @param fo  Fortress
     * @param pn  Player number, for fortress color
     * @param isHilight  Use hilight/ghosted player color?
     * @param doTranslate  If true call {@link Graphics#translate(int, int)} before and after drawing,
     *     to account for any ({@link #panelMarginX}, {@link #panelMarginY}) offset.
     *     Intended for calls from not inside the "draw all pieces" loop.
     * @since 2.0.00
     */
    private final void drawFortress
        (Graphics g, final SOCFortress fo, final int pn, final boolean isHilight, final boolean doTranslate)
    {
        final int strength = fo.getStrength();
        if (strength == 0)
            return;

        if (doTranslate)
            g.translate(panelMarginX, panelMarginY);

        g.setColor((isHilight)
            ? playerInterface.getPlayerColor(pn, true)
            : playerInterface.getPlayerColor(pn));

        final int[] nodexy = nodeToXY(fo.getCoordinates());
        g.translate(nodexy[0], nodexy[1]);

        g.fillPolygon(scaledFortressX, scaledFortressY, scaledFortressY.length);
        if (isHilight)
            g.setColor(playerInterface.getPlayerColor(pn, false));
        else
            g.setColor(Color.black);
        g.drawPolygon(scaledFortressX, scaledFortressY, scaledFortressY.length);

        // strength
        final String numstr = Integer.toString(strength);
        int x = -diceNumberCircleFM.stringWidth(numstr) / 2;
        int y = (diceNumberCircleFM.getAscent() - diceNumberCircleFM.getDescent()) * 2 / 3;  // slightly below centered
        g.setFont(diceNumberCircleFont);
        g.drawString(numstr, x, y);

        g.translate(-nodexy[0], -nodexy[1]);

        if (doTranslate)
            g.translate(-panelMarginX, -panelMarginY);
    }

    /**
     * Draw a cloth trade village (used in some scenarios in the large sea board).
     * Villages are drawn yellow unless {@link SOCVillage#getCloth() v.getCloth()}
     * is depleted to 0, those are light gray to show how close the game is to
     * an end-game condition.
     *<P>
     * Same logic for determining (x,y) from {@link SOCPlayingPiece#getCoordinates() v.getCoordinates()}
     * node as {@link #drawSettlementOrCity(Graphics, int, int, HilightStyle, boolean, boolean)}.
     * @param v  Village
     * @since 2.0.00
     */
    private void drawVillage(Graphics g, final SOCVillage v)
    {
        final Color vc = (v.getCloth() > 0) ? Color.YELLOW : Color.LIGHT_GRAY;
        final int[] nodexy = nodeToXY(v.getCoordinates());

        drawMarker(g, nodexy[0], nodexy[1], vc, v.diceNum);
   }

    /**
     * Draw a marker diamond (village/"special" symbol) centered at a final (x,y) coordinate.
     * @param x  Marker center x, must be already scaled and/or rotated
     * @param y  Marker center x, must be already scaled and/or rotated
     * @param color  Color to fill the marker
     * @param val  Value to show on the marker, or -1 for none
     * @since 2.0.00
     */
    private final void drawMarker(Graphics g, final int x, final int y, final Color color, final int val)
    {
        g.translate(x, y);

        g.setColor(color);
        g.fillPolygon(scaledDiamondX, scaledDiamondY, 4);
        g.setColor(Color.black);
        g.drawPolygon(scaledDiamondX, scaledDiamondY, 5);

        // dice # for village
        if (val >= 0)
        {
            final String numstr = Integer.toString(val);
            int sx = -diceNumberCircleFM.stringWidth(numstr) / 2;
            int sy = (diceNumberCircleFM.getAscent() - diceNumberCircleFM.getDescent()) / 2;
            g.setFont(diceNumberCircleFont);
            g.drawString(numstr, sx, sy);
        }

        g.translate(-x, -y);
    }

    /**
     * draw the arrow that shows whose turn it is.
     *
     * @param g Graphics
     * @param pnum Current player number, from {@link SOCGame#getCurrentPlayerNumber()}.
     *             Player positions are clockwise from top-left:
     *           <BR>
     *             For the classic 4-player board:<BR>
     *             0 for top-left, 1 for top-right,
     *             2 for bottom-right, 3 for bottom-left
     *           <BR>
     *             For the classic 6-player board:<BR>
     *             0 for top-left, 1 for top-right, 2 for middle-right,
     *             3 for bottom-right, 4 for bottom-left, 5 for middle-left.
     *           <P>
     *             If &lt; 0, no arrow is drawn.
     * @param diceResult Roll result to show, if rolled, from {@link SOCGame#getCurrentDice()}.
     *                   To show, {@code diceResult} must be at least 2
     *                   and gameState not {@link SOCGame#ROLL_OR_CARD}.
     */
    private final void drawArrow(Graphics g, int pnum, int diceResult)
    {
        if (pnum < 0)
            return;

        int aX, aY, diceX, diceY;  // diceY is always aY + 5
        boolean arrowLeft;

        // Player numbers are clockwise, starting at upper-left.
        // Since we have seats 0-3 in the corners already for 4-player,
        // just change pnum for 6-player.  Seats 0 and 1 need no change.
        // We'll use 4 for middle-right, and 5 for middle-left.
        // Must check game.maxPlayers and not the is6player flag,
        // in case we're on the large sea board (isLargeBoard).

        if (game.maxPlayers > 4)
        {
            switch (pnum)
            {
            case 2:  // middle-right
                pnum = 4;  break;
            case 3:  // lower-right
                pnum = 2;  break;
            case 4:  // lower-left
                pnum = 3;  break;
            }
        }

        switch (pnum)
        {
        case 0:
            // top left
            aY = scaleToActual(5);
            arrowLeft = true;
            break;

        case 1:
            // top right
            aY = scaleToActual(5);
            arrowLeft = false;
            break;

        case 2:
            // bottom right
            aY = scaledPanelH - scaleToActual(42);
            arrowLeft = false;
            break;

        default:  // 3: (Default prevents compiler var-not-init errors)
            // bottom left
            aY = scaledPanelH - scaleToActual(42);
            arrowLeft = true;
            break;

        case 4:
            // middle right
            aY = scaledPanelH / 2 - scaleToActual(12);
            arrowLeft = false;
            break;

        case 5:
            // middle left
            aY = scaledPanelH / 2 - scaleToActual(12);
            arrowLeft = true;
            break;
        }

        aX = (arrowLeft) ? scaleToActual(3) : scaledPanelW - scaleToActual(40);
        diceX = (arrowLeft) ? scaleToActual(12) : scaledPanelW - scaleToActual(39);
        diceY = aY + scaleToActual(6);

        /**
         * Draw Arrow
         */
        final int gameState = game.getGameState();
        int[] scArrowX;
        if (arrowLeft)
            scArrowX = scaledArrowXL;
        else
            scArrowX = scaledArrowXR;

        g.translate(aX, aY);

        if (! (game.isSpecialBuilding() || (gameState == SOCGame.OVER)))
            g.setColor(ARROW_COLOR);
        else
            g.setColor(ARROW_COLOR_PLACING);
        g.fillPolygon(scArrowX, scaledArrowY, scArrowX.length);
        g.setColor(Color.BLACK);
        g.drawPolygon(scArrowX, scaledArrowY, scArrowX.length);

        g.translate(-aX, -aY);

        /**
         * Draw Dice result number
         */
        if ((diceResult >= 2) && (gameState != SOCGame.ROLL_OR_CARD) && (gameState != SOCGame.SPECIAL_BUILDING))
        {
            final int boxSize = (isScaled) ? scaleToActual(DICE_SZ) : DICE_SZ;  // bounding box for dice-number digit(s)
            final int fontSize = 4 * boxSize / 5;  // 80%

            boolean needHeight = false;
            if ((arrowDiceFont == null) || (arrowDiceFont.getSize() != fontSize))
            {
                arrowDiceFont = new Font("Dialog", Font.BOLD, fontSize);
                needHeight = true;
            }
            final Font prevFont = g.getFont();
            g.setFont(arrowDiceFont);
            if (needHeight)
            {
                if (g instanceof Graphics2D)
                {
                    final TextLayout tl
                        = new TextLayout("1234567890", arrowDiceFont, ((Graphics2D) g).getFontRenderContext());
                    arrowDiceHeight = (int) tl.getBounds().getHeight();
                } else {
                    arrowDiceHeight = g.getFontMetrics().getAscent();  // usually taller than actual height of digits
                }
            }
            final FontMetrics fm = g.getFontMetrics();
            diceY += boxSize;  // text baseline at bottom of box; will move up (-y) to vertically center

            final String dstr = Integer.toString(diceResult);
            final int diceW = fm.stringWidth(dstr);
            g.drawString(dstr, diceX + (boxSize - diceW) / 2, diceY - (boxSize - arrowDiceHeight) / 2);
            g.setFont(prevFont);
        }
    }

    // TODO maybe move to socboard? otherwise refactor?
    /**
     * Hex numbers of start of each row of hexes in the board coordinates.
     * Does not apply to v3 encoding ({@link SOCBoardLarge}).
     * @since 1.1.08
     */
    private static final int[] ROW_START_HEXNUM = { 0, 4, 9, 15, 22, 28, 33 };

    /**
     * for the 6-player board (if {@link #is6player}), draw the ring of surrounding water/ports.
     * This is outside the coordinate system, and doesn't have hex numbers,
     * and so can't be drawn in the classic 4-player drawHex loop.
     * @since 1.1.08
     * @see #drawPorts_LargeBoard(Graphics)
     */
    private final void drawPortsRing(Graphics g)
    {
        int hnum, hx, hy, ptype;

        /**
         * First, draw the ring of water hexes.
         * Then we'll overlay ports on them.
         */

        // To left of each of hex numbers: 0, 4, 9, 15, 22, 28, 33.
        for (int r = 0; r <= 6; ++r)
        {
            hnum = ROW_START_HEXNUM[r];

            // Water/port to left of hex row:
            hx = hexX[hnum] - deltaX;
            hy = hexY[hnum];
            drawHex(g, hx, hy, SOCBoard.WATER_HEX, -1, -1);

            // Water/port to right of hex row:
            --hnum;  // is now rightmost hexnum of previous row
            if (hnum < 0)
                hnum = hexX.length - 1;  // wrap around
            hx = hexX[hnum];  // since the rightmost hexnum isn't within 6pl coord,
            hy = hexY[hnum];  // its (x,y) is right where we want to draw.
            drawHex(g, hx, hy, SOCBoard.WATER_HEX, -1, -1);
        }

        hx = hexX[0] - halfdeltaX;
        hy = hexY[0] - deltaY;        // Above top row
        final int hy2 = hexY[33] + deltaY;  // Below bottom row

        for (int c = 0, nodeCoord = 0x07;
             c < 4;
             ++c, nodeCoord += 0x22, hx += deltaX)
        {
            ptype = board.getPortTypeFromNodeCoord(nodeCoord);
            if (ptype == -1)
                drawHex(g, hx, hy, SOCBoard.WATER_HEX, -1, -1);

            // bottom-row coords swap the hex digits of top-row coords.
            ptype = board.getPortTypeFromNodeCoord((nodeCoord >> 4) | ((nodeCoord & 0x0F) << 4));
            if (ptype == -1)
                drawHex(g, hx, hy2, SOCBoard.WATER_HEX, -1, -1);
        }

        /**
         * Draw each port
         * Similar code to drawPorts_LargeBoard.
         */
        final int[] portsLayout = board.getPortsLayout();
        if (portsLayout == null)
            return;  // <--- Too early: board not created & sent from server ---

        final int[] portsFacing = board.getPortsFacing();
        final int[] portsEdges = board.getPortsEdges();
        for (int i = board.getPortsCount()-1; i >= 0; --i)
        {
            // The (x,y) graphic location for this port isn't in hexX/hexY, because
            // the port is just beyond the coordinate system.  Get its facing land hex
            // and base (x,y) off that.
            final int landFacing = portsFacing[i];
            final int landHexCoord = board.getAdjacentHexToEdge(portsEdges[i], landFacing);
            hnum = board.getHexNumFromCoord(landHexCoord);
            // now move 1 hex "backwards" from hnum
            hx = hexX[hnum] - DELTAX_FACING[landFacing];
            hy = hexY[hnum] - DELTAY_FACING[landFacing];

            drawHex(g, hx, hy, portsLayout[i], landFacing, -1);
        }
    }

    /**
     * Draw the ports for the {@link #isLargeBoard large board}.
     * These can occur anywhere on the board.
     * @since 2.0.00
     * @see #drawPortsRing(Graphics)
     */
    private final void drawPorts_LargeBoard(Graphics g)
    {
        int px, py;

        /**
         * Draw each port
         * Similar code to drawPortsRing.
         */
        final int[] portsLayout = board.getPortsLayout();
        if (portsLayout == null)
            return;  // <--- Too early: board not created & sent from server ---

        if (portHexCoords == null)
            portHexCoords = new HashSet<Integer>();
        else
            portHexCoords.clear();  // in case ports have changed (SC_FTRI does that)

        final int[] portsFacing = board.getPortsFacing();
        final int[] portsEdges = board.getPortsEdges();
        for (int i = board.getPortsCount()-1; i >= 0; --i)
        {
            final int edge = portsEdges[i];
            if (edge < 0)
                continue;  // SOCBoardLarge port isn't currently placed on the board: skip it

            // For each port, get its facing land hex and base (x,y) off that. Port hex
            // is drawn on the sea side, not land side, of the edge but some ports at
            // the margins of the board might have a sea side outside the coordinate system.
            // So instead we calculate ports' landHexCoord (which will always be inside the
            // system) and move 1 hex away from the facing direction.
            final int landFacing = portsFacing[i];
            final int landHexCoord = board.getAdjacentHexToEdge(edge, landFacing);
            px = halfdeltaX * ((landHexCoord & 0xFF) - 1);
            py = halfdeltaY * (landHexCoord >> 8);
            // now move 1 hex "backwards" from that hex's upper-left corner
            px -= DELTAX_FACING[landFacing];
            py -= DELTAY_FACING[landFacing];

            drawHex(g, px, py, portsLayout[i], landFacing, -1);

            // portHexCoords wants sea hex, not land hex
            int seaFacing = 3 + landFacing;
            if (seaFacing > 6)
                seaFacing -= 6;
            final int seaHex = board.getAdjacentHexToEdge(edge, seaFacing);
            if (seaHex > 0)
                portHexCoords.add(Integer.valueOf(seaHex));
        }
    }

    /**
     * Draw the whole board, including pieces and tooltip ({@link #hilight}, {@link #hoverTip}) if applicable.
     * The basic board without pieces is drawn just once, then buffered.
     * If the board layout changes (at start of game, for example),
     * call {@link #flushBoardLayoutAndRepaint()} to clear the buffered copy.
     *
     * @see #drawBoardEmpty(Graphics)
     */
    @SuppressWarnings("fallthrough")
    private void drawBoard(Graphics g)
    {
        final GraphicsConfiguration gconf = playerInterface.getGraphicsConfiguration();
            // use PI instead of this.getGraphicsConfiguration(), which is null early in setup
        VolatileImage ebb = emptyBoardBuffer;
            // Local copy, in case field becomes null in another thread
            // during drawBoardEmpty or other calls. (this has happened)

        do
        {
            final int ebbValidStatus = (ebb == null) ? -1 : ebb.validate(gconf);
            if (scaledMissedImage || (ebb == null) || (ebbValidStatus != VolatileImage.IMAGE_OK))
            {
                if ((ebb == null) || (ebbValidStatus == VolatileImage.IMAGE_INCOMPATIBLE))
                {
                    ebb = gconf.createCompatibleVolatileImage(scaledPanelW, scaledPanelH, Transparency.OPAQUE);
                    emptyBoardBuffer = ebb;
                }

                drawnEmptyAt = System.currentTimeMillis();
                scaledMissedImage = false;  // drawBoardEmpty, drawHex will set this flag if missed
                Graphics2D ebbG = ebb.createGraphics();
                drawBoardEmpty(ebbG);
                ebbG.dispose();

                if (scaledMissedImage && (scaledAt != 0)
                    && (RESCALE_MAX_RETRY_MS < (drawnEmptyAt - scaledAt)))  // eventually give up scaling it
                    scaledMissedImage = false;
            }
        } while (ebb.contentsLost());

        // draw ebb from local variable, not emptyBoardBuffer field, to avoid occasional NPE
        g.setPaintMode();
        g.drawImage(ebb, 0, 0, this);

        // ask for antialiasing if available
        if (g instanceof Graphics2D)
            ((Graphics2D) g).setRenderingHint(RenderingHints.KEY_ANTIALIASING, RenderingHints.VALUE_ANTIALIAS_ON);

        final boolean xlat = (panelMarginX != 0) || (panelMarginY != 0);
        if (xlat)
            g.translate(panelMarginX, panelMarginY);

        final int gameState = game.getGameState();

        final SOCPlayingPiece lpp = latestPiecePlacement;  // local ref, in case updated by another thread
        if (lpp != null)
        {
            // draw that early, so its shadow is "below" other drawn pieces

            final int pn = lpp.getPlayerNumber(), co = lpp.getCoordinates();
            switch (lpp.getType())
            {
            case SOCPlayingPiece.ROAD:
                drawRoadOrShip(g, co, pn, HilightStyle.MOST_RECENT_PLACEMENT, true, false);
                break;
            case SOCPlayingPiece.SHIP:
                if (! game.isGameOptionSet(SOCGameOptionSet.K_SC_PIRI))
                    drawRoadOrShip(g, co, pn, HilightStyle.MOST_RECENT_PLACEMENT, false, false);
                    // for SC_PIRI, is easier to draw with rest of ships in case has been upgraded to warship
                break;
            case SOCPlayingPiece.SETTLEMENT:
                drawSettlement(g, co, pn, HilightStyle.MOST_RECENT_PLACEMENT, false);
                break;
            case SOCPlayingPiece.CITY:
                drawCity(g, co, pn, HilightStyle.MOST_RECENT_PLACEMENT);
                break;
            default:
                // shouldn't happen; no code to draw other types, so ignore it
            }
        }

        if (board.getRobberHex() != -1)
        {
            drawRobber(g, board.getRobberHex(), (gameState != SOCGame.PLACING_ROBBER), true);
        }
        if (board.getPreviousRobberHex() != -1)
        {
            drawRobber(g, board.getPreviousRobberHex(), (gameState != SOCGame.PLACING_ROBBER), false);
        }

        if (isLargeBoard)
        {
            int hex = ((SOCBoardLarge) board).getPirateHex();
            if (hex > 0)
            {
                drawRoadOrShip
                    (g, hex, -2, (gameState == SOCGame.PLACING_PIRATE) ? HilightStyle.HOVER : null, false, false);
            }

            hex = ((SOCBoardLarge) board).getPreviousPirateHex();
            if (hex > 0)
            {
                drawRoadOrShip
                    (g, hex, -3, (gameState == SOCGame.PLACING_PIRATE) ? HilightStyle.HOVER : null, false, false);
            }
        }

        /**
         * draw the roads and ships
         */
        if (! game.isGameOptionSet(SOCGameOptionSet.K_SC_PIRI))
        {
            for (SOCRoutePiece rs : board.getRoadsAndShips())
            {
                if (rs == lpp)
                    continue;
                drawRoadOrShip(g, rs.getCoordinates(), rs.getPlayerNumber(), null, ! (rs instanceof SOCShip), false);
            }
        } else {
            for (int pn = 0; pn < game.maxPlayers; ++pn)
            {
                final SOCPlayer pl = game.getPlayer(pn);

                // count warships here, for efficiency, instead of calling SOCGame.isShipWarship for each one
                int numWarships = pl.getNumWarships();
                for (SOCRoutePiece rs : pl.getRoadsAndShips())
                {
                    final boolean isShip = (rs instanceof SOCShip);
                    if ((! isShip) && (rs == lpp))
                        continue;
                    final boolean isWarship = isShip && (numWarships > 0);
                    drawRoadOrShip
                        (g, rs.getCoordinates(), pn, (rs == lpp) ? HilightStyle.MOST_RECENT_PLACEMENT : null,
                         ! isShip, isWarship);
                        // easier to draw lpp here if isWarship
                    if (isWarship)
                        --numWarships;  // this works since warships begin with player's 1st-placed ship in getRoads()
                }

                /**
                 * draw the player's fortress, if any
                 */
                SOCFortress fo = pl.getFortress();
                if (fo != null)
                    drawFortress(g, fo, pn, false, false);
            }
        }

        /**
         * draw the settlements
         */
        for (SOCSettlement s : board.getSettlements())
        {
            if (s == lpp)
                continue;
            drawSettlement(g, s.getCoordinates(), s.getPlayerNumber(), null, false);
        }

        /**
         * draw the cities
         */
        for (SOCCity c : board.getCities())
        {
            if (c == lpp)
                continue;
            drawCity(g, c.getCoordinates(), c.getPlayerNumber(), null);
        }

        if (xlat)
            g.translate(-panelMarginX, -panelMarginY);

        /**
         * draw the current-player arrow after ("above") pieces,
         * but below any hilighted piece, in case of overlap at
         * edge of board. More likely on 6-player board for the
         * two players whose handpanels are vertically centered.
         */
        if (gameState != SOCGame.NEW)
        {
            int cpn = game.getCurrentPlayerNumber();
            if ((cpn < 0) && (gameState >= SOCGame.OVER))
            {
                SOCPlayer wp = game.getPlayerWithWin();
                if (wp != null)
                    cpn = wp.getPlayerNumber();
            }
            drawArrow(g, cpn, game.getCurrentDice());
        }

        if (player != null)
        {
        if (xlat)
            g.translate(panelMarginX, panelMarginY);

        /**
         * Draw the hilight when in interactive mode;
         * No hilight when null player (before game started).
         * The "hovering" road/settlement/city are separately painted
         * in {@link soc.client.SOCBoardPanel.BoardToolTip#paint()}.
         */
        switch (mode)
        {
        case MOVE_SHIP:
            if (moveShip_fromEdge != 0)
                drawRoadOrShip(g, moveShip_fromEdge, -1, null, false, moveShip_isWarship);
            // fall through to road modes, to draw new location (hilight)

        case PLACE_ROAD:
        case PLACE_INIT_ROAD:
        case PLACE_FREE_ROAD_OR_SHIP:

            if (hilight != 0)
            {
                drawRoadOrShip
                    (g, hilight, playerNumber, HilightStyle.HOVER,
                     ! hilightIsShip, (moveShip_isWarship && (moveShip_fromEdge != 0)));
            }
            break;

        case PLACE_SETTLEMENT:
        case PLACE_INIT_SETTLEMENT:

            if (hilight > 0)
            {
                drawSettlement(g, hilight, playerNumber, HilightStyle.HOVER, false);
            }
            break;

        case PLACE_CITY:

            if (hilight > 0)
            {
                drawCity(g, hilight, playerNumber, HilightStyle.HOVER);
            }
            break;

        case PLACE_SHIP:

            if (hilight > 0)
            {
                drawRoadOrShip(g, hilight, playerNumber, HilightStyle.HOVER, false, false);
            }
            break;

        case CONSIDER_LM_SETTLEMENT:
        case CONSIDER_LT_SETTLEMENT:

            if (hilight > 0)
            {
                drawSettlement(g, hilight, otherPlayer.getPlayerNumber(), HilightStyle.HOVER, false);
            }
            break;

        case CONSIDER_LM_ROAD:
        case CONSIDER_LT_ROAD:

            if (hilight != 0)
            {
                drawRoadOrShip(g, hilight, otherPlayer.getPlayerNumber(), null, true, false);
            }
            break;

        case CONSIDER_LM_SHIP:
        case CONSIDER_LT_SHIP:

            if (hilight != 0)
                drawRoadOrShip(g, hilight, otherPlayer.getPlayerNumber(), null, false, false);
            break;

        case CONSIDER_LM_CITY:
        case CONSIDER_LT_CITY:

            if (hilight > 0)
            {
                drawCity(g, hilight, otherPlayer.getPlayerNumber(), HilightStyle.HOVER);
            }
            break;

        case PLACE_ROBBER:

            if (hilight > 0)
            {
                drawRobber(g, hilight, true, true);
            }
            break;

        case PLACE_PIRATE:
            if (hilight > 0)
            {
                drawRoadOrShip(g, hilight, -2, null, false, false);
            }
            break;

        case SC_FTRI_PLACE_PORT:
            drawBoard_SC_FTRI_placePort(g);
            break;

        }  // switch

        if (xlat)
            g.translate(-panelMarginX, -panelMarginY);

        }  // if (player != null)

        if (superText1 != null)
        {
            drawSuperText(g);
        }
        if (superTextTop != null)
        {
            drawSuperTextTop(g);
        }
    }

    /**
     * Scenario game option {@link SOCGameOptionSet#K_SC_FTRI _SC_FTRI}: In board mode {@link #SC_FTRI_PLACE_PORT},
     * draw the possible coastal edges where the port can be placed, and if the {@link #hilight} cursor is at
     * such an edge, draw the port semi-transparently and a solid hilight line at the edge.
     * @since 2.0.00
     */
    private final void drawBoard_SC_FTRI_placePort(Graphics g)
    {
        drawSeaEdgeLines(g, Color.WHITE, player.getPortMovePotentialLocations(true));

        if (hilight == 0)
            return;

        // Draw the placing port semi-transparently if graphics support it.
        // Draw hilight line with some thickness if possible.

        int edge = hilight;
        if (edge == -1)
            edge = 0;

        final SOCInventoryItem portItem = game.getPlacingItem();
        if (portItem != null)
        {
            // draw the port; similar code to drawPorts_largeBoard

            final int landFacing = ((SOCBoardLarge) board).getPortFacingFromEdge(edge);
            final int landHexCoord = board.getAdjacentHexToEdge(edge, landFacing);
            int px = halfdeltaX * ((landHexCoord & 0xFF) - 1);
            int py = halfdeltaY * (landHexCoord >> 8);
            // now move 1 hex "backwards" from that hex's upper-left corner
            px -= DELTAX_FACING[landFacing];
            py -= DELTAY_FACING[landFacing];

            final Composite prevComposite;
            if (g instanceof Graphics2D)
            {
                prevComposite = ((Graphics2D) g).getComposite();
                ((Graphics2D) g).setComposite(AlphaComposite.getInstance(AlphaComposite.SRC_OVER, 0.6f));
            } else {
                prevComposite = null;
            }
            drawHex(g, px, py, -portItem.itype, landFacing, -1);
            if (prevComposite != null)
                ((Graphics2D) g).setComposite(prevComposite);
        }

        final Stroke prevStroke;
        if (g instanceof Graphics2D)
        {
            prevStroke = ((Graphics2D) g).getStroke();
            ((Graphics2D) g).setStroke(new BasicStroke(2.5f));
        } else {
            prevStroke = null;
        }

        g.setColor(Color.WHITE);
        drawSeaEdgeLine(g, edge);

        if (prevStroke != null)
            ((Graphics2D) g).setStroke(prevStroke);
    }

    /**
     * Draw the whole board (water, hexes, ports, numbers) but no placed pieces.
     * This is drawn once, then stored.
     * If the board layout changes (at start of game or
     * {@link SOCBoardLarge#FOG_HEX fog hex} reveal, for example),
     * call {@link #flushBoardLayoutAndRepaint()} to clear the buffered copy.
     *<P>
     * For scenario option {@link SOCGameOptionSet#K_SC_CLVI _SC_CLVI},
     * <tt>drawBoardEmpty</tt> draws the board's {@link SOCVillage}s.
     *<P>
     * If {@link #panelMarginX} or {@link #panelMarginY} != 0, do not translate {@code g}
     * before calling. This method will internally translate.
     *
     * @param g Graphics, typically from {@link #emptyBoardBuffer}
     * @since 1.1.08
     * @see SOCPlayerInterface#updateAtNewBoard()
     */
    private void drawBoardEmpty(Graphics g)
    {
        if (g instanceof Graphics2D)
            ((Graphics2D) g).setRenderingHint(RenderingHints.KEY_ANTIALIASING, RenderingHints.VALUE_ANTIALIAS_ON);

        Set<Integer> landHexShow;
        final int SC_6;
        if (debugShowPotentials[8] && isLargeBoard)
        {
            landHexShow = ((SOCBoardLarge) board).getLandHexCoordsSet();
            SC_6 = scaleToActual(6);
        } else {
            landHexShow = null;  // almost always null, unless debugging large board
            SC_6 = 0;            // unused unless debugging large board
        }

        g.setPaintMode();

        g.setColor(getBackground());
        g.fillRect(0, 0, scaledPanelW, scaledPanelH);

        if (scaledPorts[0] == null)
        {
            // Check if port graphics are ready.  This probably isn't needed, because
            // doLayout already called position/sizing methods which call rescaleBoard.
            renderPortImages();
        }

        final boolean xlat = (panelMarginX != 0) || (panelMarginY != 0);
        if (xlat)
            g.translate(panelMarginX, panelMarginY);

        // Draw hexes:
        // drawHex will set scaledMissedImage if missed.
        if (! isLargeBoard)
        {
            // Draw water hexes to all edges of the panel;
            // these are outside the board coordinate system.

            final int hxMin, hxMax, hyMin, hyMax;
            boolean isRowOffset;
            if (isRotated)
            {
                // Swap X, Y because hex-coords are rotated, screen-coords aren't.
                // Nonzero panelMarginY can cause blank areas visually above board
                // ("to left of" in board coordinates).
                // Nonzero panelMarginX can cause blank areas visually to left of board
                // ("below" in board coordinates).
                hxMin =
                    (panelMarginY <= 0) ? 0 : deltaX * (int) Math.floor(-scaleFromActual(panelMarginY) / (float) deltaX);
                hxMax = scaleFromActual(getHeight());
                final int nTopRows =  // at top in board coords; at right in screen coords
                    (scaledBoardW == scaledPanelW)
                    ? 1
                    : 1 + (scaleFromActual(scaledPanelW + HEXY_OFF_SLOPE_HEIGHT - scaledBoardW) / deltaY);
                hyMin = -deltaY * nTopRows;
                hyMax = panelMinBH +
                    ((panelMarginX <= 0) ? 0 : scaleFromActual(panelMarginX));
                isRowOffset = (1 == (nTopRows % 2));
            } else {
                hxMin =
                    (panelMarginX <= 0) ? 0 : deltaX * (int) Math.floor(-scaleFromActual(panelMarginX) / (float) deltaX);
                hxMax =
                    (scaledBoardW == scaledPanelW) ? panelMinBW : scaleFromActual(scaledPanelW - panelMarginX);
                final int nTopRows =
                    (panelMarginY <= 0)
                    ? 1
                    : 1 + (int) Math.ceil(panelMarginY / (float) deltaY);
                hyMin = -deltaY * nTopRows;
                hyMax = scaleFromActual(scaledPanelH);  // often same as panelMinBH
                isRowOffset = (0 == (nTopRows % 2));
            }

            for (int hy = hyMin; hy < hyMax; hy += deltaY, isRowOffset = ! isRowOffset)
            {
                int hx = hxMin;
                if (isRowOffset)
                    hx -= halfdeltaX;
                for (; hx < hxMax; hx += deltaX)
                    if ((hx < 0) || (hx >= panelMinBW) || (hy >= panelMinBH) || (0 == findHex(hx, hy)))
                        drawHex(g, hx, hy, SOCBoard.WATER_HEX, -1, -1);
            }

            // Normal board draws all 37 hexes.
            // The 6-player board skips the rightmost row (hexes 7D-DD-D7).

            if (is6player)
                drawPortsRing(g);

            for (int i = 0; i < hexX.length; i++)
                if ((inactiveHexNums == null) || ! inactiveHexNums[i])
                    drawHex(g, i);

        } else {
            // Large Board has a rectangular array of hexes.
            // (r,c) are board coordinates.
            // (x,y) are unscaled board-pixel coordinates.

            /** Panel width in board coordinates; because of panelMarginX, might be > unscaledBoardW */
            final int unscaledPanelW = scaleFromActual(scaledPanelW);

            // Top margin rows:

            final int bMarginX = scaleFromActual(panelMarginX),
                      bMarginYAndHex = scaleFromActual(panelMarginY) + HEXHEIGHT,
                      marginXNumHex = (bMarginX + deltaX - 1) / deltaX;

            // Top margin ("row -1"): Easier to draw it separately than deal with row coord -1 in main loop.
            // The initial x-coord formula aligns just enough water hexes to cover -bMarginX.
            // Then, draw more margin rows above it until none of the row would be visible.
            // Those other rows are needed only when bMarginY is +1 or more "VS" units
            // (1/4 or more of row height).
            for (int y = -halfdeltaY, xOffsetFlag = 0;
                 -y <= bMarginYAndHex;
                 y -= deltaY, xOffsetFlag = 1 - xOffsetFlag)
                for (int x = -(deltaX * marginXNumHex) - (halfdeltaX * xOffsetFlag);
                     x < unscaledPanelW;
                     x += deltaX)
                    drawHex(g, x, y, SOCBoard.WATER_HEX, -1, -1);

            // In-bounds board hexes and bottom margin:
            final int bw = board.getBoardWidth(), bh = board.getBoardHeight();
            for (int r = 1, y = halfdeltaY;
                 r < bh || y < (scaledPanelH + HEXY_OFF_SLOPE_HEIGHT);
                 r += 2, y += deltaY)
            {
                final int rshift = (r << 8);
                int c, x;
                if (((r/2) % 2) == 1)
                {
                    c = 1;  // odd hex rows start at 1
                    x = 0;
                } else {
                    c = 2;  // top row, even rows start at 2
                    x = halfdeltaX;
                }

                if ((panelMarginX != 0) || (x != 0))
                {
                    // If board is narrow or row doesn't start at left side of panel, fill margin with water.
                    // xleft drawn at >= 0 after g.translate for panelMarginX
                    for (int xleft = x; xleft > -(panelMarginX + deltaX); xleft -= deltaX)
                        drawHex(g, xleft, y, SOCBoard.WATER_HEX, -1, -1);
                }

                for (; c < bw; c += 2, x += deltaX)
                {
                    final int hexCoord = rshift | c;
                    final int hexType = (r < bh) ? board.getHexTypeFromCoord(hexCoord) : SOCBoard.WATER_HEX;
                    drawHex(g, x, y, hexType, -1, hexCoord);
                    if ((landHexShow != null) && landHexShow.contains(Integer.valueOf(hexCoord)))
                    {
                       g.setColor(Color.RED);
                       g.drawRoundRect
                           (scaleToActual(x + (halfdeltaX / 2)),
                            scaleToActual(y + ((halfdeltaY + HEXY_OFF_SLOPE_HEIGHT) / 2) + 1),
                            scaleToActual(halfdeltaX), scaleToActual(halfdeltaY + 1),
                            SC_6, SC_6);
                    }
                }

                // If board is narrower than panel, fill in with water
                int xmax = unscaledPanelW - 1;
                if (panelMarginX < 0)
                    xmax -= panelMarginX;
                while (x < xmax)
                {
                    final int hexCoord = rshift | c;
                    drawHex(g, x, y, SOCBoard.WATER_HEX, -1, hexCoord);
                    c += 2;
                    x += deltaX;
                }
            }

            // All ports
            drawPorts_LargeBoard(g);

            // For scenario _SC_PIRI, check for the Pirate Path and Lone Settlement locations.
            // Draw path only if the pirate fleet is still on the board
            // Draw our player's permitted sea edges for ships, if restricted
            {
                final int[] ppath = ((SOCBoardLarge) board).getAddedLayoutPart("PP");
                if ((ppath != null) && (0 != ((SOCBoardLarge) board).getPirateHex()))
                    drawBoardEmpty_drawPiratePath(g, ppath);

                final int[] ls = ((SOCBoardLarge) board).getAddedLayoutPart("LS");
                if (ls != null)
                {
                    for (int pn = 0; pn < ls.length; ++pn)
                        if (ls[pn] != 0)
                            drawSettlement(g, ls[pn], pn, null, true);
                }

                final HashSet<Integer> lse = (player != null) ? player.getRestrictedLegalShips() : null;
                if (lse != null)
                    drawSeaEdgeLines(g, null, lse);
            }

            // For scenario _SC_FTRI, draw markers at the SVP edges and dev card edges (added layout parts "CE", "VE")
            if (((SOCBoardLarge) board).hasSpecialEdges())
                drawBoardEmpty_specialEdges(g);

            // For scenario _SC_CLVI, draw the cloth villages
            HashMap<Integer, SOCVillage> villages = ((SOCBoardLarge) board).getVillages();
            if (villages != null)
            {
                Iterator<SOCVillage> villIter = villages.values().iterator();
                while (villIter.hasNext())
                    drawVillage(g, villIter.next());
            }

            // For scenario _SC_WOND, draw special nodes (layout parts N1, N2, N3)
            if (game.isGameOptionSet(SOCGameOptionSet.K_SC_WOND))
            {
                drawBoardEmpty_specialNodes(g, "N1", new Color(180, 90, 40));   // brown
                drawBoardEmpty_specialNodes(g, "N2", new Color(120, 40, 120));  // violet
                drawBoardEmpty_specialNodes(g, "N3", Color.RED);
            }

            // check debugShowPotentials[0 - 9]
            drawBoardEmpty_drawDebugShowPotentials(g);
        }

        if (xlat)
            g.translate(-panelMarginX, -panelMarginY);

        if (scaledMissedImage)
        {
            // With recent board resize, one or more rescaled images still hasn't
            // been completed after 7 seconds.  We've asked for a new scaled copy
            // of this image.  Repaint now, and repaint 3 seconds later.
            // (The delay gives time for the new scaling to complete.)
            scaledAt = System.currentTimeMillis();
            repaint();
            new DelayedRepaint(this).start();
        }
    }

    /**
     * For the {@link SOCGameOptionSet#K_SC_PIRI _SC_PIRI} game scenario on {@link SOCBoardLarge},
     * draw the path that the pirate fleet takes around the board.
     * @param ppath  Path of hex coordinates
     */
    private final void drawBoardEmpty_drawPiratePath(Graphics g, final int[] ppath)
    {
        int hc = ppath[ppath.length - 1];
        int r = hc >> 8, c = hc & 0xFF;
        int yprev = scaleToActual(r * halfdeltaY + HALF_HEXHEIGHT),  // HALF_HEXHEIGHT == halfdeltaY + 9
            xprev = scaleToActual(c * halfdeltaX);

        Stroke prevStroke;
        if (g instanceof Graphics2D)
        {
            // Draw as a dotted line with some thickness
            prevStroke = ((Graphics2D) g).getStroke();
            final int hexPartWidth = scaleToActual(halfdeltaX);
            final float[] dash = { hexPartWidth * 0.2f, hexPartWidth * 0.3f };  // length of dash/break
            ((Graphics2D) g).setStroke
                (new BasicStroke(2.5f, BasicStroke.CAP_BUTT, BasicStroke.JOIN_MITER, 2.5f, dash, 0.8f));
        } else {
            prevStroke = null;
        }

        g.setColor(HEX_GRAPHICS_SET_SC_PIRI_PATH_COLORS[hexesGraphicsSetIndex]);
        for (int i = 0; i < ppath.length; ++i)
        {
            hc = ppath[i];
            r = hc >> 8; c = hc & 0xFF;
            int y = scaleToActual(r * halfdeltaY + HALF_HEXHEIGHT),
                x = scaleToActual(c * halfdeltaX);
            g.drawLine(xprev, yprev, x, y);
            xprev = x; yprev = y;
        }

        if (g instanceof Graphics2D)
            ((Graphics2D) g).setStroke(prevStroke);
    }

    /**
     * For the {@link SOCGameOptionSet#K_SC_FTRI _SC_FTRI} game scenario on {@link SOCBoardLarge},
     * draw markers at all Special Edges for the players to reach and be rewarded.
     *<P>
     * Each marker's color will be determined by its edge's type, such as {@link SOCBoardLarge#SPECIAL_EDGE_DEV_CARD}.
     * Unknown types will be drawn gray.
     * @since 2.0.00
     */
    private final void drawBoardEmpty_specialEdges(final Graphics g)
    {
        Iterator<Map.Entry<Integer, Integer>> seIter = ((SOCBoardLarge) board).getSpecialEdges();
        while (seIter.hasNext())
        {
            final Map.Entry<Integer, Integer> entry = seIter.next();
            final Color mc;  // marker color
            switch (entry.getValue())
            {
            case SOCBoardLarge.SPECIAL_EDGE_DEV_CARD:
                mc = Color.YELLOW;
                break;

            case SOCBoardLarge.SPECIAL_EDGE_SVP:
                mc = Color.GREEN;
                break;

            default:
                mc = Color.LIGHT_GRAY;
            }

            final int edge = entry.getKey();
            int x = edge & 0xFF, y = edge >> 8;  // col, row to calculate x, y
            final boolean edgeNotVertical = ((y % 2) == 0);
            x = x * halfdeltaX;
            y = y * halfdeltaY + HALF_HEXHEIGHT;

            // If the edge is along the top or bottom of a hex (not a vertical edge),
            // its center is slightly offset from the grid
            if (edgeNotVertical)
                x += (halfdeltaX / 2);

            x = scaleToActual(x);
            y = scaleToActual(y);

            drawMarker(g, x, y, mc, -1);
        }
    }

    /**
     * For a game scenario on {@link SOCBoardLarge}, draw markers at a set of Special Nodes for the players
     * to reach and be rewarded, retrieved with {@link SOCBoardLarge#getAddedLayoutPart(String)}.
     *
     * @param partKey  Key string for the added layout part, for {@link SOCBoardLarge#getAddedLayoutPart(String)}
     * @param color  Color to fill the markers
     * @since 2.0.00
     */
    private final void drawBoardEmpty_specialNodes(final Graphics g, final String partKey, final Color color)
    {
        final int[] nodes = ((SOCBoardLarge) board).getAddedLayoutPart(partKey);
        if (nodes == null)
            return;

        for (final int node : nodes)
        {
            final int[] nodexy = nodeToXY(node);
            drawMarker(g, nodexy[0], nodexy[1], color, -1);
        }
    }

    /**
     * If any bit in {@link #debugShowPotentials}[] is set, besides 8,
     * draw it on the board. Shows potential/legal placement locations for
     * client {@link #player} if playing, or player 0 if observing.
     * (<tt>debugShowPotentials[8]</tt> is drawn in the per-hex loop
     *  of {@link #drawBoardEmpty(Graphics)}).
     *<P>
     * <b>Note:</b> Currently implemented only for {@link #isLargeBoard} only for now (TODO).
     * @since 2.0.00
     * @throws IllegalStateException if ! isLargeBoard; temporary restriction
     */
    private void drawBoardEmpty_drawDebugShowPotentials(Graphics g)
        throws IllegalStateException
    {
        if (! isLargeBoard)
            throw new IllegalStateException("not supported yet");

        final SOCPlayer pl = (player != null) ? player : game.getPlayer(0);
        final int bw = board.getBoardWidth();

        if (debugShowPotentials[2])
        {
            final int bh = board.getBoardHeight();
            int w = scaleToActual(halfdeltaX * bw),
                h = scaleToActual(halfdeltaY * bh + HEXY_OFF_SLOPE_HEIGHT);
            int y = scaleToActual(halfdeltaY);
            g.setColor(Color.YELLOW);
            g.drawRect(0, y, w, h);
            g.drawRect(1, y + 1, w - 2, h - 2);
        }

        // Iterate over all nodes for:
        // 1,5: settlements: squares (Legal yellow, potential green)
        // 2,6: cities: larger squares (potential green; there is no legal set)
        // 9: nodes on land: red round rects

        final int SC_3  = scaleToActual(3),  SC_10 = scaleToActual(10), SC_12 = scaleToActual(12),
                  SC_14 = scaleToActual(14), SC_18 = scaleToActual(18);

        for (int r = 0, y = halfdeltaY + (HEXY_OFF_SLOPE_HEIGHT / 2);
             r <= board.getBoardHeight();
             ++r, y += halfdeltaY)
        {
            final int rshift = (r << 8);
            for (int c=0, x=0; c <= bw; ++c, x += halfdeltaX)
            {
                final int nodeCoord = rshift | c;
                // TODO each node, adjust y by +- HEXY_OFF_SLOPE_HEIGHT

                    // 1,5: settlements
                if (debugShowPotentials[1] && pl.isLegalSettlement(nodeCoord))
                {
                    g.setColor(Color.YELLOW);
                    g.drawRect(scaleToActual(x - 6), scaleToActual(y - 6), SC_12, SC_12);
                }
                if (debugShowPotentials[5] && pl.isPotentialSettlement(nodeCoord))
                {
                    g.setColor(Color.GREEN);
                    g.drawRect(scaleToActual(x - 7), scaleToActual(y - 7), SC_14, SC_14);
                }

                    // 6: cities (potential only)
                if (debugShowPotentials[6] && pl.isPotentialCity(nodeCoord))
                {
                    g.setColor(Color.GREEN);
                    g.drawRect(scaleToActual(x - 9), scaleToActual(y - 9), SC_18, SC_18);
                }

                    // 9: nodes on land
                if (debugShowPotentials[9] && board.isNodeOnLand(nodeCoord))
                {
                    g.setColor(Color.RED);
                    g.drawRoundRect(scaleToActual(x - 5), scaleToActual(y - 5), SC_10, SC_10, SC_3, SC_3);
                }
            }
        }

        // Iterate over all edges for:
        // 0,4: roads: parallel lines (Legal yellow, potential green)
        // 3,7: ships: diamonds (Legal yellow, potential green)

        for (int r = 0, y = halfdeltaY + (HEXY_OFF_SLOPE_HEIGHT / 2);
             r <= board.getBoardHeight();
             ++r, y += halfdeltaY)
        {
            final int rshift = (r << 8);
            final boolean edgeIsVert = ((r % 2) == 1);
            int x = (edgeIsVert) ? 0 : (halfdeltaX / 2);

            for (int c=0; c <= bw; ++c, x += halfdeltaX)
            {
                final int edgeCoord = rshift | c;

                    // 3,7: ships - diamonds
                if (debugShowPotentials[3] && pl.isLegalShip(edgeCoord))
                {
                    g.setColor(Color.YELLOW);
                    g.drawLine(scaleToActual(x-4), scaleToActual(y),   scaleToActual(x),   scaleToActual(y-4));
                    g.drawLine(scaleToActual(x),   scaleToActual(y-4), scaleToActual(x+4), scaleToActual(y));
                    g.drawLine(scaleToActual(x+4), scaleToActual(y),   scaleToActual(x),   scaleToActual(y+4));
                    g.drawLine(scaleToActual(x),   scaleToActual(y+4), scaleToActual(x-4), scaleToActual(y));
                }
                if (debugShowPotentials[7] && pl.isPotentialShip(edgeCoord))
                {
                    g.setColor(Color.GREEN);
                    g.drawLine(scaleToActual(x-6), scaleToActual(y),   scaleToActual(x),   scaleToActual(y-6));
                    g.drawLine(scaleToActual(x),   scaleToActual(y-6), scaleToActual(x+6), scaleToActual(y));
                    g.drawLine(scaleToActual(x+6), scaleToActual(y),   scaleToActual(x),   scaleToActual(y+6));
                    g.drawLine(scaleToActual(x),   scaleToActual(y+6), scaleToActual(x-6), scaleToActual(y));
                }

                    // 0,4: roads - parallel lines
                if (debugShowPotentials[0] && pl.isLegalRoad(edgeCoord))
                {
                    drawBoardEmpty_drawDebugShowPotentialRoad
                        (g, x, y, r, c, edgeIsVert, Color.YELLOW, 4);
                }
                if (debugShowPotentials[4] && pl.isPotentialRoad(edgeCoord))
                    drawBoardEmpty_drawDebugShowPotentialRoad
                        (g, x, y, r, c, edgeIsVert, Color.GREEN, 6);
            }
        }
    }

    /**
     * Draw around one potential/legal road edge,
     * for {@link #drawBoardEmpty_drawDebugShowPotentials(Graphics)}.
     * (x,y) is the center of the edge.
     *<P>
     * For large board only for now (TODO).
     * Will scale as needed, but assumes {@code g} is already
     * translated by ({@link #panelMarginX}, {@link #panelMarginY}) pixels.
     *
     * @param g  Graphics
     * @param x  Unscaled internal x-coordinate of center of this edge
     * @param y  Unscaled internal y-coordinate of center of this edge
     * @param r  Board row coordinate of this edge
     * @param c  Board column coordinate of this edge
     * @param isVert  Is this edge vertical (running north-south), not diagonal?
     * @param co  Color to draw the edge
     * @param offset  Approx unscaled internal-coordinate offset, outwards parallel to road
     */
    private final void drawBoardEmpty_drawDebugShowPotentialRoad
        (Graphics g, final int x, final int y, final int r, final int c,
         final boolean isVert, final Color co, final int offset)
    {
        g.setColor(co);

        if (isVert)
        {
            g.drawLine(scaleToActual(x - offset), scaleToActual(y - 10),
                       scaleToActual(x - offset), scaleToActual(y + 10));
            g.drawLine(scaleToActual(x + offset), scaleToActual(y - 10),
                       scaleToActual(x + offset), scaleToActual(y + 10));
            return;
        }

        // Determining SOCBoardLarge (r,c) edge direction: | / \
        //   "|" if r is odd
        //   Otherwise: s = r/2
        //   "/" if (s,c) is even,odd or odd,even
        //   "\" if (s,c) is odd,odd or even,even

        final int off2 = offset / 2;
        if ((c % 2) != ((r/2) % 2))
        {
            // road is "/"
            g.drawLine(scaleToActual(x - 10 - off2), scaleToActual(y + 6 - offset),
                       scaleToActual(x + 10 - off2), scaleToActual(y - 6 - offset));
            g.drawLine(scaleToActual(x - 10 + off2), scaleToActual(y + 6 + offset),
                       scaleToActual(x + 10 + off2), scaleToActual(y - 6 + offset));
        } else {
            // road is "\"
            g.drawLine(scaleToActual(x + 10 + off2), scaleToActual(y + 6 - offset),
                       scaleToActual(x - 10 + off2), scaleToActual(y - 6 - offset));
            g.drawLine(scaleToActual(x + 10 - off2), scaleToActual(y + 6 + offset),
                       scaleToActual(x - 10 - off2), scaleToActual(y - 6 + offset));
        }
    }

    /**
     * Draw {@link #superText1}, {@link #superText2}; if necessary, calculate {@link #superText1_w} and other fields.
     * @since 1.1.07
     */
    private void drawSuperText(Graphics g)
    {
        // Specify the font, so we know its metrics.
        // This avoids a timing bug where the wrong font's metrics are used.
        final Font bpf = new Font("Dialog", Font.PLAIN, 10 * playerInterface.displayScale);

        // Do we need to calculate the metrics?

        if ((superText1_w == 0) || ((superText2 != null) && (superText2_w == 0)))
        {
            final FontMetrics fm = g.getFontMetrics(bpf);
            if (fm == null)
            {
                repaint();
                return;  // We'll have to try again
            }

            if (superText1_w == 0)
            {
                if (superText1 == null)
                    return;  // avoid NPE from multi-threading
                superText1_w = fm.stringWidth(superText1);
                superText_h = fm.getHeight();
                superText_des = fm.getDescent();
            }
            if ((superText2 != null) && (superText2_w == 0))
            {
                superText2_w = fm.stringWidth(superText2);
            }
            // box size
            if (superText2_w > superText1_w)
                superTextBox_w = superText2_w;
            else
                superTextBox_w = superText1_w;
            if (superText2 != null)
                superTextBox_h = 2 * superText_h;
            else
                superTextBox_h = superText_h;

            superTextBox_w += 2 * SUPERTEXT_INSET + 2 * SUPERTEXT_PADDING_HORIZ;
            superTextBox_h += SUPERTEXT_INSET + 2 * fm.getDescent();

            superTextBox_x = (scaledPanelW - superTextBox_w) / 2;
            superTextBox_y = (scaledPanelH - superTextBox_h) / 2;
        }

        // adj from center
        g.setColor(Color.black);
        g.fillRoundRect(superTextBox_x, superTextBox_y, superTextBox_w, superTextBox_h, SUPERTEXT_INSET, SUPERTEXT_INSET);
        g.setColor(Color.white);
        g.fillRoundRect(superTextBox_x + SUPERTEXT_INSET, superTextBox_y + SUPERTEXT_INSET,
             superTextBox_w - 2 * SUPERTEXT_INSET, superTextBox_h - 2 * SUPERTEXT_INSET, SUPERTEXT_INSET, SUPERTEXT_INSET);
        g.setColor(Color.black);

        // draw text at center
        int tx = (scaledPanelW - superText1_w) / 2;
        int ty = superTextBox_y + SUPERTEXT_INSET + superText_h - superText_des;
        if (superText1 == null)
            return;  // avoid NPE from multi-threading

        final Font prev = g.getFont();
        g.setFont(bpf);
        g.drawString(superText1, tx, ty);
        if (superText2 != null)
        {
            tx -= (superText2_w - superText1_w) / 2;
            ty += superText_h;
            g.drawString(superText2, tx, ty);
        }
        g.setFont(prev);
    }

    /**
     * Draw {@link #superTextTop}; if necessary, calculate {@link #superTextTop_w} and other fields.
     * @since 1.1.08
     */
    private void drawSuperTextTop(Graphics g)
    {
        // Specify the font, so we know its metrics.
        // This avoids a timing bug where the wrong font's metrics are used.
        final Font bpf = new Font("Dialog", Font.PLAIN, 10 * playerInterface.displayScale);

        // Do we need to calculate the metrics?
        if (superTextTop_w == 0)
        {
            final FontMetrics fm = g.getFontMetrics(bpf);
            if (fm == null)
            {
                repaint();
                return;  // We'll have to try again
            }
            if (superTextTop_w == 0)
            {
                if (superTextTop == null)
                    return;  // avoid NPE from multi-threading
                superTextTop_w = fm.stringWidth(superTextTop);
                superTextTop_h = fm.getHeight() - fm.getDescent();
            }

            // box size
            superTextTopBox_w = superTextTop_w;
            superTextTopBox_h = superTextTop_h;

            superTextTopBox_w += 2 * SUPERTEXT_INSET + 2 * SUPERTEXT_PADDING_HORIZ;
            superTextTopBox_h += SUPERTEXT_INSET + 2 * fm.getDescent();
        }

        // draw box
        superTextTopBox_x = (scaledPanelW - superTextTopBox_w) / 2;
        g.setColor(Color.black);
        g.fillRoundRect(superTextTopBox_x, SUPERTEXT_INSET, superTextTopBox_w, superTextTopBox_h, SUPERTEXT_INSET, SUPERTEXT_INSET);
        g.setColor(Color.white);
        g.fillRoundRect(superTextTopBox_x + SUPERTEXT_INSET, 2 * SUPERTEXT_INSET,
             superTextTopBox_w - 2 * SUPERTEXT_INSET, superTextTopBox_h - 2 * SUPERTEXT_INSET, SUPERTEXT_INSET, SUPERTEXT_INSET);
        g.setColor(Color.black);

        // draw centered text
        int tx = (scaledPanelW - superTextTop_w) / 2;
        int ty = 2 * SUPERTEXT_INSET + superTextTop_h;
        g.setFont(bpf);
        if (superTextTop == null)
            return;  // avoid NPE from multi-threading
        g.drawString(superTextTop, tx, ty);

        /**
         * To debug OSX stringwidth... temp/in progress (20091129)
         *
        // green == box
        g.setColor(Color.green);
        g.drawLine(superTextTopBox_x, 0, superTextTopBox_x, 20);
        g.drawLine(superTextTopBox_x + superTextTopBox_w, 0, superTextTopBox_x + superTextTopBox_w, 20);
        // red == text
        g.setColor(Color.red);
        g.drawLine(tx, 0, tx, 20);
        g.drawLine(tx+superTextTop_w, 0, tx+superTextTop_w, 20);
        */
    }

    /**
     * Calculate the on-screen coordinates of a node.
     * @param nodeNum  Node coordinate
     * @return  Array with screen {x, y} for this node, already scaled and/or rotated
     * @since 2.0.00
     */
    private final int[] nodeToXY(final int nodeNum)
    {
        int hx, hy;

        if (! isLargeBoard)
        {
            final int hexNum;

            if (((nodeNum >> 4) % 2) == 0)
            { // If first digit is even,
              // then it is a 'Y' node
              // in the northwest corner of a hex.
                if ((nodeNum >= 0x81) && (0 == ((nodeNum - 0x81) % 0x22)))
                {
                    // this node's hex would be off the southern edge of the board.
                    // shift 1 hex north, then add to y.
                    hexNum = hexIDtoNum[nodeNum - 0x20 + 0x02 + 0x10];
                    hx = hexX[hexNum];
                    hy = hexY[hexNum] + 17 + (2 * deltaY);
                } else {
                    hexNum = hexIDtoNum[nodeNum + 0x10];
                    hx = hexX[hexNum];
                    hy = hexY[hexNum] + 17;
                }
            }
            else
            { // otherwise it is an 'A' node
              // in the northern corner of a hex.
                if ((nodeNum >= 0x70) && (0 == ((nodeNum - 0x70) % 0x22)))
                {
                    // this node's hex would be off the southern edge of the board.
                    // shift 1 hex north, then add to y.
                    hexNum = hexIDtoNum[nodeNum - 0x20 + 0x02 - 0x01];
                    hx = hexX[hexNum] + halfdeltaX;
                    hy = hexY[hexNum] + 2 + (2 * deltaY);
                }
                else if ((nodeNum & 0x0F) > 0)
                {
                    hexNum = hexIDtoNum[nodeNum - 0x01];
                    hx = hexX[hexNum] + halfdeltaX;
                    hy = hexY[hexNum] + 2;
                } else {
                    // this node's hex would be off the southwest edge of the board.
                    // shift 1 hex to the east, then subtract from x.
                    hexNum = hexIDtoNum[nodeNum + 0x22 - 0x01];
                    hx = hexX[hexNum] - halfdeltaX;
                    hy = hexY[hexNum] + 2;
                }
            }

        } else {
            // isLargeBoard

            final int r = (nodeNum >> 8),
                      c = (nodeNum & 0xFF);
            hx = halfdeltaX * c;
            hy = halfdeltaY * (r+1);

            // If the node isn't at the top center of a hex,
            // it will need to move up or down a bit vertically.
            //
            // 'Y' nodes vertical offset: move down
            final int s = r / 2;
            if ((s % 2) != (c % 2))
                hy += HEXY_OFF_SLOPE_HEIGHT;
        }

        if (isRotated)
        {
            // (cw):  P'=(panelMinBH-y, x)
            int hy1 = hx;
            hx = panelMinBH - hy;
            hy = hy1;
        }
        if (isScaled)
        {
            hx = scaleToActual(hx);
            hy = scaleToActual(hy);
        }

        final int[] xy = { hx, hy };
        return xy;
    }

    /**
     * Scale pixel-coordinate array from internal to actual screen-pixel coordinates.
     * If not isScaled, do nothing.
     *<P>
     * This method only scales; does <em>not</em> rotate if {@link #isRotated()}
     * or translate by {@link #panelMarginX} or {@link #panelMarginY}.
     *<P>
     * Before v2.0.00 this method was {@code scaleToActualX(x[])} and {@code scaleToActualY(y[])}.
     *
     * @param xa Int array to be scaled in place; each member is an x-coordinate or y-coordinate.
     *
     * @see #scaleToActual(int)
     * @see #scaleCopyToActual(int[])
     * @since 1.1.00
     */
    public void scaleToActual(int[] xa)
    {
        if (! isScaled)
            return;
        for (int i = xa.length - 1; i >= 0; --i)
            xa[i] = (int) ((xa[i] * (long) scaledBoardW) / unscaledBoardW);
    }

    /**
     * Scale an x- or y-coordinate up from internal to actual screen-pixel coordinates.
     * If not isScaled, return input.
     *<P>
     * This method only scales up; does <em>not</em> rotate if {@link #isRotated()}
     * or translate by {@link #panelMarginX} or {@link #panelMarginY}.
     *<P>
     * Before v2.0.00 this method was {@code scaleToActualX(x)} and {@code scaleToActualY(y)}.
     *
     * @param x x-coordinate or y-coordinate to be scaled
     * @see #scaleFromActual(int)
     * @see #scaleToActual(int[])
     * @since 1.1.00
     */
    public final int scaleToActual(int x)
    {
        if (! isScaled)
            return x;
        else
            return (int) ((x * (long) scaledBoardW) / unscaledBoardW);
    }

    /**
     * Scale an x- or y-coordinate down from actual-scaled to internal-scaled coordinates.
     * If not isScaled, return input.
     *<P>
     * This method only scales down; does <em>not</em> rotate if {@link #isRotated()}
     * or translate by {@link #panelMarginX} or {@link #panelMarginY}.
     * To also do those things, call {@link #rotateScaleXYFromActual(int, int)} instead.
     *<P>
     * Before v2.0.00 this method was {@code scaleFromActualX(x)} and {@code scaleFromActualY(y)}.
     *
     * @param x x-coordinate or y-coordinate to be scaled. Subtract {@link #panelMarginX}
     *     or {@link #panelMarginY} before calling.
     * @see #scaleToActual(int)
     * @since 1.1.00
     */
    public final int scaleFromActual(int x)
    {
        if (! isScaled)
            return x;
        else
            return (int) ((x * (long) unscaledBoardW) / scaledBoardW);
    }

    /**
     * Scale board-pixel internal-scaled coordinates down from actual-scaled (x, y),
     * rotating if {@link #isRotated()} and translating from {@link #panelMarginX}, {@link #panelMarginY} as needed.
     * @param x x-coordinate to be scaled
     * @param y y-coordinate to be scaled
     * @return array with {@code [xb, yb]}
     * @see #scaleFromActual(int)
     * @since 2.7.00
     */
    public final int[] rotateScaleXYFromActual(final int x, final int y)
    {
        int xb, yb;

        if (isScaled)
        {
            xb = scaleFromActual(x - panelMarginX);
            yb = scaleFromActual(y - panelMarginY);
        }
        else
        {
            xb = x - panelMarginX;
            yb = y - panelMarginY;
        }
        if (isRotated)
        {
            // (ccw): P'=(y, panelMinBW-x)
            int xb1 = yb;
            yb = panelMinBW - xb - HEXY_OFF_SLOPE_HEIGHT;  // offset for similar reasons as -HEXHEIGHT in drawHex
            xb = xb1;
        }

        return new int[]{xb, yb};
    }

    /**
     * Is the board currently scaled up, larger than
     * {@link #PANELX} x {@link #PANELY} pixels?
     * If so, use {@link #scaleToActual(int)}, {@link #scaleFromActual(int)},
     * etc to convert between internal and actual screen pixel coordinates.
     *<P>
     * When the board is also {@link #isRotated()}, see {@link #isRotated()} javadoc
     * for order of rotation/scaling/margin translation.
     *
     * @return Is the board scaled larger than default size?
     * @see #isRotated()
     * @since 1.1.00
     */
    public boolean isScaled()
    {
        return isScaled;
    }

    /**
     * Is the board currently visually rotated 90 degrees clockwise
     * compared to its internal pixel coordinates?
     * If so, the minimum size swaps {@link #PANELX} and {@link #PANELY}.
     *<P>
     * Use this for rotation:
     *<UL>
     * <LI> From internal to screen (clockwise): R(x, y) = ({@code internalHeight} - y, x)
     * <LI> From screen to internal (counterclockwise): R(x, y) = (y, {@code internalWidth} - x)
     *</UL>
     *
     * When the board is also {@link #isScaled()}, go in this order:
     *<UL>
     * <LI> Rotate clockwise, scale up, then add any margin.
     * <LI> Subtract any margin, scale down, then rotate counterclockwise.
     *</UL>
     *
     * @return Is the board rotated?
     * @see #isScaled()
     * @since 1.1.08
     */
    public boolean isRotated()
    {
        return isRotated;
    }

    /**
     * update the type of interaction mode, and trigger a repaint.
     * If current player has changed, clears {@link #setLatestPiecePlacement(SOCPlayingPiece)}.
     * Also calls {@link #updateHoverTipToMode()} and
     * (for 6-player board's Special Building Phase) updates top-center text.
     * For {@link soc.game.SOCGameOptionSet#getAllKnownOptions() Game Option "N7"},
     * updates the top-center countdown of rounds from {@link SOCGame#getRoundCount()}.
     * For the {@link SOCGame#debugFreePlacement Free Placement debug mode},
     * indicates that in the top center.
     */
    public void updateMode()
    {
        final int cpn = game.getCurrentPlayerNumber();
        String topText = null;  // assume not Special Building Phase

        if (player != null)
        {
            if (game.isDebugFreePlacement())
            {
                topText = "DEBUG: Free Placement Mode";

                if (game.getGameState() == SOCGame.PLACING_INV_ITEM)
                {
                    if (game.isGameOptionSet(SOCGameOptionSet.K_SC_FTRI))
                    {
                        mode = SC_FTRI_PLACE_PORT;
                        repaint();
                    } else {
                        mode = NONE;
                    }
                } else {
                    switch(player.getPieces().size())
                    {
                    case 1:
                    case 3:
                        mode = PLACE_INIT_ROAD;
                        break;

                    case 0:
                    case 2:
                        mode = PLACE_INIT_SETTLEMENT;
                        break;

                    default:
                        mode = NONE;
                    }
                }
            }
            else if (cpn == playerNumber)
            {
                switch (game.getGameState())
                {
                case SOCGame.START1A:
                case SOCGame.START2A:
                case SOCGame.START3A:
                    mode = PLACE_INIT_SETTLEMENT;
                    break;

                case SOCGame.START1B:
                case SOCGame.START2B:
                case SOCGame.START3B:
                    mode = PLACE_INIT_ROAD;
                    break;

                case SOCGame.PLACING_ROAD:
                    mode = PLACE_ROAD;
                    break;

                case SOCGame.PLACING_FREE_ROAD1:
                case SOCGame.PLACING_FREE_ROAD2:
                    if (isLargeBoard)
                        mode = PLACE_FREE_ROAD_OR_SHIP;
                    else
                        mode = PLACE_ROAD;
                    break;

                case SOCGame.PLACING_SETTLEMENT:
                    mode = PLACE_SETTLEMENT;
                    break;

                case SOCGame.PLACING_CITY:
                    mode = PLACE_CITY;
                    break;

                case SOCGame.PLACING_SHIP:
                    mode = PLACE_SHIP;
                    break;

                case SOCGame.PLACING_ROBBER:
                    mode = PLACE_ROBBER;
                    break;

                case SOCGame.PLACING_PIRATE:
                    mode = PLACE_PIRATE;
                    break;

                case SOCGame.PLACING_INV_ITEM:
                    if (game.isGameOptionSet(SOCGameOptionSet.K_SC_FTRI))
                    {
                        mode = SC_FTRI_PLACE_PORT;
                        repaint();
                    } else {
                        mode = NONE;
                    }
                    break;

                case SOCGame.NEW:
                case SOCGame.READY:
                    mode = GAME_FORMING;
                    break;

                case SOCGame.OVER:
                    mode = GAME_OVER;
                    break;

                case SOCGame.ROLL_OR_CARD:
                    mode = TURN_STARTING;
                    if (game.isGameOptionSet("N7"))
                    {
                        // N7: Roll no 7s during first # rounds.
                        // Show if we can roll a 7 yet.  (1.1.09)

                        final int no7roundsleft = game.getGameOptionIntValue("N7") - game.getRoundCount();
                        if (no7roundsleft == 0)
                        {
                            topText = strings.get("board.msg.n7.last.round");  // "Last round for "No 7s""
                        } else if (no7roundsleft > 0)
                        {
                            if (playerInterface.isClientCurrentPlayer()
                              && playerInterface.getClientHand().isClientAndCurrentlyCanRoll())
                                topText = strings.get("board.msg.n7.rounds.left", (1 + no7roundsleft));
                                    // "{0} rounds left for "No 7s""
                        }
                    }
                    if ((topText == null) && (! game.hasBuiltCity())
                        && playerInterface.getClientHand().isClientAndCurrentlyCanRoll()  // prevent end-of-turn flicker
                        && game.isGameOptionSet("N7C"))
                    {
                        topText = strings.get("board.msg.n7c.until_city");  // "No 7s rolled until a city is built"
                    }
                    break;

                case SOCGame.SPECIAL_BUILDING:
                    mode = NONE;
                    topText = strings.get("board.msg.special.building", player.getName());  // "Special Building: {0}"
                    break;

                default:
                    mode = NONE;
                    break;
                }
            }
            else
            {
                // Not current player
                mode = NONE;

                if (game.isSpecialBuilding())
                {
                    topText = strings.get("board.msg.special.building", game.getPlayer(cpn).getName());
                        // "Special Building: {0}"
                }
                else if (game.isGameOptionSet("N7"))
                {
                    // N7: Roll no 7s during first # rounds.
                    // Show if we're about to be able to roll a 7.  (1.1.09)
                    final int no7roundsleft = game.getGameOptionIntValue("N7") - game.getRoundCount();
                    if (no7roundsleft == 0)
                        topText = strings.get("board.msg.n7.last.round");  // "Last round for "No 7s""
                }
            }
        }
        else
        {
            mode = NONE;
        }

        moveShip_fromEdge = 0;
        if ((latestPiecePlacement != null) && (cpn != latestPiecePlacement.getPlayerNumber()))
            latestPiecePlacement = null;

        setSuperimposedTopText(topText);
            // has side effect of always calling repaint() for us
            // topText usually null
        updateHoverTipToMode();
    }

    /**
     * Update {@link #hoverTip} based on {@link #mode} when it changes;
     * called from {@link #updateMode()}. Might or might not repaint board:
     * Calls {@link BoardToolTip#setOffsetX(int)} or {@link BoardToolTip#setHoverText(String, int)}.
     * @since 1.1.00
     */
    protected void updateHoverTipToMode()
    {
        if ((mode == NONE) || (mode == TURN_STARTING) || (mode == GAME_OVER))
            hoverTip.setOffsetX(0);
        else if ((mode == PLACE_ROBBER) || (mode == PLACE_PIRATE))
            hoverTip.setOffsetX(HOVER_OFFSET_X_FOR_ROBBER);
        else if ((mode == PLACE_INIT_SETTLEMENT) || (mode == PLACE_INIT_ROAD))
        {
            hoverTip.setHoverText_modeChangedOrMouseMoved = true;
            hoverTip.setHoverText(null, 0);
            hoverTip.setOffsetX(HOVER_OFFSET_X_FOR_INIT_PLACE);
        } else {
            hoverTip.setHoverText_modeChangedOrMouseMoved = true;
            hoverTip.setHoverText(null, 0);
        }
    }

    /**
     * Set board mode to {@link #NONE}, no hilight, usually from a piece-placement mode.
     * Calls {@link #updateHoverTipToMode()} and repaints the board.
     *
     * @param ptype Piece type to clear, like {@link SOCPlayingPiece#ROAD}, or -1 for robber.
     *              Used to avoid race condition during initial placement,
     *              where server has already replied with mode for another piece type,
     *              and board has already set mode to place that piece type.
     *              If ptype doesn't match the board's current mode/piece type,
     *              board's mode is not changed to NONE.
     * @since 1.1.00
     */
    protected void clearModeAndHilight(final int ptype)
    {
        int expectedPtype;  // based on current mode

        switch (mode)
        {
        case PLACE_ROAD:
        case PLACE_INIT_ROAD:
        case PLACE_FREE_ROAD_OR_SHIP:
        case CONSIDER_LM_ROAD:
        case CONSIDER_LT_ROAD:
            expectedPtype = SOCPlayingPiece.ROAD;  // also will expect SHIP
            break;

        case PLACE_SETTLEMENT:
        case PLACE_INIT_SETTLEMENT:
        case CONSIDER_LM_SETTLEMENT:
        case CONSIDER_LT_SETTLEMENT:
            expectedPtype = SOCPlayingPiece.SETTLEMENT;
            break;

        case PLACE_CITY:
        case CONSIDER_LM_CITY:
        case CONSIDER_LT_CITY:
            expectedPtype = SOCPlayingPiece.CITY;
            break;

        case PLACE_SHIP:
        case MOVE_SHIP:
        case CONSIDER_LM_SHIP:
        case CONSIDER_LT_SHIP:
            expectedPtype = SOCPlayingPiece.SHIP;
            break;

        case PLACE_ROBBER:
        case PLACE_PIRATE:
            expectedPtype = -1;
            break;

        default:
            expectedPtype = ptype;  // Not currently placing
        }

        if ((ptype == expectedPtype)
            || (  ((mode == PLACE_INIT_ROAD) || (mode == PLACE_FREE_ROAD_OR_SHIP))
                  && (ptype == SOCPlayingPiece.SHIP)  ))
        {
            mode = NONE;
            hilight = 0;
            hilightIsShip = false;
            moveShip_fromEdge = 0;
            repaint();
        }
        updateHoverTipToMode();
    }

    /**
     * Set the player that is using this board panel to be the client's player in this game.
     * Called when observing user sits down to become a player.
     *<P>
     * Call only after {@link SOCPlayerInterface#addPlayer(String, int)} has been called for client player.
     *
     * @see #setPlayer(SOCPlayer)
     */
    public void setPlayer()
    {
        setPlayer(null);
    }

    /**
     * Set or change the player that is using this board panel.
     * Initially {@code null} when first joining or observing a game.
     * Also used for temporary change during {@link SOCGame#debugFreePlacement} mode.
     *<P>
     * If {@code pl} is null, call only after {@link SOCPlayerInterface#addPlayer(String, int)}
     * has been called for client player.
     *
     * @param pl Player to set, or null to change back to the client player
     *     using {@link SOCPlayerInterface#getClientPlayer()}
     * @see #getPlayerNumber()
     * @see #setPlayer()
     * @since 1.1.12
     */
    void setPlayer(SOCPlayer pl)
    {
        if (pl == null)
            pl = playerInterface.getClientPlayer();
        if (pl == player)
            return;

        player = pl;
        playerNumber = player.getPlayerNumber();

        // Check for per-player Legal Sea Edges (SC_PIRI)
        final HashSet<Integer> lse = player.getRestrictedLegalShips();
        if (lse != null)
        {
            flushBoardLayoutAndRepaint();
        } else {
            // check if any debugShowPotentials flags are set, which are per-player
            boolean any = false;
            for (int i = 0; i < debugShowPotentials.length; ++i)
                if (debugShowPotentials[i])
                {
                    any = true;
                    break;
                }

            if (any)
                scaledMissedImage = true;  // force redraw of empty board and its potentials
        }

        updateMode();
    }

    /**
     * Get our client player number, if not observing.
     * Almost always the client's player number.
     * During {@link SOCGame#debugFreePlacement}, the temporary
     * player set by {@link #setPlayer(SOCPlayer)}.
     * @return  Our player number, or -1 if observing the game and haven't sat down yet
     * @since 1.1.12
     */
    int getPlayerNumber()
    {
        return playerNumber;
    }

    /**
     * For "consider" modes like {@link #CONSIDER_LM_SETTLEMENT} or {@link #CONSIDER_LT_ROAD},
     * set the robot player we'll send the {@code :consider-} command to.
     * Must be called before {@link #setMode(int)} into a "consider" mode.
     *
     * @param op  the robot other player; does nothing if {@code null}.
     *     This keeps the current otherPlayer in case {@code null} comes from
     *     a player name being unrecognized by {@link SOCGame#getPlayer(String)}.
     */
    public void setOtherPlayer(final SOCPlayer op)
    {
        if (op != null)
            otherPlayer = op;
    }

    /*********************************
     * Handle Events
     *********************************/
    public void mouseEntered(MouseEvent e)
    {
        ;
    }

    /**
     * DOCUMENT ME!
     *
     * @param e DOCUMENT ME!
     */
    public void mousePressed(MouseEvent e)
    {
        ;  // JM: was mouseClicked (moved to avoid conflict with e.isPopupTrigger)
        mouseReleased(e);  // JM 2008-01-01 testing for MacOSX popup-trigger
    }

    /**
     * DOCUMENT ME!
     *
     * @param e DOCUMENT ME!
     */
    public void mouseReleased(MouseEvent e)
    {
        try
        {
            // Needed in Windows for popup-menu handling
            if (e.isPopupTrigger())
            {
                popupMenuSystime = e.getWhen();
                e.consume();
                doBoardMenuPopup(e.getX(), e.getY());
                return;
            }
        } catch (Throwable th) {
            playerInterface.chatPrintStackTrace(th);
        }
    }

    /**
     * DOCUMENT ME!
     *
     * @param e DOCUMENT ME!
     */
    public void mouseDragged(MouseEvent e)
    {
        ;
    }

    /**
     * Mouse has left the panel; hide tooltip and any hovering piece.
     *
     * @param e MouseEvent
     */
    public void mouseExited(MouseEvent e)
    {
        boolean wantsRepaint = false;
        if (hoverTip.isVisible())
        {
            hoverTip.hideHoverAndPieces();
            wantsRepaint = true;
        }
        if ((mode != NONE) && (mode != TURN_STARTING))
        {
            hilight = 0;
            hilightIsShip = false;
            wantsRepaint = true;
        }
        if (wantsRepaint)
            repaint();
    }

    /**
     * Based on the board's current {@link #mode}, update the hovering 'hilight' piece ({@link #hilight}).
     * Trigger a {@link #repaint()} if the mouse moved or the hilight changes.
     */
    public void mouseMoved(MouseEvent e)
    {
        try
        {
            int x = e.getX();
            int y = e.getY();
            final int xb, yb;
            {
                int[] xyb = rotateScaleXYFromActual(x, y);
                xb = xyb[0];  yb = xyb[1];
            }

            int edgeNum;
            int nodeNum;
            int hexNum;

            switch (mode)
            {
            case PLACE_INIT_ROAD:

                /**** Code for finding an edge ********/
                edgeNum = 0;

                if ((ptrOldX != x) || (ptrOldY != y))
                {
                    ptrOldX = x;
                    ptrOldY = y;
                    boolean isShip = false;
                    edgeNum = findEdge(xb, yb, true);
                    if ((edgeNum < 0) && isLargeBoard)
                    {
                        edgeNum = -edgeNum;
                        if ((player != null) && game.canPlaceShip(player, edgeNum))
                            isShip = true;
                    } else {
                        // check potential roads, not ships, to keep it false if coastal edge
                        isShip = ((player != null) && ! player.isPotentialRoad(edgeNum));
                    }

                    // Figure out if this is a legal road/ship;
                    // It must be attached to the last settlement
                    if ((player == null)
                        || (! (player.isPotentialRoad(edgeNum)
                               || game.canPlaceShip(player, edgeNum) ))
                        || (! (game.isDebugFreePlacement()
                               || board.isEdgeAdjacentToNode
                                  (initSettlementNode,
                                   (edgeNum != -1) ? edgeNum : 0))))
                    {
                        edgeNum = 0;
                    }

                    if ((hilight != edgeNum) || (hilightIsShip != isShip))
                    {
                        hilight = edgeNum;
                        hilightIsShip = isShip;
                        if (debugShowCoordsTooltip)
                        {
                            String blank = (edgeNum != 0) ? "" : null;    // "" shows tip, null hides it.
                            hoverTip.setHoverText(blank, edgeNum, x, y);  // also repaints
                        } else {
                            repaint();
                        }
                    }
                }

                break;

            case PLACE_ROAD:
            case PLACE_FREE_ROAD_OR_SHIP:
            case MOVE_SHIP:

                /**** Code for finding an edge; see also PLACE_SHIP, SC_FTRI_PLACE_PORT ********/
                edgeNum = 0;

                if ((ptrOldX != x) || (ptrOldY != y))
                {
                    ptrOldX = x;
                    ptrOldY = y;
                    edgeNum = findEdge(xb, yb, true);
                    final boolean hasShips = (player != null) && (player.getNumPieces(SOCPlayingPiece.SHIP) > 0);
                    final boolean canPlaceShip =
                        hasShips && game.canPlaceShip(player, Math.abs(edgeNum));

                    if ((mode == PLACE_FREE_ROAD_OR_SHIP) && canPlaceShip
                        && (edgeNum > 0) && (player.getNumPieces(SOCPlayingPiece.ROAD) == 0))
                    {
                        // If this edge is coastal, force ship (not road) if we
                        // have no roads remaining to freely place
                        edgeNum = -edgeNum;
                    }

                    boolean isShip;
                    if ((edgeNum < 0) && isLargeBoard)
                    {
                        edgeNum = -edgeNum;
                        isShip = canPlaceShip
                            || ((mode == PLACE_FREE_ROAD_OR_SHIP) && hasShips && player.isPotentialShip(edgeNum));
                    } else {
                        isShip = false;
                    }

                    if ((edgeNum != 0) && (player != null))
                    {
                        if (mode == MOVE_SHIP)
                        {
                            isShip = true;

                            // Check player.isPotentialShipMoveTo & pirate ship location.
                            // Calling game.canMoveShip is unneeded overhead: That checks
                            // the moveShip_fromEdge location, which SOCBoardPanel did
                            // before changing its mode to MOVE_SHIP.

                            if (! player.isPotentialShipMoveTo(edgeNum, moveShip_fromEdge))
                            {
                                edgeNum = 0;
                            } else {
                                // Check edgeNum vs pirate hex:
                                final SOCBoardLarge bL = (SOCBoardLarge) board;
                                final int ph = bL.getPirateHex();
                                if ((ph != 0) && bL.isEdgeAdjacentToHex(edgeNum, ph))
                                    edgeNum = 0;
                            }
                        }
                        else {
                            if ((player.isPotentialRoad(edgeNum) && (player.getNumPieces(SOCPlayingPiece.ROAD) > 0))
                                || ((mode == PLACE_FREE_ROAD_OR_SHIP) && canPlaceShip))
                            {
                                // edgeNum is OK.

                                if (! isShip)
                                {
                                    // check potential roads, not ships, to keep it false if coastal edge
                                    isShip = (player != null) && canPlaceShip
                                        && ! player.isPotentialRoad(edgeNum);
                                }
                            } else {
                                edgeNum = 0;
                            }
                        }
                    }

                    if ((hilight != edgeNum) || (hilightIsShip != isShip))
                    {
                        hilight = edgeNum;
                        hilightIsShip = isShip;
                        if (debugShowCoordsTooltip)
                        {
                            String blank = (edgeNum != 0) ? "" : null;    // "" shows tip, null hides it.
                            hoverTip.setHoverText(blank, edgeNum, x, y);  // also repaints
                        } else {
                            repaint();
                        }
                    }
                }

                break;

            case PLACE_SETTLEMENT:
            case PLACE_INIT_SETTLEMENT:

                /**** Code for finding a node *********/
                nodeNum = 0;

                if ((ptrOldX != x) || (ptrOldY != y))
                {
                    ptrOldX = x;
                    ptrOldY = y;


                    nodeNum = findNode(xb, yb);

                    if ((player == null) || ! player.canPlaceSettlement(nodeNum))
                    {
                        nodeNum = 0;
                    }

                    if (hilight != nodeNum)
                    {
                        hilight = nodeNum;
                        hilightIsShip = false;
                        if ((mode == PLACE_INIT_SETTLEMENT) && ! debugShowCoordsTooltip)
                            hoverTip.handleHover(x, y, xb, yb);
                        else if (debugShowCoordsTooltip)
                            hoverTip.setHoverText
                                (((nodeNum != 0) ? "" : null), nodeNum, x, y);
                        else
                            repaint();
                    }
                    else if (mode == PLACE_INIT_SETTLEMENT)
                    {
                        if (debugShowCoordsTooltip && (nodeNum != 0))
                            hoverTip.setHoverText("", nodeNum, x, y);
                        else
                            hoverTip.handleHover(x, y, xb, yb);  // Will call repaint() if needed
                    }
                }

                break;

            case PLACE_CITY:

                /**** Code for finding a node *********/
                nodeNum = 0;

                if ((ptrOldX != x) || (ptrOldY != y))
                {
                    ptrOldX = x;
                    ptrOldY = y;
                    nodeNum = findNode(xb, yb);

                    if ((player == null) || ! player.isPotentialCity(nodeNum))
                    {
                        nodeNum = 0;
                    }

                    if (hilight != nodeNum)
                    {
                        hilight = nodeNum;
                        hilightIsShip = false;
                        if (debugShowCoordsTooltip)
                        {
                            String blank = (nodeNum != 0) ? "" : null;    // "" shows tip, null hides it.
                            hoverTip.setHoverText(blank, nodeNum, x, y);  // also repaints
                        } else {
                            repaint();
                        }
                    }
                }

                break;

            case PLACE_SHIP:

                /**** Code for finding an edge; see also PLACE_ROAD ********/
                edgeNum = 0;

                if ((ptrOldX != x) || (ptrOldY != y))
                {
                    ptrOldX = x;
                    ptrOldY = y;
                    edgeNum = findEdge(xb, yb, false);

                    if (edgeNum != 0)
                    {
                        if ((player == null) || (player.getNumPieces(SOCPlayingPiece.SHIP) < 1)
                            || ! game.canPlaceShip(player, edgeNum))
                            edgeNum = 0;
                    }

                    if (hilight != edgeNum)
                    {
                        hilight = edgeNum;
                        hilightIsShip = true;
                        if (debugShowCoordsTooltip)
                        {
                            String blank = (edgeNum != 0) ? "" : null;    // "" shows tip, null hides it.
                            hoverTip.setHoverText(blank, edgeNum, x, y);  // also repaints
                        } else {
                            repaint();
                        }
                    }
                }

                break;

            case PLACE_ROBBER:
            case PLACE_PIRATE:

                /**** Code for finding a hex *********/
                hexNum = 0;

                if ((ptrOldX != x) || (ptrOldY != y))
                {
                    ptrOldX = x;
                    ptrOldY = y;
                    hexNum = findHex(xb, yb);
                    final boolean canMove =
                        (mode == PLACE_ROBBER)
                        ? game.canMoveRobber(playerNumber, hexNum)
                        : game.canMovePirate(playerNumber, hexNum);

                    if (! canMove)
                    {
                        // Not a hex, or can't move to this hex (water, etc)
                        if (hexNum != 0)
                        {
                            if ((board instanceof SOCBoardLarge)
                                && ((SOCBoardLarge) board).isHexInLandAreas
                                    (hexNum, ((SOCBoardLarge) board).getRobberExcludedLandAreas()))
                            {
                                hoverTip.setHoverText(strings.get("board.robber.not.here"), hexNum);
                                    // "Cannot move the robber here."
                            } else {
                                hoverTip.setHoverText(null, 0);  // clear any previous
                            }

                            hexNum = 0;
                        }
                    }

                    if (hilight != hexNum)
                    {
                        hilight = hexNum;
                        hilightIsShip = false;
                        hoverTip.handleHover(x, y, xb, yb);
                        repaint();
                    }
                    else
                    {
                        hoverTip.positionToMouse(x, y); // calls repaint
                    }
                }

                break;

            case SC_FTRI_PLACE_PORT:
                /**** Code for finding an edge; see also PLACE_ROAD, PLACE_SHIP ********/
                edgeNum = 0;

                if ((ptrOldX != x) || (ptrOldY != y) || (hilight == 0))
                {
                    ptrOldX = x;
                    ptrOldY = y;
                    edgeNum = findEdge(xb, yb, false);

                    if ((edgeNum > 0) && ! game.canPlacePort(player, edgeNum))
                        edgeNum = 0;  // not valid for placement

                    final boolean changed = (hilight != edgeNum);
                    if (changed)
                        hilight = edgeNum;
                    if (debugShowCoordsTooltip)
                    {
                        String blank = (edgeNum != 0) ? "" : null;    // "" shows tip, null hides it.
                        hoverTip.setHoverText(blank, edgeNum, x, y);  // also repaints
                    } else if (changed) {
                        repaint();
                    }
                }
                break;

            case CONSIDER_LM_SETTLEMENT:
            case CONSIDER_LT_SETTLEMENT:

                /**** Code for finding a node *********/
                nodeNum = 0;

                if ((ptrOldX != x) || (ptrOldY != y))
                {
                    ptrOldX = x;
                    ptrOldY = y;
                    nodeNum = findNode(xb, yb);

                    //if (!otherPlayer.isPotentialSettlement(nodeNum))
                    //  nodeNum = 0;
                    if (hilight != nodeNum)
                    {
                        hilight = nodeNum;
                        hilightIsShip = false;
                        repaint();
                    }
                }

                break;

            case CONSIDER_LM_ROAD:
            case CONSIDER_LT_ROAD:

                /**** Code for finding an edge ********/
                edgeNum = 0;

                if ((ptrOldX != x) || (ptrOldY != y))
                {
                    ptrOldX = x;
                    ptrOldY = y;
                    edgeNum = findEdge(xb, yb, false);

                    if (! otherPlayer.isPotentialRoad(edgeNum))
                    {
                        edgeNum = 0;
                    }

                    if (hilight != edgeNum)
                    {
                        hilight = edgeNum;
                        hilightIsShip = false;
                        repaint();
                    }
                }

                break;

            case CONSIDER_LM_SHIP:
            case CONSIDER_LT_SHIP:

                /**** Code for finding an edge ********/
                edgeNum = 0;

                if ((ptrOldX != x) || (ptrOldY != y))
                {
                    ptrOldX = x;
                    ptrOldY = y;
                    edgeNum = findEdge(xb, yb, false);

                    if (! otherPlayer.isPotentialShip(edgeNum))
                    {
                        edgeNum = 0;
                    }

                    if (hilight != edgeNum)
                    {
                        hilight = edgeNum;
                        hilightIsShip = true;
                        repaint();
                    }
                }

                break;

            case CONSIDER_LM_CITY:
            case CONSIDER_LT_CITY:

                /**** Code for finding a node *********/
                nodeNum = 0;

                if ((ptrOldX != x) || (ptrOldY != y))
                {
                    ptrOldX = x;
                    ptrOldY = y;
                    nodeNum = findNode(xb, yb);

                    if (! otherPlayer.isPotentialCity(nodeNum))
                    {
                        nodeNum = 0;
                    }

                    if (hilight != nodeNum)
                    {
                        hilight = nodeNum;
                        hilightIsShip = false;
                        repaint();
                    }
                }

                break;

            case NONE:
            case TURN_STARTING:
            case GAME_OVER:
                // see hover
                if ((ptrOldX != x) || (ptrOldY != y))
                {
                    ptrOldX = x;
                    ptrOldY = y;
                    hoverTip.handleHover(x, y, xb, yb);
                }
                break;

            case GAME_FORMING:
                // No hover for forming
                break;

            }
        } catch (Throwable th) {
            playerInterface.chatPrintStackTrace(th);
        }
    }
    static class UnityPrintTask implements Runnable {
        private final String host;
        private final int port;
        private final SOCBoardPanel boardPanel;

        public UnityPrintTask(String host, int port, SOCBoardPanel boardPanel) {
            this.host = host;
            this.port = port;
            this.boardPanel = boardPanel;
        }

        @Override
        public void run() {
 // BUY ROAD 1 -1 2
            try {
                while (true) {
                    try (Socket sock = new Socket(host, port);
                         BufferedReader in = new BufferedReader(new InputStreamReader(sock.getInputStream()))) {
                        String line;

                        while ((line = in.readLine()) != null) {
                            String[] parts = line.split(" ");
                            String keyword = parts[0];
                            // BUY ROAD  1 1 1
                            switch (keyword) {
                                case "BUILD":
                                    handleBuild(parts[1],
                                            Integer.valueOf(parts[2]),
                                            Integer.valueOf(parts[3]),
                                            Integer.valueOf(parts[4]));
                                    break;
                                case "BUY":
                                    handleBuy(parts[1]);
                                    handleBuild(parts[1],
                                            Integer.valueOf(parts[2]),
                                            Integer.valueOf(parts[3]),
                                            Integer.valueOf(parts[4]));
<<<<<<< HEAD
                             case "MOVEROBBER":
                                // Expect exactly: "MOVEROBBER <hexX> <hexY>"
                                if (parts.length < 3) {
                                    System.err.println("Malformed MOVEROBBER: " + line);
                                    break;
                                }
                                int rx = Integer.parseInt(parts[1]);
                                int ry = Integer.parseInt(parts[2]);
                                Integer base = CoordBridge.backToAiCode.get(new soc.ip.Point<>(rx, ry));

                                if (base == null) {
                                    System.err.println("Unknown hex (" + rx + "," + ry + ")");
                                    break;
                                }
                                int hilight = base.intValue();
                                boardPanel.mode = SOCBoardPanel.PLACE_ROBBER;
                                boardPanel.fakeMouseClicked(hilight);
                                break;

=======
                                    break;
                                case "MOVEROBBER":
                                    // Expect exactly: "MOVEROBBER <hexX> <hexY>"
                                    if (parts.length < 3) {
                                        System.err.println("Malformed MOVEROBBER: " + line);
                                        break;
                                    }
                                    int rx = Integer.parseInt(parts[1]);
                                    int ry = Integer.parseInt(parts[2]);
                                    Integer base = CoordBridge.backToAiCode.get(new soc.ip.Point<>(rx, ry));

                                    if (base == null) {
                                        System.err.println("Unknown hex (" + rx + "," + ry + ")");
                                        break;
                                    }
                                    int hilight = base.intValue();
                                    boardPanel.mode = SOCBoardPanel.PLACE_ROBBER;
                                    boardPanel.fakeMouseClicked(hilight);
                                    break;
>>>>>>> 6fcc6f81
                            }
                        }

                    } catch (IOException e) {
                        // wait before retrying
                        try {
                            Thread.sleep(1000);
                        } catch (InterruptedException ignored) {
                        }
                    }
                }
            } catch (Exception e) {
                System.out.println("Error: " + e);
            }
        }

        void handleBuild(String type, int x, int y, int pos) {
            int code=0;
            //type  to upper

            type = type.toUpperCase();
            switch (type) {
                case "HOUSE":
                    pos = (pos + 1) % 6; // the orientation of the board is different in the backend
                    code = CoordBridge.getVertex(x, y, pos);
                    break;
                case "ROAD":
                    code = CoordBridge.getEdge(x,y,pos);
                    break;

            }

            boardPanel.fakeMouseClicked(code);
    }
    void handleBuy(String type) {
            type = type.toUpperCase();
            switch (type){
                case "ROAD":
                    boardPanel.game.buyRoad(0);
                    break;
                    case "HOUSE":
                      boardPanel.game.buySettlement(0);
                      break;
                case "CITY":
                    boardPanel.game.buyCity(0);
                    break;
            }
    }


   
    }
    @SuppressWarnings("fallthrough")
    public void fakeMouseClicked(int hilight)
    {
        try
        {

            boolean tempChangedMode = false;
            if ((mode == NONE) && hoverTip.isVisible())
            {
                // Normally, NONE mode ignores single clicks.
                // But in the Free Placement debug mode, these
                // can be used to place pieces.
                // Also: After initial placement, to help guide new users,
                // display a hint message popup that left-click is not used
                // to build pieces (see below).

                if (game.isDebugFreePlacement())
                {
                    if (hoverTip.hoverSettlementID != 0)
                    {
                        hilight = hoverTip.hoverSettlementID;
                        hilightIsShip = false;
                        mode = PLACE_SETTLEMENT;
                        tempChangedMode = true;
                    }
                    else if (hoverTip.hoverCityID != 0)
                    {
                        hilight = hoverTip.hoverCityID;
                        hilightIsShip = false;
                        mode = PLACE_CITY;
                        tempChangedMode = true;
                    }
                    else if (hoverTip.hoverRoadID != 0)
                    {
                        hilight = hoverTip.hoverRoadID;
                        hilightIsShip = false;
                        mode = PLACE_ROAD;
                        tempChangedMode = true;
                    }
                    else if (hoverTip.hoverShipID != 0)
                    {
                        hilight = hoverTip.hoverShipID;
                        hilightIsShip = true;
                        mode = PLACE_SHIP;
                        tempChangedMode = true;
                    }
                }

            }

            if ((hilight != 0) && (player != null))
            {
                final GameMessageSender messageSender = playerInterface.getClient().getGameMessageSender();
                switch (mode)
                {
                    case NONE:
                        break;

                    case TURN_STARTING:
                        break;

                    case PLACE_INIT_ROAD:
                    case PLACE_ROAD:
                    case PLACE_FREE_ROAD_OR_SHIP:

                        if (hilight == -1)
                            hilight = 0;  // Road on edge 0x00
                        if (player.isPotentialRoad(hilight) && ! hilightIsShip)
                        {
                            messageSender.putPiece(game, new SOCRoad(player, hilight, board));

                            // Now that we've placed, clear the mode and the hilight.
                            clearModeAndHilight(SOCPlayingPiece.ROAD);
                            if (tempChangedMode)
                                hoverTip.hideHoverAndPieces();
                        }
                        else if (game.canPlaceShip(player, hilight))  // checks isPotentialShip, pirate ship
                        {
                            if (game.isGameOptionSet(SOCGameOptionSet.K_SC_FTRI)
                                    && ((SOCBoardLarge) board).canRemovePort(hilight))
                            {
                                java.awt.EventQueue.invokeLater(new ConfirmPlaceShipDialog(hilight, false, -1));
                            } else {
                                messageSender.putPiece(game, new SOCShip(player, hilight, board));

                                // Now that we've placed, clear the mode and the hilight.
                                clearModeAndHilight(SOCPlayingPiece.SHIP);
                            }

                            if (tempChangedMode)
                                hoverTip.hideHoverAndPieces();
                        }

                        break;

                    case MOVE_SHIP:
                        // check and move ship to hilight from fromEdge;
                        // also sets moveShip_fromEdge = 0, calls clearModeAndHilight.
                        moveShip_toEdge = hilight;
                        tryMoveShipToEdge();
                        break;

                    case PLACE_INIT_SETTLEMENT:
                        if (playerNumber == playerInterface.getClientPlayerNumber())
                        {
                            initSettlementNode = hilight;
                        }
                        // no break: fall through

                    case PLACE_SETTLEMENT:

                        if (player.canPlaceSettlement(hilight))
                        {
                            messageSender.putPiece(game, new SOCSettlement(player, hilight, board));
                            clearModeAndHilight(SOCPlayingPiece.SETTLEMENT);
                            if (tempChangedMode)
                                hoverTip.hideHoverAndPieces();
                        }

                        break;

                    case PLACE_CITY:

                        if (player.isPotentialCity(hilight))
                        {
                            messageSender.putPiece(game, new SOCCity(player, hilight, board));
                            clearModeAndHilight(SOCPlayingPiece.CITY);
                            if (tempChangedMode)
                                hoverTip.hideHoverAndPieces();
                        }

                        break;

                    case PLACE_SHIP:
                        if (game.canPlaceShip(player, hilight))  // checks isPotentialShip, pirate ship
                        {
                            if (game.isGameOptionSet(SOCGameOptionSet.K_SC_FTRI)
                                    && ((SOCBoardLarge) board).canRemovePort(hilight))
                            {
                                java.awt.EventQueue.invokeLater(new ConfirmPlaceShipDialog(hilight, false, -1));
                            } else {
                                messageSender.putPiece(game, new SOCShip(player, hilight, board));
                                clearModeAndHilight(SOCPlayingPiece.SHIP);
                            }
                            if (tempChangedMode)
                                hoverTip.hideHoverAndPieces();
                        }
                        break;

                    case PLACE_ROBBER:

                        if (hilight != board.getRobberHex())
                        {
                            // do we have an adjacent settlement/city?
                            // (ignore if hex doesn't have a dice number (desert))
                            boolean cliAdjacent = false;
                            if (0 != board.getNumberOnHexFromCoord(hilight))
                            {
                                for (SOCPlayer pl : game.getPlayersOnHex(hilight, null))
                                {
                                    if (pl.getPlayerNumber() == playerNumber)
                                    {
                                        cliAdjacent = true;
                                        break;
                                    }
                                }
                            }

                            if (cliAdjacent)
                            {
                                // ask player to confirm first
                                java.awt.EventQueue.invokeLater(new MoveRobberConfirmDialog(player, hilight));
                            }
                            else
                            {
                                // ask server to move it
                                messageSender.moveRobber(game, player, hilight);
                                clearModeAndHilight(-1);
                            }
                        }

                        break;

                    case PLACE_PIRATE:

                        if (hilight != ((SOCBoardLarge) board).getPirateHex())
                        {
                            // do we have an adjacent ship?
                            boolean cliAdjacent = false;
                            {
                                for (SOCPlayer pl : game.getPlayersShipsOnHex(hilight))
                                {
                                    if (pl.getPlayerNumber() == playerNumber)
                                    {
                                        cliAdjacent = true;
                                        break;
                                    }
                                }
                            }

                            if (cliAdjacent)
                            {
                                // ask player to confirm first
                                java.awt.EventQueue.invokeLater(new MoveRobberConfirmDialog(player, -hilight));
                            }
                            else
                            {
                                // ask server to move it
                                messageSender.moveRobber(game, player, -hilight);
                                clearModeAndHilight(-1);
                            }
                        }

                        break;

                    case SC_FTRI_PLACE_PORT:
                        if (hilight != 0)
                        {
                            int edge = hilight;
                            if (edge == -1)
                                edge = 0;
                            if (game.canPlacePort(player, edge))
                            {
                                // Ask server to place here.
                                messageSender.sendSimpleRequest
                                        (player, SOCSimpleRequest.TRADE_PORT_PLACE, hilight, 0);
                                hilight = 0;
                            }
                        }
                        break;

                    case CONSIDER_LM_SETTLEMENT:
                        if (otherPlayer.canPlaceSettlement(hilight))
                        {
                            messageSender.considerMove
                                    (game, otherPlayer, new SOCSettlement(otherPlayer, hilight, board));
                            clearModeAndHilight(SOCPlayingPiece.SETTLEMENT);
                        }
                        break;

                    case CONSIDER_LM_ROAD:
                        if (otherPlayer.isPotentialRoad(hilight))
                        {
                            messageSender.considerMove
                                    (game, otherPlayer, new SOCRoad(otherPlayer, hilight, board));
                            clearModeAndHilight(SOCPlayingPiece.ROAD);
                        }
                        break;

                    case CONSIDER_LM_SHIP:
                        if (otherPlayer.isPotentialShip(hilight))
                        {
                            messageSender.considerMove
                                    (game, otherPlayer, new SOCShip(otherPlayer, hilight, board));
                            clearModeAndHilight(SOCPlayingPiece.SHIP);
                        }
                        break;

                    case CONSIDER_LM_CITY:
                        if (otherPlayer.isPotentialCity(hilight))
                        {
                            messageSender.considerMove
                                    (game, otherPlayer, new SOCCity(otherPlayer, hilight, board));
                            clearModeAndHilight(SOCPlayingPiece.CITY);
                        }
                        break;

                    case CONSIDER_LT_SETTLEMENT:
                        if (otherPlayer.canPlaceSettlement(hilight))
                        {
                            messageSender.considerTarget
                                    (game, otherPlayer, new SOCSettlement(otherPlayer, hilight, board));
                            clearModeAndHilight(SOCPlayingPiece.SETTLEMENT);
                        }
                        break;

                    case CONSIDER_LT_ROAD:
                        if (otherPlayer.isPotentialRoad(hilight))
                        {
                            messageSender.considerTarget
                                    (game, otherPlayer, new SOCRoad(otherPlayer, hilight, board));
                            clearModeAndHilight(SOCPlayingPiece.ROAD);
                        }
                        break;

                    case CONSIDER_LT_SHIP:
                        if (otherPlayer.isPotentialShip(hilight))
                        {
                            messageSender.considerTarget
                                    (game, otherPlayer, new SOCShip(otherPlayer, hilight, board));
                            clearModeAndHilight(SOCPlayingPiece.SHIP);
                        }
                        break;

                    case CONSIDER_LT_CITY:
                        if (otherPlayer.isPotentialCity(hilight))
                        {
                            messageSender.considerTarget
                                    (game, otherPlayer, new SOCCity(otherPlayer, hilight, board));
                            clearModeAndHilight(SOCPlayingPiece.CITY);
                        }
                        break;
                }
            }
            else if ((player != null)
                    && ((game.getCurrentPlayerNumber() == playerNumber)
                    || game.isDebugFreePlacement()))
            {
                // No hilight. But, they clicked the board, expecting something.
                // It's possible the mode is incorrect.
                // Update and wait for the next click.
                updateMode();
                ptrOldX = 0;
                ptrOldY = 0;
//                mouseMoved(evt);  // mouseMoved will establish hilight using click's x,y
            }

            if (tempChangedMode)
                mode = NONE;

        } catch (Throwable th) {
            playerInterface.chatPrintStackTrace(th);
        }
}
































    /**
     * DOCUMENT ME!
     *
     * @param evt DOCUMENT ME!
     */
    @SuppressWarnings("fallthrough")
    public void mouseClicked(MouseEvent evt)
    {
        try
        {
            int x = evt.getX();
            int y = evt.getY();

            if (evt.isPopupTrigger())
            {
                popupMenuSystime = evt.getWhen();
                evt.consume();
                doBoardMenuPopup(x, y);
                return;  // <--- Pop up menu, nothing else to do ---
            }

            if (evt.getWhen() < (popupMenuSystime + POPUP_MENU_IGNORE_MS))
            {
                return;  // <--- Ignore click: too soon after popup click ---
            }

            boolean tempChangedMode = false;
            if ((mode == NONE) && hoverTip.isVisible())
            {
                // Normally, NONE mode ignores single clicks.
                // But in the Free Placement debug mode, these
                // can be used to place pieces.
                // Also: After initial placement, to help guide new users,
                // display a hint message popup that left-click is not used
                // to build pieces (see below).

                if (game.isDebugFreePlacement())
                {
                    if (hoverTip.hoverSettlementID != 0)
                    {
                        hilight = hoverTip.hoverSettlementID;
                        hilightIsShip = false;
                        mode = PLACE_SETTLEMENT;
                        tempChangedMode = true;
                    }
                    else if (hoverTip.hoverCityID != 0)
                    {
                        hilight = hoverTip.hoverCityID;
                        hilightIsShip = false;
                        mode = PLACE_CITY;
                        tempChangedMode = true;
                    }
                    else if (hoverTip.hoverRoadID != 0)
                    {
                        hilight = hoverTip.hoverRoadID;
                        hilightIsShip = false;
                        mode = PLACE_ROAD;
                        tempChangedMode = true;
                    }
                    else if (hoverTip.hoverShipID != 0)
                    {
                        hilight = hoverTip.hoverShipID;
                        hilightIsShip = true;
                        mode = PLACE_SHIP;
                        tempChangedMode = true;
                    }
                }
                else if (((evt.getButton() & MouseEvent.BUTTON1) != 0)
                    && (player != null) && (game.getCurrentPlayerNumber() == playerNumber)
                    && (player.getPublicVP() == 2) && (hintShownCount_RightClickToBuild < 2)
                    && (evt.getWhen() - popupMenuSystime > 5000))
                {
                    // To help during the start of the game, display a hint message
                    // reminding new users to right-click to build (OSX: control-click).
                    // Show it at most twice to avoid annoying the user.
                    // Don't show if they've just shown the right-click build menu,
                    // because they might be clicking to dismiss that.

                    ++hintShownCount_RightClickToBuild;
                    final String prompt =
                        (SOCPlayerClient.IS_PLATFORM_MAC_OSX)
                        ? "board.popup.hint_build_click.osx"
                            // "To build pieces, hold Control while clicking the build location."
                        : "board.popup.hint_build_click";  // "To build pieces, right-click the build location."
                    NotifyDialog.createAndShow
                        (playerInterface.getMainDisplay(), playerInterface,
                         "\n" + strings.get(prompt), null, true);
                        // start prompt with \n to prevent it being a lengthy popup-dialog title
                }
            }

            if ((hilight != 0) && (player != null) && (x == ptrOldX) && (y == ptrOldY))
            {
                final GameMessageSender messageSender = playerInterface.getClient().getGameMessageSender();
                switch (mode)
                {
                case NONE:
                    break;

                case TURN_STARTING:
                    break;

                case PLACE_INIT_ROAD:
                case PLACE_ROAD:
                case PLACE_FREE_ROAD_OR_SHIP:

                    if (hilight == -1)
                        hilight = 0;  // Road on edge 0x00
                    if (player.isPotentialRoad(hilight) && ! hilightIsShip)
                    {
                        messageSender.putPiece(game, new SOCRoad(player, hilight, board));

                        // Now that we've placed, clear the mode and the hilight.
                        clearModeAndHilight(SOCPlayingPiece.ROAD);
                        if (tempChangedMode)
                            hoverTip.hideHoverAndPieces();
                    }
                    else if (game.canPlaceShip(player, hilight))  // checks isPotentialShip, pirate ship
                    {
                        if (game.isGameOptionSet(SOCGameOptionSet.K_SC_FTRI)
                            && ((SOCBoardLarge) board).canRemovePort(hilight))
                        {
                            java.awt.EventQueue.invokeLater(new ConfirmPlaceShipDialog(hilight, false, -1));
                        } else {
                            messageSender.putPiece(game, new SOCShip(player, hilight, board));

                            // Now that we've placed, clear the mode and the hilight.
                            clearModeAndHilight(SOCPlayingPiece.SHIP);
                        }

                        if (tempChangedMode)
                            hoverTip.hideHoverAndPieces();
                    }

                    break;

                case MOVE_SHIP:
                    // check and move ship to hilight from fromEdge;
                    // also sets moveShip_fromEdge = 0, calls clearModeAndHilight.
                    moveShip_toEdge = hilight;
                    tryMoveShipToEdge();
                    break;

                case PLACE_INIT_SETTLEMENT:
                    if (playerNumber == playerInterface.getClientPlayerNumber())
                    {
                        initSettlementNode = hilight;
                    }
                    // no break: fall through

                case PLACE_SETTLEMENT:

                    if (player.canPlaceSettlement(hilight))
                    {
                        messageSender.putPiece(game, new SOCSettlement(player, hilight, board));
                        clearModeAndHilight(SOCPlayingPiece.SETTLEMENT);
                        if (tempChangedMode)
                            hoverTip.hideHoverAndPieces();
                    }

                    break;

                case PLACE_CITY:

                    if (player.isPotentialCity(hilight))
                    {
                        messageSender.putPiece(game, new SOCCity(player, hilight, board));
                        clearModeAndHilight(SOCPlayingPiece.CITY);
                        if (tempChangedMode)
                            hoverTip.hideHoverAndPieces();
                    }

                    break;

                case PLACE_SHIP:
                    if (game.canPlaceShip(player, hilight))  // checks isPotentialShip, pirate ship
                    {
                        if (game.isGameOptionSet(SOCGameOptionSet.K_SC_FTRI)
                            && ((SOCBoardLarge) board).canRemovePort(hilight))
                        {
                            java.awt.EventQueue.invokeLater(new ConfirmPlaceShipDialog(hilight, false, -1));
                        } else {
                            messageSender.putPiece(game, new SOCShip(player, hilight, board));
                            clearModeAndHilight(SOCPlayingPiece.SHIP);
                        }
                        if (tempChangedMode)
                            hoverTip.hideHoverAndPieces();
                    }
                    break;

                case PLACE_ROBBER:

                    if (hilight != board.getRobberHex())
                    {
                        // do we have an adjacent settlement/city?
                        // (ignore if hex doesn't have a dice number (desert))
                        boolean cliAdjacent = false;
                        if (0 != board.getNumberOnHexFromCoord(hilight))
                        {
                            for (SOCPlayer pl : game.getPlayersOnHex(hilight, null))
                            {
                                if (pl.getPlayerNumber() == playerNumber)
                                {
                                    cliAdjacent = true;
                                    break;
                                }
                            }
                        }

                        if (cliAdjacent)
                        {
                            // ask player to confirm first
                            java.awt.EventQueue.invokeLater(new MoveRobberConfirmDialog(player, hilight));
                        }
                        else
                        {
                            // ask server to move it
                            messageSender.moveRobber(game, player, hilight);
                            clearModeAndHilight(-1);
                        }
                    }

                    break;

                case PLACE_PIRATE:

                    if (hilight != ((SOCBoardLarge) board).getPirateHex())
                    {
                        // do we have an adjacent ship?
                        boolean cliAdjacent = false;
                        {
                            for (SOCPlayer pl : game.getPlayersShipsOnHex(hilight))
                            {
                                if (pl.getPlayerNumber() == playerNumber)
                                {
                                    cliAdjacent = true;
                                    break;
                                }
                            }
                        }

                        if (cliAdjacent)
                        {
                            // ask player to confirm first
                            java.awt.EventQueue.invokeLater(new MoveRobberConfirmDialog(player, -hilight));
                        }
                        else
                        {
                            // ask server to move it
                            messageSender.moveRobber(game, player, -hilight);
                            clearModeAndHilight(-1);
                        }
                    }

                    break;

                case SC_FTRI_PLACE_PORT:
                    if (hilight != 0)
                    {
                        int edge = hilight;
                        if (edge == -1)
                            edge = 0;
                        if (game.canPlacePort(player, edge))
                        {
                            // Ask server to place here.
                            messageSender.sendSimpleRequest
                                (player, SOCSimpleRequest.TRADE_PORT_PLACE, hilight, 0);
                            hilight = 0;
                        }
                    }
                    break;

                case CONSIDER_LM_SETTLEMENT:
                    if (otherPlayer.canPlaceSettlement(hilight))
                    {
                        messageSender.considerMove
                            (game, otherPlayer, new SOCSettlement(otherPlayer, hilight, board));
                        clearModeAndHilight(SOCPlayingPiece.SETTLEMENT);
                    }
                    break;

                case CONSIDER_LM_ROAD:
                    if (otherPlayer.isPotentialRoad(hilight))
                    {
                        messageSender.considerMove
                            (game, otherPlayer, new SOCRoad(otherPlayer, hilight, board));
                        clearModeAndHilight(SOCPlayingPiece.ROAD);
                    }
                    break;

                case CONSIDER_LM_SHIP:
                    if (otherPlayer.isPotentialShip(hilight))
                    {
                        messageSender.considerMove
                            (game, otherPlayer, new SOCShip(otherPlayer, hilight, board));
                        clearModeAndHilight(SOCPlayingPiece.SHIP);
                    }
                    break;

                case CONSIDER_LM_CITY:
                    if (otherPlayer.isPotentialCity(hilight))
                    {
                        messageSender.considerMove
                            (game, otherPlayer, new SOCCity(otherPlayer, hilight, board));
                        clearModeAndHilight(SOCPlayingPiece.CITY);
                    }
                    break;

                case CONSIDER_LT_SETTLEMENT:
                    if (otherPlayer.canPlaceSettlement(hilight))
                    {
                        messageSender.considerTarget
                            (game, otherPlayer, new SOCSettlement(otherPlayer, hilight, board));
                        clearModeAndHilight(SOCPlayingPiece.SETTLEMENT);
                    }
                    break;

                case CONSIDER_LT_ROAD:
                    if (otherPlayer.isPotentialRoad(hilight))
                    {
                        messageSender.considerTarget
                            (game, otherPlayer, new SOCRoad(otherPlayer, hilight, board));
                        clearModeAndHilight(SOCPlayingPiece.ROAD);
                    }
                    break;

                case CONSIDER_LT_SHIP:
                    if (otherPlayer.isPotentialShip(hilight))
                    {
                        messageSender.considerTarget
                            (game, otherPlayer, new SOCShip(otherPlayer, hilight, board));
                        clearModeAndHilight(SOCPlayingPiece.SHIP);
                    }
                    break;

                case CONSIDER_LT_CITY:
                    if (otherPlayer.isPotentialCity(hilight))
                    {
                        messageSender.considerTarget
                            (game, otherPlayer, new SOCCity(otherPlayer, hilight, board));
                        clearModeAndHilight(SOCPlayingPiece.CITY);
                    }
                    break;
                }
            }
            else if ((player != null)
                     && ((game.getCurrentPlayerNumber() == playerNumber)
                         || game.isDebugFreePlacement()))
            {
                // No hilight. But, they clicked the board, expecting something.
                // It's possible the mode is incorrect.
                // Update and wait for the next click.
                updateMode();
                ptrOldX = 0;
                ptrOldY = 0;
                mouseMoved(evt);  // mouseMoved will establish hilight using click's x,y
            }

            evt.consume();
            if (tempChangedMode)
                mode = NONE;

        } catch (Throwable th) {
            playerInterface.chatPrintStackTrace(th);
        }
    }

    /**
     * Bring up the popup menu; called from mousePressed.
     *
     * @param x x-coordinate of click, actual screen pixels (not unscaled internal)
     * @param y y-coordinate of click, actual screen pixels (not unscaled internal)
     * @since 1.1.00
     */
    protected void doBoardMenuPopup (final int x, final int y)
    {
        // Determine mode, to see if we're building or cancelling.
        switch (mode)
        {
        case PLACE_ROAD:
            popupMenu.showCancelBuild(SOCPlayingPiece.ROAD, x, y, hilight);
            break;

        case PLACE_SETTLEMENT:
            popupMenu.showCancelBuild(SOCPlayingPiece.SETTLEMENT, x, y, hilight);
            break;

        case PLACE_CITY:
            popupMenu.showCancelBuild(SOCPlayingPiece.CITY, x, y, hilight);
            break;

        case PLACE_SHIP:
        case MOVE_SHIP:
            popupMenu.showCancelBuild(SOCPlayingPiece.SHIP, x, y, hilight);
            break;

        case PLACE_INIT_ROAD:
        case PLACE_FREE_ROAD_OR_SHIP:
            // might be road or ship
            {
                final int hilightRoad =
                    ((! game.hasSeaBoard) || player.isLegalRoad(hilight)) ? hilight : 0;
                int hilightShip =
                    (game.hasSeaBoard && player.isLegalShip(hilight)) ? hilight : 0;
                popupMenu.showBuild
                    (x, y, hilightRoad, 0, 0, hilightShip);
            }
            break;

        case PLACE_INIT_SETTLEMENT:
            popupMenu.showBuild(x, y, 0, hilight, 0, 0);
            break;

        default:  // NONE, GAME_FORMING, PLACE_ROBBER, etc

            if ((hoverTip.hoverPiece != null) && (hoverTip.hoverPiece instanceof SOCFortress))
            {
                popupMenu.showAtPirateFortress(x, y, (SOCFortress) (hoverTip.hoverPiece));
                return;  // <--- early return: special case: fortress (_SC_PIRI) ---
            }

            // Along coastline, can build either road or ship
            final int hilightRoad, hilightShip;
            if (game.hasSeaBoard &&
                ((hoverTip.hoverRoadID != 0) || (hoverTip.hoverShipID != 0)))
            {
                int edge = hoverTip.hoverRoadID;
                if (edge == 0)
                    edge = hoverTip.hoverShipID;
                hilightRoad =
                    (player.isLegalRoad(edge)) ? edge : 0;
                if (hoverTip.hoverIsShipMovable)
                    hilightShip = -hoverTip.hoverShipID;
                else
                    hilightShip =
                      (player.isLegalShip(edge)) ? edge : 0;
            } else {
                hilightRoad = hoverTip.hoverRoadID;
                hilightShip = 0;
            }

            popupMenu.showBuild(x, y, hilightRoad, hoverTip.hoverSettlementID, hoverTip.hoverCityID, hilightShip);
        }
    }

    /** If the client has used the board popup menu to request building a piece,
     *  this method is used in client network-receive message treatment.
     *  @since 1.1.00
     */
    public boolean popupExpectingBuildRequest()
    {
        if (buildReqTimerTask == null)
            return false;
        return ! buildReqTimerTask.wasItSentAlready();
    }

    /**
     * Since player has chosen a piece to build from the right-click popup menu,
     * set fields to expect a placing GameState reply from server.
     * In case server doesn't reply, starts a timer to eventually send the
     * build-piece request regardless, after canceling any previous timer.
     *<P>
     * Does not send the initial build-type request; caller should do so afterwards
     * with {@link SOCBuildingPanel#clickBuildingButton(SOCGame, String, boolean)}.
     *<P>
     * To cancel this new pending build request, call {@link #popupClearBuildRequest()}.
     *<P>
     * When client receives the expected GameState from server, other client code will respond
     * by calling {@link #popupFireBuildingRequest()}.
     *
     * @param coord  Piece's edge or node coordinate
     * @param ptype  Piece type, like {@link SOCPlayingPiece#ROAD}
     * @see #popupExpectingBuildRequest()
     * @since 1.1.00
     */
    public void popupSetBuildRequest(int coord, int ptype)
    {
        if (coord == -1)
            coord = 0;  // road on edge 0x00

        Timer piTimer = playerInterface.getEventTimer();
        synchronized (piTimer)
        {
            if (buildReqTimerTask != null)
            {
                buildReqTimerTask.doNotSend();
                buildReqTimerTask.cancel();  // cancel any previous
            }
            buildReqTimerTask = new BoardPanelSendBuildTask(coord, ptype);
            // Run once, at maximum permissable delay;
            // hopefully the network is responsive and
            // we've heard back by then.
            piTimer.schedule(buildReqTimerTask, 1000 * BUILD_REQUEST_MAX_DELAY_SEC );
        }
    }

    /**
     * player decided to not build something, so cancel the {@link java.util.TimerTask}
     * that's waiting to tell the server what they wanted to build.
     * @since 1.1.00
     */
    public void popupClearBuildRequest()
    {
        Timer piTimer = playerInterface.getEventTimer();
        synchronized (piTimer)
        {
            if (buildReqTimerTask == null)
                return;
            buildReqTimerTask.doNotSend();
            buildReqTimerTask.cancel();
            buildReqTimerTask = null;
        }
    }

    /**
     * Client has received gamestate placing message; send the building request in reply.
     * @see #popupSetBuildRequest(int, int)
     * @since 1.1.00
     */
    public void popupFireBuildingRequest()
    {
        final Timer piTimer = playerInterface.getEventTimer();
        synchronized (piTimer)
        {
            if (buildReqTimerTask == null)
                return;
            buildReqTimerTask.sendOnceFromClientIfCurrentPlayer();
            buildReqTimerTask.cancel();
            buildReqTimerTask = null;
        }
        hoverTip.hideHoverAndPieces();  // Reset hover state
    }

    /**
     * Check and move ship from {@link #moveShip_fromEdge} to {@link #moveShip_toEdge}.
     * Also sets {@code moveShip_fromEdge} = 0, {@code moveShip_toEdge} = 0,
     * calls {@link #clearModeAndHilight(int) clearModeAndHilight}({@link SOCPlayingPiece#SHIP}).
     * Called from mouse click or popup menu.
     *<P>
     * Note that if {@code moveShip_toEdge} != 0, then {@link SOCGame#canMoveShip(int, int, int) SOCGame.canMoveShip}
     * ({@link #playerNumber}, {@link #moveShip_fromEdge}, {@link #moveShip_toEdge}) has probably already been called.
     *<P>
     * In scenario {@link SOCGameOptionSet#K_SC_FTRI _SC_FTRI}, checks if a gift port would be claimed by
     * placing a ship there.  If so, confirms with the user first with {@link ConfirmPlaceShipDialog}.
     * @since 2.0.00
     * @see BoardPopupMenu#tryMoveShipFromHere()
     */
    private final void tryMoveShipToEdge()
    {
        boolean clearMode = true;

        if (moveShip_fromEdge != 0)
        {
            if (game.canMoveShip(playerNumber, moveShip_fromEdge, moveShip_toEdge) != null)
            {
                if (game.isGameOptionSet
                    (SOCGameOptionSet.K_SC_FTRI) && ((SOCBoardLarge) board).canRemovePort(moveShip_toEdge))
                {
                    java.awt.EventQueue.invokeLater
                        (new ConfirmPlaceShipDialog(moveShip_toEdge, false, moveShip_fromEdge));
                    clearMode = false;
                } else {
                    playerInterface.getClient().getGameMessageSender().movePieceRequest
                        (game, playerNumber, SOCPlayingPiece.SHIP, moveShip_fromEdge, moveShip_toEdge);
                }
            }

            if (clearMode)
                moveShip_fromEdge = 0;
        }

        if (clearMode)
            clearModeAndHilight(SOCPlayingPiece.SHIP);  // exit the mode
    }

    /**
     * Text to be displayed as 2 lines superimposed over the
     * center of the board graphic (during game setup).
     * Either text2, or both, can be null to display nothing.
     * Keep the text short, because boardPanel may not be very wide ({@link #PANELX} pixels).
     * Will trigger a repaint.
     * @param text1 Line 1 (or only line) of text, or null
     * @param text2 Line 2 of text, or null; must be null if text1 is null
     * @throws IllegalArgumentException if text1 null, text2 non-null
     * @since 1.1.07
     * @see #setSuperimposedTopText(String)
     */
    public void setSuperimposedText(String text1, String text2)
        throws IllegalArgumentException
    {
        if ((superText1 == text1) && (superText2 == text2))
        {
            return;  // <--- Early return: text obviously unchanged ---

            // This quick check is an optimization.
            // Any of the 4 variables could be null.
            // It's not worth the additional complexity
            // needed to check vs null and then String.equals.
        }
        if ((superText1 == null) && (superText2 != null))
            throw new IllegalArgumentException("text2 not null, text1 null");

        superText1 = text1;
        superText2 = text2;
        superText1_w = 0;
        superText2_w = 0;
        superTextBox_w = 0;
        repaint();
    }

    /**
     * Text to be displayed as 1 lines superimposed over the
     * top center of the board graphic (during game play).
     * text can be null to display nothing.
     * Keep the text short, because boardPanel may not be very wide ({@link #PANELX} pixels).
     * Will trigger a repaint.
     * @param text Line of text, or null
     * @since 1.1.08
     * @see #setSuperimposedText(String, String)
     */
    public void setSuperimposedTopText(String text)
    {
        superTextTop = text;
        superTextTop_w = 0;
        superTextTopBox_w = 0;
        repaint();
    }

    /**
     * Find the edge coordinate, if any, of an (x, y) location from unscaled board pixels.
     *<P>
     * <b>Note:</b> For the 6-player classic board, edge 0x00 is a valid edge that
     * can be built on.  It is found here as -1, since a value of 0 marks an
     * invalid edge.
     *<P>
     * <b>Note:</b> For {@link SOCBoardLarge}, the 'sea' side of a coastal edge
     * is returned as the negative value of its edge coordinate, if {@code checkCoastal} is set.
     *
     * @param x  x coordinate, in unscaled board, not actual pixels;
     *           use {@link #scaleFromActual(int)} to convert before calling
     * @param y  y coordinate, in unscaled board, not actual pixels
     * @param checkCoastal  If true, check for coastal edges for ship placement:
     *           Mouse could be over the land half or the sea half of the edge's graphical area.
     *           Return positive edge coordinate for land, negative edge for sea.
     *           Ignored unless {@link #isLargeBoard}.
     *           Returns positive edge for non-coastal sea edges.
     * @return the coordinates of the edge, or 0 if none; -1 for the 6-player classic
     *     board's valid edge 0x00; -edge for the sea side of a coastal edge on the large board
     *     if {@code checkCoastal}.
     */
    private final int findEdge(int x, int y, final boolean checkCoastal)
    {
        // find which grid section the pointer is in
        int secX, secY;

        if (isLargeBoard)
        {
            secY = ((y - ((22*3)/2)) / (deltaY / 3));
            if ((secY % 3) == 1)
                x += 12;  // middle part of hex: adjust sector x-boundary
            secY = ((y - 22) / halfdeltaY);
            secX = ((x) / halfdeltaX);

            if ((secX < 0) || (secY < 0)
                || (secX > board.getBoardWidth())
                || (secY > board.getBoardHeight()))
                return 0;
                // TODO consider local fields for width,height

            int edge = (secY << 8) | secX;
            if (! (checkCoastal
                   && ((SOCBoardLarge) board).isEdgeCoastline(edge)))
                return edge;

            /**
             * Coastal edge.  Check for land vs sea.
             * We'll find the edge's line through this sector,
             * then determine if we're left or right of it,
             * then check that hex to see if it's land or sea.
             */
            final int edgeX, hexLeft, hexRight;

            // Determining (r,c) edge direction: | / \
            //   "|" if r is odd
            //   Otherwise: s = r/2
            //   "/" if (s,c) is even,odd or odd,even
            //   "\" if (s,c) is odd,odd or even,even
            if ((secY % 2) == 1)
            {
                // edge is "|".
                // middle is w / 2
                edgeX = halfdeltaX / 2;
                hexLeft = board.getAdjacentHexToEdge(edge, SOCBoard.FACING_W);
                hexRight = board.getAdjacentHexToEdge(edge, SOCBoard.FACING_E);
            }
            else
            {
                // y, relative to sector's upper-left corner
                final int yrel = ((y - 22) % halfdeltaY);
                if ((secX % 2) == ((secY/2) % 2))
                {
                    // edge is "\".
                    // at y=0 (relative to sector), check x=0
                    // at y=h, check x=w
                    // in middle, check x=(y/h)*w
                    //             which is (y*w) / h
                    edgeX = (yrel * halfdeltaX) / halfdeltaY;
                    hexLeft = board.getAdjacentHexToEdge(edge, SOCBoard.FACING_SW);
                    hexRight = board.getAdjacentHexToEdge(edge, SOCBoard.FACING_NE);
                } else {
                    // edge is "/".
                    // check x=((h-y)/h)*w
                    //  which is ((h-y)*w) / h
                    edgeX = ((halfdeltaY - yrel) * halfdeltaX) / halfdeltaY;
                    hexLeft = board.getAdjacentHexToEdge(edge, SOCBoard.FACING_NW);
                    hexRight = board.getAdjacentHexToEdge(edge, SOCBoard.FACING_SE);
                }
            }

            // check hex based on x, relative to sector's upper-left corner
            final int hex;
            if ((x % halfdeltaX) <= edgeX)
                hex = hexLeft;
            else
                hex = hexRight;

            if (board.isHexOnLand(hex))
                return edge;
            else
                return -edge;

        }  // if (isLargeBoard) ends

        // ( 46 is the y-distance between the centers of two hexes )
        // See edgeMap javadocs for secY, secX meanings.

        //int sector = (x / 18) + ((y / 10) * 15);
        if (is6player)
        {
            secY = (y - HEXY_OFF_6PL_FIND) / 15;
            if ((secY % 3) != 0)
                x += 8;  // middle part of hex: adjust sector boundary
            secX = (x - HEXX_OFF_6PL) / 27;
        } else {
            secY = y / 15;
            if ((secY % 3) != 0)
                x += 8;  // middle part of hex: adjust sector boundary
            secX = x / 27;
        }

        int sector = secX + (secY * 15);

        // System.out.println("SECTOR = "+sector+" | EDGE = "+edgeMap[sector]);
        if ((sector >= 0) && (sector < edgeMap.length))
            return edgeMap[sector];
        else
            return 0;
    }

    /**
     * Find the node coordinate, if any, of an (x, y) location from unscaled board pixels.
     *
     * @param x  x coordinate, in unscaled board, not actual pixels;
     *           use {@link #scaleFromActual(int)} to convert before calling
     * @param y  y coordinate, in unscaled board, not actual pixels
     * @return the coordinates of the node, or 0 if none
     */
    private final int findNode(int x, int y)
    {
        // find which grid section the pointer is in
        int secX, secY;

        if (isLargeBoard)
        {
            secX = ((x + 13) / halfdeltaX);
            secY = ((y - 20) / halfdeltaY);
            if ((secX < 0) || (secY < 0)
                || (secX > board.getBoardWidth())
                || (secY > board.getBoardHeight()))
                return 0;
            return (secY << 8) | secX;
        }

        // ( 46 is the y-distance between the centers of two hexes )
        //int sector = ((x + 9) / 18) + (((y + 5) / 10) * 15);

        if (is6player)
        {
            secX = ((x + 13 - HEXX_OFF_6PL) / 27);
            secY = ((y + 7 - HEXY_OFF_6PL_FIND) / 15);
        } else {
            secX = ((x + 13) / 27);
            secY = ((y + 7) / 15);
        }

        int sector = secX + (secY * 15);

        // System.out.println("SECTOR = "+sector+" | NODE = "+nodeMap[sector]);
        if ((sector >= 0) && (sector < nodeMap.length))
            return nodeMap[sector];
        else
            return 0;
    }

    /**
     * Find the hex coordinate, if any, of an (x, y) location from unscaled board pixels.
     *
     * @param x  x coordinate, in unscaled board, not actual pixels;
     *           use {@link #scaleFromActual(int)} to convert before calling
     * @param y  y coordinate, in unscaled board, not actual pixels
     * @return the coordinates of the hex, or 0 if none
     */
    private final int findHex(int x, int y)
    {
        // find which grid section the pointer is in
        int secX, secY;

        if (isLargeBoard)
        {
            secX = ((x + 13) / halfdeltaX);
            secY = ((y - 20) / halfdeltaY);
            final int hex = (secY << 8) | secX;
            if (-1 != ((SOCBoardLarge) board).getHexTypeFromCoord(hex))
                return hex;
            return 0;
        }

        // ( 46 is the y-distance between the centers of two hexes )
        //int sector = (x / 18) + ((y / 10) * 15);

        if (is6player)
        {
            secX = (x - HEXX_OFF_6PL) / 27;
            secY = (y - HEXY_OFF_6PL_FIND) / 15;
        } else {
            secX = x / 27;
            secY = y / 15;
        }

        int sector = secX + (secY * 15);

        // System.out.println("SECTOR = "+sector+" | HEX = "+hexMap[sector]);
        if ((sector >= 0) && (sector < hexMap.length))
            return hexMap[sector];
        else
            return 0;
    }

    /**
     * Set the interaction mode directly, for debugging purposes.
     *
     * @param m  mode, such as {@link #PLACE_ROAD}.
     *    <BR>
     *     If {@code m} is a bot-debugging {@code :consider-} mode (in range {@link #CONSIDER_LM_SETTLEMENT}
     *     - {@link #CONSIDER_LT_CITY}), but {@link #setOtherPlayer(SOCPlayer)} hasn't been called,
     *     does nothing.
     *
     * @see #updateMode()
     * @see #setModeMoveShip(int)
     * @see SOCPlayerInterface#doLocalCommand(String)
     */
    public void setMode(int m)
    {
        if ((m >= CONSIDER_LM_SETTLEMENT) && (m <= CONSIDER_LT_CITY))
        {
            if (otherPlayer == null)
                return;
        }

        mode = m;
        updateHoverTipToMode();
    }

    /**
     * Set the interaction mode to "move ship";
     * the player must now click where they want the ship to be moved.
     * Repaints the board immediately.
     * @param edge  Edge coordinate of our player's ship we're moving.
     *              Not checked for validity.
     * @see #tryMoveShipToEdge()
     * @since 2.0.00
     */
    public void setModeMoveShip(final int edge)
    {
        if (mode != NONE)
            throw new IllegalStateException();
        mode = MOVE_SHIP;
        moveShip_fromEdge = edge;
        moveShip_toEdge = 0;
        hilight = 0;
        repaint();
    }

    /**
     * Flush and reload the set of hex graphics currently selected in user preference
     * {@link SOCPlayerClient#PREF_HEX_GRAPHICS_SET}.
     *<P>
     * Note: Afterwards, you must call each current instance's {@link #flushBoardLayoutAndRepaint()}.
     *
     * @param c  Any {@link SOCBoardPanel} or other UI component packaged in the same jar,
     *     to load image resource files with getResource
     * @since 2.0.00
     */
    /* package */ static synchronized void reloadBoardGraphics(final Component c)
    {
        final boolean hadAnyRotated = (rotatHexes != null);
        if (hexes == null)
            return;  // Not loaded yet: nothing to do

        hexes = null;
        rotatHexes = null;
        loadImages(c, hadAnyRotated);
    }

    /**
     * Load the images for the board: {@link #hexes} and {@link #rotatHexes}.
     * Loads all hex types, up through {@link SOCBoardLarge#FOG_HEX},
     * because {@link #hexes} is static for all boards and all game options.
     * Checks {@link SOCPlayerClient#PREF_HEX_GRAPHICS_SET} for which graphics set to load.
     *<P>
     * May change value of {@link #hexesMustAlwaysScale} and/or {@link #rotatHexesMustAlwaysScale}:
     * If those hexes are loaded, calls {@link #checkNonstandardHexesSize(Image[], boolean)}.
     *
     * @param c  Our component, or any class packaged in the same jar,
     *     to load image resource files with getResource
     * @param wantsRotated  True for the 6-player non-sea board
     *          (v2 encoding {@link SOCBoard#BOARD_ENCODING_6PLAYER}), false otherwise.
     *          The large board (v3 encoding)'s fog-hex and gold-hex images have no rotated version,
     *          because that board layout is never rotated.
     */
    private static synchronized void loadImages(final Component c, final boolean wantsRotated)
    {
        if ((hexes != null) && ((rotatHexes != null) || ! wantsRotated))
            return;

        final Class<?> clazz = c.getClass();
        int setIdx = UserPreferences.getPref(SOCPlayerClient.PREF_HEX_GRAPHICS_SET, 0);
        if ((setIdx < 0) || (setIdx >= HEX_GRAPHICS_SET_SUBDIRS.length))
            setIdx = 0;
        final String hexSetDirBase = IMAGEDIR + "/" + HEX_GRAPHICS_SET_SUBDIRS[setIdx];

        if (hexes == null)
        {
            hexesGraphicsSetIndex = setIdx;

            hexes = new BufferedImage[10];  // water, desert, 5 resources, gold, fog, 3:1 port

            try
            {
                loadHexesAndImages(hexes, hexSetDirBase, clazz, false);
            } catch (IOException e) {
                System.out.println("Error loading board images");
            }

            hexesMustAlwaysScale = checkNonstandardHexesSize(hexes, false);
        }

        if (wantsRotated && (rotatHexes == null))
        {
            rotatHexes = new BufferedImage[8];  // only 8, not 10: large board (gold,fog) is not rotated

            try
            {
                loadHexesAndImages(rotatHexes, hexSetDirBase + "/rotat", clazz, true);
            } catch (IOException e) {
                System.out.println("Error loading rotated board images");
            }

            rotatHexesMustAlwaysScale = checkNonstandardHexesSize(rotatHexes, true);
        }
    }

    /**
     * Load hex and other related images from either normal, or rotated, resource location.
     * Calls blocking {@link ImageIO#read(java.net.URL)}.
     * Returned images are {@link BufferedImage} for performance.
     *<P>
     * Before v2.5.00, this method loaded asynchronously instead of blocking.
     *<P>
     * Before v1.1.20, this method was called {@code loadHexesPortsImages(..)}.
     *
     * @param newHexes Array to store hex images and 3:1 port image into; {@link #hexes} or {@link #rotatHexes}
     * @param imageDir Location for {@link Class#getResource(String)}: normal or rotated, under {@link #IMAGEDIR}
     *     including subdirectory from {@link #HEX_GRAPHICS_SET_SUBDIRS}
     * @param clazz  Our component, or any class packaged in the same jar,
     *     to load image resource files with getResource
     * @param wantsRotated  True for rotated, false otherwise;
     *             some hex types (goldHex, fogHex) aren't available in rotated versions,
     *             because their board layout is never rotated.
     *             This parameter isn't about whether the current board is rotated,
     *             but about whether this image directory's contents are rotated.
     * @throws IOException if an image can't be read
     * @see #renderPortImages()
     * @since 1.1.08
     */
    private static final void loadHexesAndImages
        (final BufferedImage[] newHexes, final String imageDir, final Class<?> clazz,
         final boolean wantsRotated)
        throws IOException
    {
        final int numHexImage;

        newHexes[0] = ImageIO.read(clazz.getResource(imageDir + "/waterHex.gif"));
        newHexes[1] = ImageIO.read(clazz.getResource(imageDir + "/clayHex.gif"));
        newHexes[2] = ImageIO.read(clazz.getResource(imageDir + "/oreHex.gif"));
        newHexes[3] = ImageIO.read(clazz.getResource(imageDir + "/sheepHex.gif"));
        newHexes[4] = ImageIO.read(clazz.getResource(imageDir + "/wheatHex.gif"));
        newHexes[5] = ImageIO.read(clazz.getResource(imageDir + "/woodHex.gif"));
        newHexes[6] = ImageIO.read(clazz.getResource(imageDir + "/desertHex.gif"));
        if (wantsRotated)
        {
            numHexImage = 8;
        } else {
            numHexImage = 10;
            newHexes[7] = ImageIO.read(clazz.getResource(imageDir + "/goldHex.gif"));
            newHexes[8] = ImageIO.read(clazz.getResource(imageDir + "/fogHex.gif"));
        }
        newHexes[numHexImage - 1] = ImageIO.read(clazz.getResource(imageDir + "/miscPort.gif"));
    }

    /**
     * Check whether any of the just-loaded hex images are a nonstandard size.
     * Standard size is {@link #HEXWIDTH} x {@link #HEXHEIGHT}.
     * When rotated, swap those constants for standard width x height.
     *
     * @param loaded  Hex images loaded by
     *     {@link #loadHexesAndImages(BufferedImage[], String, Class, boolean)},
     *     with same indexes as {@link #hexes} or {@link #rotatHexes}
     * @param isRotated  True if these images are rotated, and should be checked against
     *     size {@code HEXHEIGHT} x {@code HEXWIDTH}
     * @return  True if any are nonstandard, false if all hexes are standard size.
     * @since 2.0.00
     */
    private static boolean checkNonstandardHexesSize
        (final Image[] loaded, final boolean isRotated)
    {
        final int wantW = (isRotated) ? HEXHEIGHT : HEXWIDTH,
                  wantH = (isRotated) ? HEXWIDTH : HEXHEIGHT;

        for (final Image hexi : loaded)
        {
            if ((hexi.getWidth(null) != wantW) || (hexi.getHeight(null) != wantH))
                return true;
        }

        return false;
    }

    ///
    // ----- Utility methods -----
    ///

    /**
     * Hex color for a hex resource type
     * @param hexType  hexType value, as in {@link SOCBoard#DESERT_HEX}, {@link SOCBoard#WOOD_HEX},
     *                 {@link SOCBoard#WATER_HEX}.
     *                 Same value and meaning as those in {@link SOCBoard#getHexTypeFromCoord(int)}
     * @return The corresponding color from ColorSquare, or {@link ColorSquare#WATER} if hexType not recognized.
     * @since 1.1.07
     */
    public final Color hexColor(int hexType)
    {
        Color hexColor;
        switch (hexType)
        {
        case SOCBoard.DESERT_HEX:
            hexColor = ColorSquare.DESERT;
            break;
        case SOCBoard.CLAY_HEX:
            hexColor = ColorSquare.CLAY;
            break;
        case SOCBoard.ORE_HEX:
            hexColor = ColorSquare.ORE;
            break;
        case SOCBoard.SHEEP_HEX:
            hexColor = ColorSquare.SHEEP;
            break;
        case SOCBoard.WHEAT_HEX:
            hexColor = ColorSquare.WHEAT;
            break;
        case SOCBoard.WOOD_HEX:
            hexColor = ColorSquare.WOOD;
            break;
        case SOCBoardLarge.GOLD_HEX:
            if (isLargeBoard)
                hexColor = ColorSquare.GOLD;
            else
                hexColor = ColorSquare.WATER;  // for MISC_PORT_HEX
            break;
        case SOCBoardLarge.FOG_HEX:
            if (isLargeBoard)
                hexColor = ColorSquare.FOG;
            else
                hexColor = ColorSquare.WATER;  // for CLAY_PORT_HEX
            break;

        default:  // WATER_HEX
            hexColor = ColorSquare.WATER;
        }
        return hexColor;
    }

    /**
     * With a recent board resize, one or more rescaled images still hasn't
     * been completed after 7 seconds.  We've asked for a new scaled copy
     * of this image.  Wait 3 seconds and repaint the board.
     * (The delay gives time for the new scaling to complete.)
     *
     * @see SOCBoardPanel#scaledMissedImage
     * @see SOCBoardPanel#drawHex(Graphics, int)
     * @author Jeremy D Monin &lt;jeremy@nand.net&gt;
     * @since 1.1.00
     */
    protected static class DelayedRepaint extends Thread
    {
        /**
         * Are we already waiting in another thread?
         * Assumes since boolean is a simple var, will have atomic access.
         */
        private static boolean alreadyActive = false;
        private SOCBoardPanel bp;

        public DelayedRepaint (SOCBoardPanel bp)
        {
            setDaemon(true);
            this.bp = bp;
        }

        @Override
        public void run()
        {
            if (alreadyActive)
                return;

            alreadyActive = true;
            try
            {
                setName("delayedRepaint");
            }
            catch (Throwable th) {}

            try
            {
                Thread.sleep(RESCALE_RETRY_DELAY_MS);
            }
            catch (InterruptedException e) {}
            finally
            {
                alreadyActive = false;
                bp.repaint();
            }
        }
    }  // static class DelayedRepaint



    /**
     * (tooltip) Hover text for info on pieces/parts of the board.
     * Its mode uses boardpanel mode constants: Will be NONE, PLACE_ROAD,
     * PLACE_SETTLEMENT, PLACE_ROBBER for hex, or PLACE_INIT_SETTLEMENT for port.
     * Also contains "hovering" road/settlement/city near mouse pointer,
     * distinct from {@link SOCBoardPanel#hilight}.
     *
     * @author jdmonin
     * @since 1.1.00
     */
    protected class BoardToolTip
    {
        private final SOCBoardPanel bpanel;

        /** Text to hover-display, or null if nothing to show */
        private String hoverText;

        /** Uses board mode constants: Will be {@link SOCBoardPanel#NONE NONE},
         *  {@link SOCBoardPanel#PLACE_ROAD PLACE_ROAD}, PLACE_SHIP, PLACE_SETTLEMENT,
         *  PLACE_ROBBER for hex, or PLACE_INIT_SETTLEMENT for port.
         *  Updated in {@link #handleHover(int, int, int, int)}.
         */
        private int hoverMode;

        /** "ID" of coord as returned by {@link SOCBoardPanel#findNode(int, int) findNode}, findEdge, findHex */
        private int hoverID;

        /** Object last pointed at; null for hexes and ports */
        private SOCPlayingPiece hoverPiece;

        /** hover road ID, or 0. Readonly please from outside this inner class. Drawn in {@link #paint(Graphics)}.
         *  value is -1 for a road at edge 0x00.
         *<P>
         *  If both <tt>hoverRoadID</tt> and {@link #hoverShipID} are non-zero, they must be the same coordinate,
         *  never different non-zero values.
         */
        int hoverRoadID;

        /** hover settlement or city node ID, or 0. Readonly please from outside this inner class. Drawn in {@link #paint(Graphics)}. */
        int hoverSettlementID, hoverCityID;

        /**
         * hover ship ID, or 0. Readonly please from outside this inner class. Drawn in {@link #paint(Graphics)}.
         *<P>
         *  If both {@link #hoverRoadID} and <tt>hoverShipID</tt> are non-zero, they must be the same coordinate,
         *  never different non-zero values.
         *<P>
         * When setting this field, also set or clear {@link #hoverIsWarship}.
         * @since 2.0.00
         */
        int hoverShipID;

        /**
         * Is hover a port at coordinate hoverID?
         * @see #PLACE_INIT_SETTLEMENT
         */
        boolean hoverIsPort;

        /**
         * Is hover a ship owned by our player, movable from its current position?
         * If true, {@link #hoverShipID} is also set.
         * @since 2.0.00
         */
        private boolean hoverIsShipMovable;

        /**
         * Is hover a warship owned by our player, for scenario option {@link SOCGameOptionSet#K_SC_PIRI _SC_PIRI}?
         * If true, {@link #hoverShipID} is also set.
         * @since 2.0.00
         */
        private boolean hoverIsWarship;

        /** Mouse position */
        private int mouseX, mouseY;

        /**
         * Flag to tell {@link #setHoverText(String, int)} to repaint, even if text hasn't changed.
         * @since 1.1.17
         */
        private boolean setHoverText_modeChangedOrMouseMoved;

        /** Our position (upper-left of tooltip box) */
        private int boxX, boxY;

        /** Requested X-offset from mouse pointer of tooltip box (used for robber placement) */
        private int offsetX;

        /** Our size.
         *  If boxw == 0, also indicates need fontmetrics - will be set in paint().
         */
        private int boxW, boxH;

        private final int TEXT_INSET = 3;
        private final int PADDING_HORIZ = 2 * TEXT_INSET + 2;

        BoardToolTip(SOCBoardPanel ourBoardPanel)
        {
            bpanel = ourBoardPanel;
            hoverText = null;
            hoverMode = NONE;
            hoverID = 0;
            hoverPiece = null;
            hoverRoadID = 0;
            hoverSettlementID = 0;
            hoverCityID = 0;
            hoverShipID = 0;
            hoverIsPort = false;
            hoverIsShipMovable = false;
            mouseX = 0;
            mouseY = 0;
            offsetX = 0;
            boxW = 0;
        }

        /** Currently displayed text.
         *
         * @return Tooltip text, or null if nothing.
         */
        public String getHoverText()
        {
            return hoverText;
        }

        /**
         * Is the hoverText tip non-null,
         * or is any hover ID non-zero? (hoverRoadID, etc)
         */
        public boolean isVisible()
        {
            return ((hoverText != null) || (hoverRoadID != 0)
                    || (hoverSettlementID != 0) || (hoverCityID != 0)
                    || (hoverShipID != 0));
        }

        /**
         * Show tooltip at appropriate location when mouse
         * is at (x,y) relative to the board.
         * Repaint the board.
         * @param x x-coordinate of mouse, actual screen pixels (not unscaled internal)
         * @param y y-coordinate of mouse, actual screen pixels (not unscaled internal)
         * @see #setHoverText(String, int)
         * @see #setHoverText(String, int, int, int)
         */
        public void positionToMouse(final int x, int y)
        {
            mouseX = x;
            mouseY = y;

            boxX = mouseX + offsetX;
            boxY = mouseY;
            if (offsetX < 5)
                boxY += 12;

            if (panelMinBW < ( boxX + boxW ))
            {
                // Try to float it to left of mouse pointer
                boxX = mouseX - boxW - offsetX;
                if (boxX < 0)
                {
                    // Not enough room, just place flush against right-hand side
                    boxX = panelMinBW - boxW;
                }
            }

            // if boxW == 0, we don't have the fontmetrics yet,
            // so paint() might need to change boxX or boxY
            // if we're near the bottom or right edge.

            bpanel.repaint();
            setHoverText_modeChangedOrMouseMoved = false;
            // JM TODO consider repaint(boundingbox).
        }

        /**
         * Set the hover tip (tooltip) x-position,
         * but don't repaint the board.
         * Used in robber placement.
         * @param ofsX  New offset
         */
        public void setOffsetX(int ofsX)
        {
            offsetX = ofsX;
        }

        /**
         * Set the hover text (tooltip) based on where the mouse is now,
         * and repaint the board.
         *<P>
         * Calls {@link #positionToMouse(int, int) positionToMouse(mouseX,mouseY)}.
         *
         * @param t Hover text contents, or null to clear that text (but
         *          not hovering pieces) and repaint.  Do nothing if text is
         *          already equal to <tt>t</tt>, or if both are null.
         * @param coord  Cursor's board coordinates shown when "show coordinates" debug flag is set, or -1.
         *          Ignored if {@code t} is {@code null}.  To show only the coordinate, use "" for {@code t}.
         * @see #setHoverText(String, int, int, int)
         * @see #hideHoverAndPieces()
         * @see SOCBoardPanel#setDebugShowCoordsFlag(boolean)
         */
        public void setHoverText(String t, final int coord)
        {
            if ((t != null) && (coord >= 0) && debugShowCoordsTooltip)
            {
                if (t.length() > 0)
                    t += " - 0x" + Integer.toHexString(coord);
                else
                    t = "0x" + Integer.toHexString(coord);
            }

            // If text unchanged, and mouse hasn't moved, do nothing:
            if ( (t == hoverText)  // (also covers both == null)
                 || ((t != null) && t.equals(hoverText)) )
            {
                if (! setHoverText_modeChangedOrMouseMoved)
                    return;
            }

            hoverText = t;
            if (t == null)
            {
                bpanel.repaint();
                setHoverText_modeChangedOrMouseMoved = false;
                return;
            }

            boxW = 0;  // Paint method will calculate it
            positionToMouse(mouseX, mouseY);  // Also calls repaint, clears setHoverText_modeChangedOrMouseMoved
        }

        /**
         * Set tooltip text (or hide tooltip if text is null) and show tooltip at appropriate location
         * when mouse is at (x,y) relative to the board. Repaint the board.
         *<P>
         * Convenience method, calls {@link #positionToMouse(int, int)} and {@link #setHoverText(String, int)}.
         *
         * @param t Hover text contents, or null to clear that text (but
         *          not hovering pieces) and repaint.  Do nothing if text is
         *          already equal to {@code t}, or if both are null.
         * @param coord  Cursor's board coordinates shown when "show coordinates" debug flag is set, or -1.
         *          Ignored if {@code t} is {@code null}.  To show only the coordinate, use "" for {@code t}.
         * @param x x-coordinate of mouse, actual screen pixels (not unscaled internal)
         * @param y y-coordinate of mouse, actual screen pixels (not unscaled internal)
         * @since 2.0.00
         */
        public void setHoverText(final String t, final int coord, final int x, final int y)
        {
            // TODO don't repaint twice
            positionToMouse(x, y);
            setHoverText(t, coord);
        }

        /**
         * Clear hover text, and cancel any hovering roads/settlements/cities.
         * Repaint the board.
         * The next call to {@link #handleHover(int, int, int, int)} will set up the
         * hovering pieces/text for the current mode.
         */
        public void hideHoverAndPieces()
        {
            hoverRoadID = 0;
            hoverSettlementID = 0;
            hoverCityID = 0;
            hoverShipID = 0;
            hoverIsPort = false;
            hoverIsShipMovable = false;
            hoverIsWarship = false;
            hoverText = null;
            setHoverText_modeChangedOrMouseMoved = false;
            bpanel.repaint();
        }

        /** Draw; Graphics should be the boardpanel's gc, as seen in its paint method. */
        public void paint(Graphics g)
        {
            if (playerNumber != -1)
            {
                final boolean xlat = (panelMarginX != 0) || (panelMarginY != 0);
                if (xlat)
                    g.translate(panelMarginX, panelMarginY);

                if (hoverRoadID != 0)
                {
                    if (! hoverIsShipMovable)
                        drawRoadOrShip(g, hoverRoadID, playerNumber, HilightStyle.HOVER, true, false);
                    else
                        drawRoadOrShip(g, hoverRoadID, -1, HilightStyle.HOVER, true, false);
                }
                if (hoverShipID != 0)
                {
                    drawRoadOrShip(g, hoverShipID, playerNumber, HilightStyle.HOVER, false, hoverIsWarship);
                }
                if (hoverSettlementID != 0)
                {
                    drawSettlement(g, hoverSettlementID, playerNumber, HilightStyle.HOVER, false);
                }
                if (hoverCityID != 0)
                {
                    drawCity(g, hoverCityID, playerNumber, HilightStyle.HOVER);
                }

                if (xlat)
                    g.translate(-panelMarginX, -panelMarginY);
            }

            String ht = hoverText;  // cache against last-minute change in another thread
            if (ht == null)
                return;

            if (boxW == 0)
            {
                // FontMetrics lookup, now that we have graphics info.
                // Use '-' not ' ' to get around stringWidth spacing bug.
                final Font bpf = bpanel.getFont();
                if (bpf == null)
                    return;
                final FontMetrics fm = g.getFontMetrics(bpf);
                if (fm == null)
                    return;
                boxW = fm.stringWidth(ht.replace(' ', '-')) + PADDING_HORIZ;
                boxH = fm.getHeight();

                // Check if we'd be past the bottom or right edge
                final int bpwidth = bpanel.getWidth();
                if (boxX + boxW > bpwidth)
                    boxX = bpwidth - boxW - 2;
                final int bpheight = bpanel.getHeight();
                if (boxY + boxH > bpheight)
                    boxY = bpheight - boxH - 2;
            }

            g.setColor(Color.WHITE);
            g.fillRect(boxX, boxY, boxW, boxH - 1);
            g.setColor(Color.BLACK);
            g.drawRect(boxX, boxY, boxW, boxH - 1);
            g.setFont(bpanel.getFont());
            g.drawString(ht, boxX + TEXT_INSET, boxY + boxH - TEXT_INSET);
        }

        /**
         * Mouse is hovering during normal play; look for info for tooltip text.
         * Assumes x or y has changed since last call.
         * Does not affect the "{@link SOCBoardPanel#hilight hilight}" variable used by SOCBoardPanel during
         * initial placement, and during placement from clicking "Buy" buttons.
         *<P>
         * If the board mode doesn't allow hovering pieces (ghost pieces), will clear
         * hoverRoadID, hoverSettlementID, and hoverCityID to 0.
         * Otherwise, these are set when the mouse is at a location where the
         * player can build or upgrade, and they have resources to build.
         *<P>
         * Priority when hovering over a point on the board:
         *<UL>
         *<LI> Look first for settlements or ports
         *<LI> If not over a settlement, look for a road or ship
         *<LI> If no road, look for a hex
         *<LI> If no piece currently at the point, look for potential pieces and
         *     scenario-specific items such as Villages, the Pirate Path (Added Layout Part {@code "PP"}),
         *     and members of Special Node lists ({@code "N1" - "N3"}).
         *</UL>
         *
         * @param x Cursor x, from upper-left of board: actual coordinates, not board-internal coordinates
         * @param y Cursor y, from upper-left of board: actual coordinates, not board-internal coordinates
         * @param xb  Internal board-pixel position calculated from x
         * @param yb  Internal board-pixel position calculated from y
         */
        private void handleHover(final int x, int y, final int xb, final int yb)
        {
            if ((x != mouseX) || (y != mouseY))
            {
                mouseX = x;
                mouseY = y;
                setHoverText_modeChangedOrMouseMoved = true;
            }

            // Variables set in previous call to handleHover:
            // hoverMode, hoverID, hoverText.
            // Check whether they have changed.
            // If not, just move the tooltip with positionToMouse.

            /** Coordinates on board (a node, edge, or hex) */
            int id;

            boolean modeAllowsHoverPieces = ((mode != PLACE_INIT_SETTLEMENT)
                && (mode != PLACE_INIT_ROAD) && (mode != PLACE_ROBBER) && (mode != PLACE_PIRATE)
                && (mode != TURN_STARTING) && (mode != GAME_OVER));

            final boolean debugPP = game.isDebugFreePlacement();
            final boolean playerIsCurrent =
                (player != null) && (debugPP || playerInterface.isClientCurrentPlayer());
            boolean hoverTextSet = false;  // True once text is determined

            /** If we're hovering at a node port, store its coordinate here and also set {@link #nodePortType} */
            int nodePortCoord = -1;

            /** Node port type, from board.getPortTypeFromNodeCoord, for hoverText if nothing more important nearby */
            int nodePortType = -1;

            if (! modeAllowsHoverPieces)
            {
                hoverRoadID = 0;
                hoverSettlementID = 0;
                hoverCityID = 0;
                hoverShipID = 0;
            }

            /**
             * Wrap try-catch(ConcurrentModificationException) around thread-unsafe board methods
             */

            try
            {

            // Look first for settlements/cities or ports
            id = findNode(xb, yb);
            if (id > 0)
            {
                // Are we already looking at it?
                if ((hoverMode == PLACE_SETTLEMENT) && (hoverID == id))
                {
                    positionToMouse(x, y);
                    return;  // <--- Early ret: No work needed ---
                }

                // Is anything there?
                // Check for settlements, cities, ports, fortresses:
                SOCPlayingPiece p = board.settlementAtNode(id);
                if (p == null)
                    p = game.getFortress(id);  // pirate fortress (scenario option _SC_PIRI) or null

                if (p != null)
                {
                    hoverMode = PLACE_SETTLEMENT;
                    hoverPiece = p;
                    hoverID = id;

                    StringBuffer sb = new StringBuffer();
                    String pieceExtraDesc = null;  // {2} in localized string for SC_PIRI fortress, otherwise unused
                    String portDesc = portDescAtNode(id);
                    if (portDesc != null)
                    {
                        sb.append(portDesc);  // "game.port.three", "game.port.wood"
                        if (p.getType() == SOCPlayingPiece.CITY)
                            sb.append(".city");
                        else
                            sb.append(".stlmt");  // port, not port city
                        hoverIsPort = true;
                    }
                    else
                    {
                        if (p.getType() == SOCPlayingPiece.CITY)
                            sb.append("board.city");
                        else
                            sb.append("board.stlmt");
                    }
                    String plName = p.getPlayer().getName();
                    if (plName == null)
                        plName = strings.get("board.unowned");  // "unowned"
                    if (p instanceof SOCFortress)
                    {
                        // fortress is never a port or city
                        sb.setLength(0);
                        sb.append("board.sc_piri.piratefortress");
                        if ((player != null) && (player == p.getPlayer()))
                        {
                            // Can client player attack now, or need to build ships there first?
                            if (game.canAttackPirateFortress(player, true) != null)
                            {
                                pieceExtraDesc = (SOCPlayerClient.IS_PLATFORM_MAC_OSX)
                                    ? "board.sc_piri.pf_extra.attack.osx"  // ". Control-click to attack this fortress."
                                    : "board.sc_piri.pf_extra.attack";     // ". Right-click to attack this fortress."
                            } else {
                                pieceExtraDesc = "board.sc_piri.pf_extra.build";
                                    // ". To attack this fortress, build ships to it."
                            }
                            pieceExtraDesc = strings.get(pieceExtraDesc);
                        }
                    }

                    if (pieceExtraDesc == null)
                        pieceExtraDesc = "";
                    String htext = strings.get(sb.toString(), plName, board.getPortTypeFromNodeCoord(id), pieceExtraDesc);
                    if (p == latestPiecePlacement)
                        htext += " " + strings.get("board.most_recent_placement");  // "(Most recent placement)"
                    setHoverText(htext, id);
                    hoverTextSet = true;

                    // If we're at the player's settlement, ready to upgrade to city
                    if (modeAllowsHoverPieces && playerIsCurrent
                         && (p.getPlayer() == player)
                         && (p.getType() == SOCPlayingPiece.SETTLEMENT)
                         && (player.isPotentialCity(id))
                         && (player.getNumPieces(SOCPlayingPiece.CITY) > 0)
                         && (debugPP || player.getResources().contains(SOCCity.COST)))
                    {
                        hoverCityID = id;
                    } else {
                        hoverCityID = 0;
                    }
                    hoverSettlementID = 0;
                }
                else
                {
                    // Nothing currently here.
                    // Look for potential pieces.

                    hoverSettlementID = 0;

                    // Villages for Cloth trade scenario
                    if (game.isGameOptionSet(SOCGameOptionSet.K_SC_CLVI))
                    {
                        SOCVillage vi = ((SOCBoardLarge) board).getVillageAtNode(id);
                        if (vi != null)
                        {
                            hoverMode = PLACE_ROBBER;  // const used for hovering-at-node
                            hoverID = id;
                            hoverIsPort = false;
                            hoverTextSet = true;
                            hoverCityID = 0;
                            setHoverText
                                (strings.get("board.sc_clvi.village", vi.diceNum, vi.getCloth()), id);
                                // "Village for cloth trade on {0} ({1} cloth)"
                        }
                    }

                    if (playerIsCurrent && ! hoverTextSet)
                    {
                        // Can we place here?
                        hoverCityID = 0;
                        if (modeAllowsHoverPieces
                            && (player.getNumPieces(SOCPlayingPiece.SETTLEMENT) > 0)
                            && (debugPP || player.getResources().contains(SOCSettlement.COST)))
                        {
                            if (player.canPlaceSettlement(id))
                            {
                                hoverSettlementID = id;
                            }
                            else if (player.isPotentialSettlement(id))
                            {
                                setHoverText(strings.get("board.settle.not.here"), id);  // "Not allowed to settle here"
                                hoverMode = PLACE_ROBBER;  // const used for hovering-at-node
                                hoverID = id;
                                hoverIsPort = false;
                                hoverTextSet = true;
                            }
                        }
                    }

                    // Initial Placement on large board: Check for
                    // a restricted starting land area.
                    // For _SC_PIRI, check for hovering at "LS" lone settlement node.
                    if (playerIsCurrent && game.hasSeaBoard && ! hoverTextSet)
                    {
                        String htext = null;

                        final int[] ls = ((SOCBoardLarge) board).getAddedLayoutPart("LS");
                        if (ls != null)
                        {
                            for (int i = ls.length - 1; i >= 0; --i)
                            {
                                if (id == ls[i])
                                {
                                    if (game.isInitialPlacement())
                                        htext = "board.sc_piri.lone.stlmt.after";  // "Lone Settlement location allowed on pirate island after initial placement"
                                    else
                                        htext = "board.sc_piri.lone.stlmt";  // "Lone Settlement location allowed on pirate island"

                                    break;
                                }
                            }
                        }

                        if ((htext == null)
                            && game.isInitialPlacement()
                            && player.isLegalSettlement(id)
                            && ! player.isPotentialSettlement(id))
                        {
                            htext = "board.initial.not.here";  // "Initial placement not allowed here"
                        }

                        if (htext != null)
                        {
                            setHoverText(strings.get(htext), id);
                            hoverMode = PLACE_ROBBER;  // const used for hovering-at-node
                            hoverID = id;
                            hoverIsPort = false;
                            hoverTextSet = true;
                        }
                    }

                    if (! hoverTextSet)
                    {
                        // Check for ports. Will show only if nothing else is nearby.

                        nodePortType = board.getPortTypeFromNodeCoord(id);
                        if (nodePortType != -1)
                        {
                            // Make note of port info, will show it only if nothing more important is
                            // found nearby. This prevents the port from "covering up" pieces on adjacent
                            // edges that the user may want to click on.

                            nodePortCoord = id;
                        }
                    }

                    // Check special nodes in sea board scenarios.
                    //     Currently hardcoded to _SC_WOND only; if other scenarios use node lists, code
                    //     here must be generalized to check for added layout part "N1" and game option "SC".
                    if ((! hoverTextSet) && game.hasSeaBoard && game.isGameOptionSet(SOCGameOptionSet.K_SC_WOND))
                    {
                        // Check node lists "N1"-"N3" for this node coordinate. If found, use node list's name string
                        int i;
                        int[] nlist;
                        for (i = 1, nlist = ((SOCBoardLarge) board).getAddedLayoutPart("N1");
                             (nlist != null) && ! hoverTextSet;
                             ++i, nlist = ((SOCBoardLarge) board).getAddedLayoutPart("N" + i))
                        {
                            for (int j = 0; j < nlist.length; ++j)
                            {
                                if (nlist[j] == id)
                                {
                                    String nlDesc = null;

                                    try {
                                        nlDesc = strings.get("board.nodelist._SC_WOND.N" + i);
                                    } catch (MissingResourceException e) {}

                                    if (nlDesc == null)
                                    {
                                        try {
                                            nlDesc = strings.get("board.nodelist.no_desc", i);
                                        } catch (MissingResourceException e) {}
                                    }

                                    if (nlDesc != null)
                                    {
                                        setHoverText(nlDesc, id);
                                        hoverMode = PLACE_ROBBER;  // const used for hovering-at-node
                                        hoverID = id;
                                        hoverIsPort = false;
                                        hoverTextSet = true;
                                        break;
                                    }
                                }
                            }
                        }
                    }

                }  // end if-node-has-settlement
            }
            else
            {
                hoverSettlementID = 0;
                hoverCityID = 0;
            }

            // If not over a node (settlement), look for an edge (road or ship)
            id = findEdge(xb, yb, false);
            if (id != 0)
            {
                // Are we already looking at it?
                if ((hoverID == id) && ((hoverMode == PLACE_ROAD) || (hoverMode == PLACE_SHIP)))
                {
                    positionToMouse(x, y);
                    return;  // <--- Early ret: No work needed ---
                }

                hoverRoadID = 0;
                hoverShipID = 0;
                hoverIsShipMovable = false;
                hoverIsWarship = false;

                // Is a road or ship there?
                final SOCRoutePiece rs = board.roadOrShipAtEdge(id);
                if (rs != null)
                {
                    if (! hoverTextSet)
                    {
                        final boolean isRoad = rs.isRoadNotShip();
                        if (isRoad)
                            hoverMode = PLACE_ROAD;
                        else
                            hoverMode = PLACE_SHIP;
                        hoverPiece = rs;
                        hoverID = id;
                        String plName = rs.getPlayer().getName();
                        if (plName == null)
                            plName = strings.get("board.unowned");  // "unowned"

                        String htext;
                        if (isRoad)
                        {
                            htext = strings.get("board.road", plName);  // "Road: " + plName
                        } else {
                            // Scenario _SC_PIRI has warships; check class just in case.
                            hoverIsWarship = (rs instanceof SOCShip) && game.isShipWarship((SOCShip) rs);
                            if (hoverIsWarship)
                                htext = strings.get("board.warship", plName);  // "Warship: " + plName
                            else
                                htext = strings.get("board.ship", plName);     // "Ship: " + plName
                        }
                        if (rs == latestPiecePlacement)
                            htext += ' ' + strings.get("board.most_recent_placement");  // "(Most recent placement)"
                        setHoverText(htext, id);

                        // Can the player move their ship?
                        if (modeAllowsHoverPieces && playerIsCurrent
                             && (! isRoad)
                             && (rs.getPlayer() == player)
                             && (game.canMoveShip(playerNumber, hoverID) != null))
                        {
                            hoverIsShipMovable = true;
                            hoverShipID = id;
                        }
                    }

                    return;  // <--- Early return: Found road ---
                }
                else if (playerIsCurrent)
                {
                    // No piece there
                    if (modeAllowsHoverPieces)
                    {
                        // If this edge is coastal, do we show a road or a ship?
                        // Have findEdge determine if we're on the land or sea side.
                        final boolean canPlaceShip = game.canPlaceShip(player, id);
                        boolean isShip = false;
                        if (isLargeBoard)
                        {
                            if (player.isPotentialRoad(id)
                                && ((SOCBoardLarge) board).isEdgeCoastline(id))
                            {
                                id = findEdge(xb, yb, true);
                                if (id < 0)
                                {
                                    id = -id;
                                    isShip = canPlaceShip;
                                }
                            } else {
                                isShip = canPlaceShip;
                            }
                        }

                        if ((! isShip)
                            && player.isPotentialRoad(id)
                            && (player.getNumPieces(SOCPlayingPiece.ROAD) > 0)
                            && (debugPP || player.getResources().contains(SOCRoad.COST)))
                        {
                            hoverRoadID = id;
                        }
                        else if (canPlaceShip  // checks isPotentialShip, pirate ship
                            && (player.getNumPieces(SOCPlayingPiece.SHIP) > 0)
                            && (debugPP || player.getResources().contains(SOCShip.COST)))
                        {
                            hoverShipID = id;
                        }
                    }
                }

                // If nothing else at this edge, look for a Special Edge (usually none)
                if ((! hoverTextSet) && isLargeBoard && (hoverRoadID == 0) && (hoverShipID == 0))
                {
                    final String hoverTextKey;
                    switch (((SOCBoardLarge) board).getSpecialEdgeType(id))
                    {
                    case SOCBoardLarge.SPECIAL_EDGE_DEV_CARD:
                        hoverTextKey = "board.edge.devcard";  // "Receive Dev card for placing a ship here"
                        break;

                    case SOCBoardLarge.SPECIAL_EDGE_SVP:
                        hoverTextKey = "board.edge.svp";  // "Receive 1 SVP for placing a ship here"
                        break;

                    default:
                        // not special or not a recognized type
                        hoverTextKey = null;
                    }

                    if (hoverTextKey != null)
                    {
                        setHoverText(strings.get(hoverTextKey), id);
                        hoverTextSet = true;
                    }
                }
            }

            // By now we've set hoverRoadID, hoverShipID, hoverCityID, hoverSettlementID.
            // If debugShowCoordsTooltip their coordinates aren't shown yet with hoverText,
            // that's done below only if nothing else sets hoverText and returns.

            if (hoverTextSet)
            {
                return;  // <--- Early return: Text and hover-pieces set ---
            }

            // If nothing more important was found nearby, show port info
            if (nodePortCoord != -1)
            {
                if ((hoverMode == PLACE_INIT_SETTLEMENT) && (hoverID == nodePortCoord) && hoverIsPort)
                {
                    // Already looking at a port at this coordinate.
                    positionToMouse(x, y);
                } else {
                    String portText = strings.get(portDescAtNode(nodePortCoord), nodePortType);

                    if (isLargeBoard && game.isGameOptionSet(SOCGameOptionSet.K_SC_FTRI))
                    {
                        // Scenario _SC_FTRI: If this port can be reached and moved
                        // ("gift from the forgotten tribe"), mention that in portText.

                        final SOCBoardLarge bl = (SOCBoardLarge) board;
                        int portEdge = bl.getPortEdgeFromNode(nodePortCoord);
                        if ((portEdge != -9) && bl.canRemovePort(portEdge))
                            portText = strings.get("board.edge.ship_receive_this", portText);
                                // "Place a ship here to receive this " + portText
                    }

                    setHoverText(portText, nodePortCoord);
                    hoverMode = PLACE_INIT_SETTLEMENT;  // const used for hovering-at-port
                    hoverID = nodePortCoord;
                    hoverIsPort = true;
                }

                return;  // <--- Early return: Text and hover-pieces set ---
            }

            // If nothing found yet, look for a hex
            //  - reminder: socboard.getHexTypeFromCoord, getNumberOnHexFromCoord, socgame.getPlayersOnHex
            id = findHex(xb, yb);
            if ((id > 0) && ! (debugShowCoordsTooltip && (hoverRoadID != 0 || hoverShipID != 0) ))
            {
                // Are we already looking at it?
                if (((hoverMode == PLACE_ROBBER) || (hoverMode == PLACE_PIRATE)) && (hoverID == id))
                {
                    positionToMouse(x, y);
                    return;  // <--- Early ret: No work needed ---
                }

                if (game.getGameState() == SOCGame.PLACING_PIRATE)
                    hoverMode = PLACE_PIRATE;
                else
                    hoverMode = PLACE_ROBBER;  // const used for hovering-at-hex

                hoverPiece = null;
                hoverID = id;

                {
                    final int htype = board.getHexTypeFromCoord(id);
                    final int dicenum = board.getNumberOnHexFromCoord(id);

                    StringBuffer key = new StringBuffer("game.hex.hoverformat");
                    String hname = "";
                    String addinfo = "";
                    int hid = htype;
                    boolean showDice = false;

                    switch (htype)
                    {
                    case SOCBoard.DESERT_HEX:
                        hname = "board.hex.desert";  break;
                    case SOCBoard.CLAY_HEX:
                        hname = "resources.clay";    break;
                    case SOCBoard.ORE_HEX:
                        hname = "resources.ore";     break;
                    case SOCBoard.SHEEP_HEX:
                        hname = "resources.sheep";   break;
                    case SOCBoard.WHEAT_HEX:
                        hname = "resources.wheat";   break;
                    case SOCBoard.WOOD_HEX:
                        hname = "resources.wood";    break;
                    case SOCBoard.WATER_HEX:
                        hname = "board.hex.water";   break;

                    case SOCBoardLarge.GOLD_HEX:
                        if (isLargeBoard)
                        {
                            hname = "board.hex.gold";
                        } else {
                            // GOLD_HEX is also MISC_PORT_HEX
                            hid = SOCBoard.MISC_PORT;
                            hname = SOCBoard.getPortDescForType(hid, false);
                        }
                        break;

                    case SOCBoardLarge.FOG_HEX:
                        if (isLargeBoard)
                        {
                            if (game.isInitialPlacement() && (player != null)
                                && player.hasPotentialSettlementsInitialInFog())
                                hname = "board.hex.fog.s";  // "Fog (place ships or settlements to reveal)"
                            else
                                hname = "board.hex.fog.r";  // "Fog (place ships or roads to reveal)"
                        } else {
                            // FOG_HEX is also CLAY_PORT_HEX
                            hid = SOCBoard.CLAY_PORT;
                            hname = SOCBoard.getPortDescForType(hid, false);
                        }
                        break;

                    default:
                        {
                            // Check for a port at this hex.
                            // (May already have checked above for the node, using portDescAtNode;
                            //  only the original board layout encodes ports into the hex types.)
                            String portDesc = null;
                            if ((htype >= SOCBoard.MISC_PORT_HEX) && (htype <= SOCBoard.WOOD_PORT_HEX))
                            {
                                hid = htype - (SOCBoard.MISC_PORT_HEX - SOCBoard.MISC_PORT);
                                portDesc = SOCBoard.getPortDescForType(hid, false);
                            }
                            if (portDesc != null)
                            {
                                hname = portDesc;
                            } else {
                                hid = htype;
                                hname = "board.hex.generic";
                            }
                        }
                    }
                    if (board.getRobberHex() == id)
                    {
                        showDice = (dicenum > 0);
                        addinfo = "game.hex.addinfo.robber";
                    }
                    else if (board.getPreviousRobberHex() == id)
                    {
                        showDice = (dicenum > 0);
                        addinfo = "game.hex.addinfo.past.robber";
                    }
                    else if (isLargeBoard)
                    {
                        final SOCBoardLarge bl = (SOCBoardLarge) board;
                        if (bl.getPirateHex() == id)
                        {
                            showDice = (dicenum > 0);
                            addinfo = "game.hex.addinfo.pirate";
                        }
                        else if (bl.getPreviousPirateHex() == id)
                        {
                            showDice = (dicenum > 0);
                            addinfo = "game.hex.addinfo.past.pirate";
                        }
                        else if (bl.isHexInLandAreas(id, bl.getPlayerExcludedLandAreas()))
                        {
                            // Give the player an early warning, even if roads/ships aren't near this hex
                            addinfo = "game.hex.addinfo.cantsettle";
                        }
                    }

                    hname = strings.get(hname, hid);
                    if(showDice){
                        key.append(".dice");
                    }
                    if(addinfo.length() != 0){
                        key.append(".addi");
                        addinfo = strings.get(addinfo);
                    }
                    setHoverText(strings.get(key.toString(), hname, dicenum, addinfo), id);
                }

                return;  // <--- Early return: Found hex ---
            }

            } catch (ConcurrentModificationException e) {
                handleHover(x, y, xb, yb);  // try again now
                return;
            }

            // if we're down here, hoverText was never set, but hoverPieceIDs may be set.
            // If debugShowCoordsTooltip, show their coordinates with hoverText.
            // Don't check hoverCityID, because we have a settlement there and its tooltip
            // already shows the coordinate.

            if ((hoverSettlementID != 0) && debugShowCoordsTooltip)
            {
                setHoverText("", hoverSettlementID);
                return;
            }
            else if ((hoverRoadID != 0) || (hoverShipID != 0))
            {
                // hoverMode == PLACE_ROAD or PLACE_SHIP

                if (debugShowCoordsTooltip)
                    setHoverText("", (hoverRoadID != 0) ? hoverRoadID : hoverShipID);
                else
                    setHoverText(null, 0);

                bpanel.repaint();
                return;
            }

            // If no hex, nothing.
            if (hoverMode != NONE)
            {
                setHoverText_modeChangedOrMouseMoved = true;
                hoverMode = NONE;
            }
            setHoverText(null, 0);
        }

        /**
         * Check at this node coordinate for a port, and return its descriptive text.
         * Does not check for players' settlements or cities, only for the port.
         *
         * @param id Node coordinate ID for potential port
         *
         * @return String key with port text description for {@link SOCStringManager#get(String)},
         *    or {@code null} if no port at that node id.
         *    Text format of string key's value is "3:1 Port" or "2:1 Wood port".
         */
        public String portDescAtNode(int id)
        {
            return SOCBoard.getPortDescForType(board.getPortTypeFromNodeCoord(id), false);
        }

    }  // inner class BoardToolTip



    /**
     * This class creates a popup menu on the board,
     * to trade or build or cancel building.
     *<P>
     * {@link BoardPopupMenu#actionPerformed(ActionEvent)} usually calls
     * {@link SOCBuildingPanel#clickBuildingButton(SOCGame, String, boolean)}
     * to send messages to the server.
     * @since 1.1.00
     */
    private class BoardPopupMenu extends PopupMenu
        implements java.awt.event.ActionListener
    {
      /** our parent boardpanel */
      final SOCBoardPanel bp;

      final MenuItem buildRoadItem, buildSettleItem, upgradeCityItem;

      /**
       * Menu item to build or move a ship if {@link SOCGame#hasSeaBoard}, or null.
       * @since 2.0.00
       */
      final MenuItem buildShipItem;

      /**
       * Menu item to cancel a build as we're placing it,
       * or cancel moving a ship,
       * or undo previous placement/move in {@link SOCGame#PLAY1}.
       * Piece type to cancel/undo is {@link #cancelBuildType}.
       * The only piece that can be undone is {@link SOCBoardPanel#latestPiecePlacement}.
       * Enabled/disabled by methods like {@link #showBuild(int, int, int, int, int, int)}.
       * @see #wantsCancel
       * @see #wantsUndo
       */
      final MenuItem cancelBuildItem;

      /** determined at menu-show time, only over a useable port. Added then, and removed at next menu-show */
      SOCHandPanel.ResourceTradePopupMenu portTradeSubmenu;

      /** determined at menu-show time */
      private boolean menuPlayerIsCurrent;

      /** determined at menu-show time */
      private boolean wantsCancel, wantsUndo;

      /** If allow cancel, type of building piece ({@link SOCPlayingPiece#ROAD}, SETTLEMENT, ...) to cancel */
      private int cancelBuildType;

      /** hover road edge ID, or 0, at menu-show time; can be -1 for edge 0x00 on classic 6-player board */
      private int hoverRoadID;

      /**
       * hover settlement node ID, or 0, at menu-show time.
       * As a special case in the _SC_PIRI scenario, hoverSettlementID == -1 indicates any pirate Fortress;
       * {@link #buildSettleItem}'s text will be "Attack Fortress" instead of "Build Settlement";
       * menu item will be disabled unless it's player's own fortress and {@link SOCGame#canAttackPirateFortress()}.
       */
      private int hoverSettlementID;

      /** hover city node ID, or 0, at menu-show time */
      private int hoverCityID;

      /**
       * hover ship edge ID, or 0, at menu-show time.
       * @since 2.0.00
       */
      private int hoverShipID;

      /**
       * True if we can move a ship, at menu-show time.
       * {@link #hoverShipID} must be != 0.
       * @since 2.0.00
       */
      private boolean isShipMovable;

      /** Will this be for initial placement (send putpiece right away),
       *  or for placement during game (send build, receive gamestate, send putpiece)?
       */
      protected boolean isInitialPlacement;

      /** create a new BoardPopupMenu on this board */
      public BoardPopupMenu(SOCBoardPanel bpanel)
      {
        super ("JSettlers");
        bp = bpanel;

        buildRoadItem = new MenuItem(strings.get("board.build.road"));  // "Build Road"
        buildSettleItem = new MenuItem(strings.get("board.build.stlmt"));  // "Build Settlement"
        upgradeCityItem = new MenuItem(strings.get("board.build.upgrade.city"));  // "Upgrade to City"
        if (game.hasSeaBoard)
            buildShipItem = new MenuItem(strings.get("board.build.ship"));  // "Build Ship"
        else
            buildShipItem = null;
        cancelBuildItem = new MenuItem(strings.get("board.cancel.build"));  // "Cancel build"
        portTradeSubmenu = null;

        add(buildRoadItem);
        add(buildSettleItem);
        add(upgradeCityItem);
        if (buildShipItem != null)
            add(buildShipItem);
        addSeparator();
        add(cancelBuildItem);

        buildRoadItem.addActionListener(this);
        buildSettleItem.addActionListener(this);
        upgradeCityItem.addActionListener(this);
        if (buildShipItem != null)
            buildShipItem.addActionListener(this);
        cancelBuildItem.addActionListener(this);
      }

      /** Custom 'cancel' show method for when placing a road/settlement/city,
       *  giving the build/cancel options for that type of piece.
       *
       * @param buildType piece type (SOCPlayingPiece.ROAD, CITY, SETTLEMENT)
       * @param x   Mouse x-position
       * @param y   Mouse y-position
       * @param hilightAt Current hover/hilight coordinates of piece being cancelled/placed
       */
      public void showCancelBuild(int buildType, int x, int y, int hilightAt)
      {
          menuPlayerIsCurrent = (player != null) && playerInterface.isClientCurrentPlayer();
          wantsCancel = true;
          cancelBuildType = buildType;
          wantsUndo = false;
          hoverRoadID = 0;
          if (hoverSettlementID == -1)
          {
              // restore label after previous popup's "Attack Fortress" label for _SC_PIRI
              buildSettleItem.setLabel(strings.get("board.build.stlmt"));  // "Build Settlement"
          }
          hoverSettlementID = 0;
          hoverCityID = 0;
          hoverShipID = 0;

          buildRoadItem.setEnabled(false);
          buildSettleItem.setEnabled(false);
          upgradeCityItem.setEnabled(false);
          if (buildShipItem != null)
          {
              if (mode == MOVE_SHIP)
              {
                  final boolean enable = (hilightAt != 0) && (hilightAt != moveShip_fromEdge);
                  buildShipItem.setEnabled(enable);
                  buildShipItem.setLabel(strings.get("board.build.move.ship"));  // "Move Ship"
                  if (enable)
                      moveShip_toEdge = hilightAt;
              } else {
                  buildShipItem.setEnabled(false);
                  buildShipItem.setLabel(strings.get("board.build.ship"));  // "Build Ship"
              }
          }
          boolean enableCancel = menuPlayerIsCurrent && game.canCancelBuildPiece(buildType);
          if (enableCancel && ! game.isPractice)
          {
              final int gameState = game.getGameState(), sVersion = playerInterface.client.sVersion;
              if (((gameState == SOCGame.PLACING_FREE_ROAD1) && (sVersion < SOCGame.VERSION_FOR_CANCEL_FREE_ROAD1))
                  || ((gameState == SOCGame.PLACING_FREE_ROAD2) && (sVersion < SOCGame.VERSION_FOR_CANCEL_FREE_ROAD2)))
                  enableCancel = false;
          }
          cancelBuildItem.setEnabled(enableCancel);

          // Check for initial placement (for different cancel message)
          isInitialPlacement = game.isInitialPlacement();

          switch (buildType)
          {
          case SOCPlayingPiece.ROAD:
              cancelBuildItem.setLabel(strings.get("board.cancel.road"));  // "Cancel road"
              buildRoadItem.setEnabled(menuPlayerIsCurrent);
              hoverRoadID = hilightAt;
              break;

          case SOCPlayingPiece.SETTLEMENT:
              cancelBuildItem.setLabel(strings.get("board.cancel.stlmt"));  // "Cancel settlement"
              buildSettleItem.setEnabled(menuPlayerIsCurrent);
              hoverSettlementID = hilightAt;
              break;

          case SOCPlayingPiece.CITY:
              cancelBuildItem.setLabel(strings.get("board.cancel.city.upgrade"));  // "Cancel city upgrade"
              upgradeCityItem.setEnabled(menuPlayerIsCurrent);
              hoverCityID = hilightAt;
              break;

          case SOCPlayingPiece.SHIP:
              if (mode == MOVE_SHIP)
              {
                  cancelBuildItem.setLabel(strings.get("board.cancel.ship.move"));  // "Cancel ship move"
                  cancelBuildItem.setEnabled(true);
              } else {
                  cancelBuildItem.setLabel(strings.get("board.cancel.ship"));  // "Cancel ship"
              }
              hoverShipID = hilightAt;
              break;

          default:
              throw new IllegalArgumentException ("bad buildtype: " + buildType);
          }

          super.show(bp, x, y);
      }

      /**
       * Custom show method that finds current game status and player status.
       * Also checks for hovering-over-port for port-trade submenu,
       * and last-placed piece for undo build placement/ship movement in game state {@link SOCGame#PLAY1}.
       *
       * @param x   Mouse x-position
       * @param y   Mouse y-position
       * @param hR  Hover road ID, or 0
       * @param hSe  Hover settle ID, or 0
       * @param hC  Hover city ID, or 0
       * @param hSh  Hover ship ID, or 0; use negative if can move this currently placed ship.
       *             <tt>hSh &lt; 0</tt> is the only time this method trusts the caller's
       *             game state checks, instead of doing its own checking.
       */
      public void showBuild(int x, int y, int hR, int hSe, int hC, int hSh)
      {
          wantsCancel = false;
          wantsUndo = false;
          isInitialPlacement = false;
          isShipMovable = false;
          cancelBuildItem.setEnabled(false);
          cancelBuildItem.setLabel(strings.get("board.cancel.build"));  // "Cancel build"
          if (portTradeSubmenu != null)
          {
              // Cleanup from last time
              remove(portTradeSubmenu);
              portTradeSubmenu.destroy();
              portTradeSubmenu = null;
          }
          if (hoverSettlementID == -1)
          {
              // Restore label after previous popup's "Attack Fortress" label for _SC_PIRI
              buildSettleItem.setLabel(strings.get("board.build.stlmt"));  // "Build Settlement"
          }

          boolean didEnableDisable = true;  // don't go through both sets of menu item enable/disable statements

          menuPlayerIsCurrent = (player != null) && playerInterface.isClientCurrentPlayer();

          if (menuPlayerIsCurrent)
          {
              int gs = game.getGameState();
              if (game.isDebugFreePlacement() && game.isInitialPlacement())
              {
                  switch (player.getPieces().size())
                  {
                  case 0:
                  case 2:
                      gs = SOCGame.START1A;  // Settlement
                      break;
                  case 1:
                  case 3:
                      gs = SOCGame.START1B;  // Road
                      break;
                  default:
                      gs = SOCGame.PLAY1;  // any piece is okay
                  }
              }

              switch (gs)
              {
              case SOCGame.START1A:
              case SOCGame.START2A:
              case SOCGame.START3A:
                  isInitialPlacement = true;  // Settlement
                  buildRoadItem.setEnabled(false);
                  buildSettleItem.setEnabled(hSe != 0);
                  upgradeCityItem.setEnabled(false);
                  if (buildShipItem != null)
                      buildShipItem.setEnabled(false);
                  break;

              case SOCGame.START1B:
              case SOCGame.START2B:
              case SOCGame.START3B:
                  isInitialPlacement = true;  // Road
                  buildRoadItem.setEnabled(hR != 0);
                  buildSettleItem.setEnabled(false);
                  upgradeCityItem.setEnabled(false);
                  if (buildShipItem != null)
                      buildShipItem.setEnabled(hSh != 0);
                  if (! game.isDebugFreePlacement())
                  {
                      cancelBuildItem.setLabel(strings.get("board.cancel.stlmt"));  // "Cancel settlement" -- Initial settlement
                      cancelBuildItem.setEnabled(true);
                      cancelBuildType = SOCPlayingPiece.SETTLEMENT;
                  }
                  break;

              case SOCGame.PLACING_FREE_ROAD1:
              case SOCGame.PLACING_FREE_ROAD2:
                  if (game.isPractice
                      || ((gs == SOCGame.PLACING_FREE_ROAD1)
                          && (playerInterface.client.sVersion >= SOCGame.VERSION_FOR_CANCEL_FREE_ROAD1))
                      || ((gs == SOCGame.PLACING_FREE_ROAD2)
                          && (playerInterface.client.sVersion >= SOCGame.VERSION_FOR_CANCEL_FREE_ROAD2)))
                  {
                      cancelBuildItem.setEnabled(true);
                      cancelBuildItem.setLabel(strings.get("board.build.skip.road.ship"));  // "Skip road or ship"
                  }
                  buildRoadItem.setEnabled(hR != 0);
                  buildSettleItem.setEnabled(false);
                  upgradeCityItem.setEnabled(false);
                  if (buildShipItem != null)
                      buildShipItem.setEnabled(hSh != 0);
                  break;

              default:
                  didEnableDisable = false;  // must still check enable/disable
                  if (gs < SOCGame.PLAY1)
                      menuPlayerIsCurrent = false;  // Not in a state to place items
                  else if ((gs == SOCGame.PLAY1) || (gs == SOCGame.SPECIAL_BUILDING))
                  {
                      final SOCPlayingPiece latest = bp.latestPiecePlacement;
                      final GameAction act = game.getLastAction();
                      if ((latest != null) && (act != null))
                      {
                          // enable Undo only if game allows and currently pointing at latest piece
                          // or an adjacent coordinate

                          if ((act.actType == GameAction.ActionType.MOVE_PIECE)
                              && (latest instanceof SOCShip)
                              && game.canUndoMoveShip(playerNumber, (SOCShip) latest))
                          {
                              final int edgeCoord;
                              {
                                  int[] xyb = rotateScaleXYFromActual(x, y);
                                  edgeCoord = findEdge(xyb[0], xyb[1], false);
                              }
                              if (board.isEdgeSameOrAdjacent(edgeCoord, latest.getCoordinates()))
                              {
                                  wantsUndo = true;
                                  cancelBuildItem.setEnabled(true);
                                  cancelBuildItem.setLabel(strings.get("board.undo.move.ship"));  // "Undo move ship"
                                  cancelBuildType = SOCPlayingPiece.SHIP;
                              }
                          }
                          else if ((act.actType == GameAction.ActionType.BUILD_PIECE)
                              && game.canUndoPutPiece(playerNumber, latest))
                          {
                              int coord = 0;
                              boolean isSameCoord = false;
                              if (latest instanceof SOCRoutePiece)
                              {
                                  int[] xyb = rotateScaleXYFromActual(x, y);
                                  coord = findEdge(xyb[0], xyb[1], false);
                                  isSameCoord = board.isEdgeSameOrAdjacent(coord, latest.getCoordinates());
                              }
                              else if ((latest instanceof SOCSettlement) || (latest instanceof SOCCity))
                              {
                                  int[] xyb = rotateScaleXYFromActual(x, y);
                                  coord = findNode(xyb[0], xyb[1]);
                                  isSameCoord = board.isNodeSameOrAdjacent(coord, latest.getCoordinates());
                              }

                              if (isSameCoord)
                              {
                                  wantsUndo = true;
                                  cancelBuildItem.setEnabled(true);
                                  cancelBuildType = latest.getType();
                                  final String key;
                                  switch (cancelBuildType)
                                  {
                                  case SOCPlayingPiece.ROAD:
                                      key = "board.undo.build.road";  break;  // "Undo build Road"
                                  case SOCPlayingPiece.SETTLEMENT:
                                      key = "board.undo.build.stlmt";  break; // "Undo build Settlement"
                                  case SOCPlayingPiece.SHIP:
                                      key = "board.undo.build.ship";  break;  // "Undo build Ship"
                                  default:  // SOCPlayingPiece.CITY
                                      key = "board.undo.build.city.upgrade";  // "Undo City upgrade"
                                  }
                                  cancelBuildItem.setLabel(strings.get(key));
                              }
                          }
                      }
                  }
              }
          }

          if (! menuPlayerIsCurrent)
          {
              buildRoadItem.setEnabled(false);
              buildSettleItem.setEnabled(false);
              upgradeCityItem.setEnabled(false);
              if (buildShipItem != null)
              {
                  buildShipItem.setEnabled(false);
                  buildShipItem.setLabel(strings.get("board.build.ship"));
              }
              hoverRoadID = 0;
              if (hoverSettlementID == -1)
              {
                  // restore label after previous popup's "Attack Fortress" label for _SC_PIRI
                  buildSettleItem.setLabel(strings.get("board.build.stlmt"));
              }
              hoverSettlementID = 0;
              hoverCityID = 0;
              hoverShipID = 0;
          }
          else
          {
              final int cpn = game.getCurrentPlayerNumber();
                // note: if debugPP, cpn might not == player.playerNumber

              if (! isInitialPlacement)
              {
                  final boolean debugPP = game.isDebugFreePlacement();
                  if (debugPP || ! didEnableDisable)
                  {
                      buildRoadItem.setEnabled
                          ( player.isPotentialRoad(hR) &&
                            (debugPP ? (player.getNumPieces(SOCPlayingPiece.ROAD) > 0)
                                     : game.couldBuildRoad(cpn)) );
                      buildSettleItem.setEnabled
                          ( player.canPlaceSettlement(hSe) &&
                            (debugPP ? (player.getNumPieces(SOCPlayingPiece.SETTLEMENT) > 0)
                                     : game.couldBuildSettlement(cpn)) );
                      upgradeCityItem.setEnabled
                          ( player.isPotentialCity(hC) &&
                            (debugPP ? (player.getNumPieces(SOCPlayingPiece.CITY) > 0)
                                     : game.couldBuildCity(cpn)) );
                      if (buildShipItem != null)
                      {
                        isShipMovable = (hSh < 0);
                        if (isShipMovable)
                        {
                            hSh = -hSh;
                            buildShipItem.setLabel(strings.get("board.build.move.ship"));
                            buildShipItem.setEnabled(true);  // trust the caller's game checks
                        } else {
                            buildShipItem.setLabel(strings.get("board.build.ship"));
                            buildShipItem.setEnabled
                                ( game.canPlaceShip(player, hSh) &&
                                  (debugPP ? (player.getNumPieces(SOCPlayingPiece.SHIP) > 0)
                                           : game.couldBuildShip(cpn)) );
                        }
                      }
                  }
              }
              hoverRoadID = hR;
              hoverSettlementID = hSe;
              hoverCityID = hC;
              hoverShipID = hSh;

              // Is it a port?
              int portType = -1;
              int portId = 0;
              if (hSe != 0)
                  portId = hSe;
              else if (hC != 0)
                  portId = hC;
              else if (bp.hoverTip.hoverIsPort)
                  portId = bp.hoverTip.hoverID;

              if (portId != 0)
                  portType = board.getPortTypeFromNodeCoord(portId);

              // Menu differs based on port
              if (portType != -1)
              {
                  if (portType == SOCBoard.MISC_PORT)
                      portTradeSubmenu = new ResourceTradeAllMenu
                          (bp, playerInterface.getPlayerHandPanel(cpn));
                  else
                      portTradeSubmenu = new SOCHandPanel.ResourceTradeTypeMenu
                          (playerInterface.getPlayerHandPanel(cpn), portType, false);
                  add(portTradeSubmenu);
                  portTradeSubmenu.setEnabledIfCanTrade(true);
              }
          }

          super.show(bp, x, y);
      }

      /** Custom show method for hovering at a pirate fortress ({@link SOCFortress}),
       *  giving the options to attack if it's our player's;
       *  for scenario option {@link SOCGameOptionSet#K_SC_PIRI _SC_PIRI}.
       *
       * @param x   Mouse x-position
       * @param y   Mouse y-position
       * @param ft  Fortress being hovered at (our player's or otherwise), or null
       * @since 2.0.00
       */
      public void showAtPirateFortress(final int x, final int y, SOCFortress ft)
      {
          final boolean settleItemWasFortress = (hoverSettlementID == -1);
          menuPlayerIsCurrent = (player != null) && playerInterface.isClientCurrentPlayer();
          wantsCancel = false;
          cancelBuildType = 0;
          wantsUndo = false;
          hoverRoadID = 0;
          hoverSettlementID = (ft != null) ? -1 : 0;
          hoverCityID = 0;
          hoverShipID = 0;

          buildRoadItem.setEnabled(false);
          if (hoverSettlementID == -1)
          {
              buildSettleItem.setLabel(strings.get("board.build.sc_piri.attack.fortress"));  // "Attack Fortress"
              buildSettleItem.setEnabled
                  (menuPlayerIsCurrent && (ft.getPlayerNumber() == playerNumber)
                   && (game.canAttackPirateFortress() != null));
          }
          else if (settleItemWasFortress)
          {
              // Restore label after previous popup's "Attack Fortress" label for _SC_PIRI
              buildSettleItem.setLabel(strings.get("board.build.stlmt"));  // "Build Settlement"
              buildSettleItem.setEnabled(false);
          }
          upgradeCityItem.setEnabled(false);
          buildShipItem.setEnabled(false);
          cancelBuildItem.setEnabled(false);
          isInitialPlacement = false;

          super.show(bp, x, y);
      }

      /** Handling the menu items **/
      public void actionPerformed(ActionEvent e)
      {
          if (! playerInterface.isClientCurrentPlayer())
              return;
          if (! menuPlayerIsCurrent)
              return;

          Object target = e.getSource();
          if (target == buildRoadItem)
          {
              tryBuild(SOCPlayingPiece.ROAD);
          }
          else if (target == buildSettleItem)
          {
              if (hoverSettlementID != -1)
                  tryBuild(SOCPlayingPiece.SETTLEMENT);
              else
                  confirmAttackPirateFortress();
          }
          else if (target == upgradeCityItem)
          {
              tryBuild(SOCPlayingPiece.CITY);
          }
          else if ((target == buildShipItem) && (target != null))
          {
              if (mode == MOVE_SHIP)
                  tryMoveShipToEdge();
              else if (isShipMovable)
                  tryMoveShipFromHere();
              else if (game.isGameOptionSet(SOCGameOptionSet.K_SC_FTRI)
                       && ((SOCBoardLarge) board).canRemovePort(hoverShipID))
                  java.awt.EventQueue.invokeLater(new ConfirmPlaceShipDialog(hoverShipID, true, -1));
              else
                  tryBuild(SOCPlayingPiece.SHIP);
          }
          else if (target == cancelBuildItem)
          {
              if (wantsUndo)
                  tryUndo();
              else
                  tryCancel();
          }
      }

      /**
       * Send message to server to request placing this piece, if allowable.
       * If not initial placement or free placement, also sets up a reaction to send the 2nd message (putpiece)
       * when server says it's OK to build, using value of {@link #hoverSettlementID}, {@link #hoverShipID}, etc
       * when {@code tryBuild} is called.
       *<P>
       * Assumes player is current, and non-null, when called.
       *
       * @param ptype Piece type, like {@link SOCPlayingPiece#ROAD}
       */
      void tryBuild(int ptype)
      {
          final boolean debugPP = game.isDebugFreePlacement();
          final int cpn = (debugPP)
              ? playerNumber   // boardpanel's temporary player number
              : playerInterface.getClientPlayerNumber();
          int buildLoc;      // location
          boolean canBuild;  // checks resources, rules
          String btarget;    // button name on buildpanel

          // If possible, send putpiece request right now.
          // Otherwise, multi-phase send (build request, receive gamestate, putpiece request).
          final int gstate = game.getGameState();
          final boolean sendNow = isInitialPlacement || wantsCancel || debugPP
              || (gstate == SOCGame.PLACING_FREE_ROAD1) || (gstate == SOCGame.PLACING_FREE_ROAD2)
              || (((gstate == SOCGame.PLAY1) || (gstate == SOCGame.SPECIAL_BUILDING))
                  && (game.isPractice || playerInterface.client.sVersion >= 2000));
          final GameMessageSender messageSender = (sendNow)
              ? playerInterface.getClient().getGameMessageSender()
              : null;

          // Note that if we're in gameplay have clicked the "buy road" button
          // and trying to place it, game.couldBuildRoad will be false because
          // we've already spent the resources.  So, wantsCancel won't check it.

          switch (ptype)
          {
          case SOCPlayingPiece.ROAD:
              buildLoc = hoverRoadID;
              if (buildLoc == -1)
                  buildLoc = 0;
              canBuild = player.isPotentialRoad(buildLoc);
              if (! sendNow)
                  canBuild = canBuild && game.couldBuildRoad(cpn);
              if (canBuild && sendNow)
                  messageSender.putPiece(game, new SOCRoad(player, buildLoc, board));
              btarget = SOCBuildingPanel.ROAD;
              break;

          case SOCPlayingPiece.SETTLEMENT:
              buildLoc = hoverSettlementID;
              canBuild = player.canPlaceSettlement(buildLoc);
              if (! sendNow)
                  canBuild = canBuild && game.couldBuildSettlement(cpn);
              if (canBuild && sendNow)
              {
                  messageSender.putPiece(game, new SOCSettlement(player, buildLoc, board));
                  if (isInitialPlacement)
                      initSettlementNode = buildLoc;  // track for initial road mouseover hilight
              }
              btarget = SOCBuildingPanel.STLMT;
              break;

          case SOCPlayingPiece.CITY:
              buildLoc = hoverCityID;
              canBuild = player.isPotentialCity(buildLoc);
              if (! sendNow)
                  canBuild = canBuild && game.couldBuildCity(cpn);
              if (canBuild && sendNow)
                  messageSender.putPiece(game, new SOCCity(player, buildLoc, board));
              btarget = SOCBuildingPanel.CITY;
              break;

          case SOCPlayingPiece.SHIP:
              buildLoc = hoverShipID;
              canBuild = game.canPlaceShip(player, buildLoc);  // checks isPotentialShip, pirate ship
              if (! sendNow)
                  canBuild = canBuild && game.couldBuildShip(cpn);
              if (canBuild && sendNow)
                  messageSender.putPiece(game, new SOCShip(player, buildLoc, board));
              btarget = SOCBuildingPanel.SHIP;
              break;

          default:
              throw new IllegalArgumentException ("Bad build type: " + ptype);
          }

          if (! canBuild)
          {
              playerInterface.printKeyed("board.msg.cannot.build.there");  // * "Sorry, you cannot build there."
              return;
          }

          if (sendNow)
          {
              // - Easy, we've sent it right away.  Done with placing this piece.
              clearModeAndHilight(ptype);
              return;
          }

          // - During gameplay: Send, wait to receive gameState, send.

          // Set up timer to expect first-reply (and then send the second message)
          popupSetBuildRequest(buildLoc, ptype);

          // Now that we're expecting that, use buttons to send the first message
          playerInterface.getBuildingPanel().clickBuildingButton
              (game, btarget, true);
      }

      /**
       * Confirm with the user that they want to atack the pirate fortress and end their turn,
       * in scenario {@link SOCGameOptionSet#K_SC_PIRI _SC_PIRI}.  If confirmed, will call
       * {@link #tryAttackPirateFortress()}.
       * @since 2.0.00
       */
      public void confirmAttackPirateFortress()
      {
          // Clear the hovering tooltip at fortress, since dialog will change our mouse focus
          hoverTip.setHoverText_modeChangedOrMouseMoved = true;
          hoverTip.setHoverText(null, 0);

          java.awt.EventQueue.invokeLater(new ConfirmAttackPirateFortressDialog());
      }

      /**
       * Send request to server to attack our player's pirate fortress,
       * in scenario {@link SOCGameOptionSet#K_SC_PIRI _SC_PIRI}.
       * @since 2.0.00
       */
      public void tryAttackPirateFortress()
      {
          // Validate and make the request
          if (game.canAttackPirateFortress() != null)
              playerInterface.getClient().getGameMessageSender()
                  .sendSimpleRequest(player, SOCSimpleRequest.SC_PIRI_FORT_ATTACK);
          else
              // can't attack, cancel the request
              playerInterface.getClientListener().scen_SC_PIRI_pirateFortressAttackResult(true, 0, 0);
      }

      /**
       * Cancel placing a building piece, or cancel moving a ship.
       * Calls {@link SOCBuildingPanel#clickBuildingButton(SOCGame, String, boolean)}.
       */
      void tryCancel()
      {
          if (mode == MOVE_SHIP)
          {
              // No building-panel or server request necessary
              clearModeAndHilight(SOCPlayingPiece.SHIP);
              playerInterface.printKeyed("board.msg.canceled.move.ship");  // * "Canceled moving the ship."
              return;
          }

          String btarget = null;
          switch (cancelBuildType)
          {
          case SOCPlayingPiece.ROAD:
              btarget = SOCBuildingPanel.ROAD;
              break;
          case SOCPlayingPiece.SETTLEMENT:
              btarget = SOCBuildingPanel.STLMT;
              break;
          case SOCPlayingPiece.CITY:
              btarget = SOCBuildingPanel.CITY;
              break;
          case SOCPlayingPiece.SHIP:
              btarget = SOCBuildingPanel.SHIP;
              break;
          }
          // Use buttons to cancel the build request
          playerInterface.getBuildingPanel().clickBuildingButton
              (game, btarget, false);
      }

      /**
       * Undo placing the building piece or moving the ship
       * tracked by {@link SOCBoardPanel#latestPiecePlacement}.
       * @since 2.7.00
       */
      void tryUndo()
      {
          final GameAction act = game.getLastAction();
          if ((act == null) || (bp.latestPiecePlacement == null))
              return;
          playerInterface.getClient().getGameMessageSender().undoPutOrMovePieceRequest
              (game, latestPiecePlacement.getType(), latestPiecePlacement.getCoordinates(),
               (act.actType == GameAction.ActionType.MOVE_PIECE ? act.param2 : 0));
      }

      /**
       * Set up the board so the player can click where they want the ship moved.
       * Change mode to {@link #MOVE_SHIP} and set {@link SOCBoardPanel#moveShip_fromEdge}.
       * Assumes player is current, and the ship at {@link #hoverShipID} is movable, when called.
       * Repaints the board.
       *
       * @since 2.0.00
       * @see SOCBoardPanel#tryMoveShipToEdge()
       * @see SOCBoardPanel#setModeMoveShip(int)
       */
      private void tryMoveShipFromHere()
      {
          playerInterface.printKeyed("board.msg.click.ship.new.loc");  // * "Click the ship's new location."
          moveShip_fromEdge = hoverShipID;
          moveShip_toEdge = 0;
          moveShip_isWarship = hoverTip.hoverIsWarship;
          mode = MOVE_SHIP;
          hilight = 0;
          hoverTip.hideHoverAndPieces();  // calls repaint
      }

    }  // inner class BoardPopupMenu

    /**
     * Menu for right-click on 3-for-1 port to trade all resource types with bank/port.
     * Menu items won't necessarily say "trade 3", because the user may have a 2-for-1
     * port, or may not have a 3-for-1 port (cost 4).
     *
     * @author Jeremy D Monin &lt;jeremy@nand.net&gt;
     * @since 1.1.00
     */
    /* package-access */ static class ResourceTradeAllMenu extends SOCHandPanel.ResourceTradePopupMenu
    {
        private final SOCBoardPanel bpanel;
        private final SOCHandPanel.ResourceTradeTypeMenu[] tradeFromTypes;

        /**
         * Temporary menu for board popup menu
         *
         * @throws IllegalStateException If client not current player
         */
        public ResourceTradeAllMenu(SOCBoardPanel bp, SOCHandPanel hp)
            throws IllegalStateException
        {
            super(hp, strings.get("board.trade.trade.port"));  // "Trade Port"
            bpanel = bp;
            SOCPlayerInterface pi = hp.getPlayerInterface();
            if (! pi.isClientCurrentPlayer())
                throw new IllegalStateException("Not current player");

          tradeFromTypes = new SOCHandPanel.ResourceTradeTypeMenu[5];
          for (int i = 0; i < 5; ++i)
          {
              tradeFromTypes[i] = new SOCHandPanel.ResourceTradeTypeMenu(hp, i+1, true);
              add(tradeFromTypes[i]);
          }
        }

        /**
         * Show menu at this position. Before showing, enable or
         * disable based on gamestate and player's resources.
         *
         * @param x   Mouse x-position relative to colorsquare
         * @param y   Mouse y-position relative to colorsquare
         */
        @Override
        public void show(int x, int y)
        {
            setEnabledIfCanTrade(false);
            super.show(bpanel, x, y);
        }

        /**
         * Enable or disable based on gamestate and player's resources.
         *
         * @param itemsOnly If true, enable/disable items, instead of the menu itself.
         *                  The submenus are considered items.
         *                  Items within submenus are also items.
         */
        @Override
        public void setEnabledIfCanTrade(boolean itemsOnly)
        {
            int gs = hpan.getGame().getGameState();
            for (int i = 0; i < 5; ++i)
            {
                int numNeeded = tradeFromTypes[i].getResourceCost();
                tradeFromTypes[i].setEnabledIfCanTrade(itemsOnly);
                tradeFromTypes[i].setEnabledIfCanTrade
                    ((gs == SOCGame.PLAY1)
                     && (numNeeded <= hpan.getPlayer().getResources().getAmount(i+1)));
            }
        }

        /** Cleanup, for removing this menu. */
        @Override
        public void destroy()
        {
            for (int i = 0; i < 5; ++i)
            {
                if (tradeFromTypes[i] != null)
                {
                    SOCHandPanel.ResourceTradeTypeMenu mi = tradeFromTypes[i];
                    tradeFromTypes[i] = null;
                    mi.destroy();
                }
            }
            removeAll();
            hpan = null;
        }

    }  /* static nested class ResourceTradeAllMenu */

    /**
     * Used for the delay between sending a build-request message,
     * and receiving a game-state message.
     *<P>
     * This timer will probably not be called, unless there's a large lag
     * between the server and client.  It's here just in case.
     * Ideally the server responds right away, and the client responds to that.
     *<P>
     * Not used if server and client are both v2.0.00 or newer.
     *
     * @see SOCHandPanel#autoRollSetupTimer()
     * @since 1.1.00
     */
    protected class BoardPanelSendBuildTask extends java.util.TimerTask
    {
        protected int buildLoc, pieceType;
        protected boolean wasSentAlready;

        /** Send this after maximum delay.
         *
         * @param coord Board coordinates, as used in SOCPutPiece message. Does not accept -1 for road edge 0x00.
         * @param ptype Piece type, as used in SOCPlayingPiece / SOCPutPiece
         */
        protected BoardPanelSendBuildTask (int coord, int ptype)
        {
            buildLoc = coord;
            pieceType = ptype;
            wasSentAlready = false;
        }

        /** Board coordinates, as used in SOCPutPiece message */
        public int getBuildLoc()
        {
            return buildLoc;
        }

        /** Piece type, as used in SOCPlayingPiece / SOCPutPiece */
        public int getPieceType()
        {
            return pieceType;
        }

        /**
         * This timer will probably not be called, unless there's a large lag
         * between the server and client.  It's here just in case.
         */
        @Override
        public void run()
        {
            // for debugging
            if (Thread.currentThread().getName().startsWith("Thread-"))
            {
                try {
                    Thread.currentThread().setName("timertask-boardpanel");
                }
                catch (Throwable e) {}
            }

            // Time is up.
            sendOnceFromClientIfCurrentPlayer();
        }

        public synchronized void doNotSend()
        {
            wasSentAlready = true;
        }

        public synchronized boolean wasItSentAlready()
        {
            return wasSentAlready;
        }

        /**
         * Internally synchronized around setSentAlready/wasItSentAlready.
         * Assumes player != null because of conditions leading to the call.
         */
        public void sendOnceFromClientIfCurrentPlayer()
        {
            synchronized (this)
            {
                if (wasItSentAlready())
                    return;
                doNotSend();  // Since we're about to send it.
            }

            // Should only get here once, in one thread.
            if (! playerInterface.isClientCurrentPlayer())
                return;  // Stale request, player's already changed

            final GameMessageSender messageSender = playerInterface.getClient().getGameMessageSender();

            switch (pieceType)
            {
            case SOCPlayingPiece.ROAD:
                if (player.isPotentialRoad(buildLoc))
                    messageSender.putPiece(game, new SOCRoad(player, buildLoc, board));
                break;

            case SOCPlayingPiece.SETTLEMENT:
                if (player.canPlaceSettlement(buildLoc))
                    messageSender.putPiece(game, new SOCSettlement(player, buildLoc, board));
                break;

            case SOCPlayingPiece.CITY:
                if (player.isPotentialCity(buildLoc))
                    messageSender.putPiece(game, new SOCCity(player, buildLoc, board));
                break;

            case SOCPlayingPiece.SHIP:
                if (game.canPlaceShip(player, buildLoc))  // checks isPotentialShip, pirate ship
                    messageSender.putPiece(game, new SOCShip(player, buildLoc, board));
                break;
            }

            clearModeAndHilight(pieceType);
        }

    }  // inner class BoardPanelSendBuildTask

    /**
     * Modal dialog to confirm moving the robber next to our own settlement or city.
     * Use the AWT event thread to show, so message treating can continue while the dialog is showing.
     * If the move is confirmed, call playerClient.moveRobber and clearModeAndHilight.
     *
     * @author Jeremy D Monin &lt;jeremy@nand.net&gt;
     * @since 1.1.11
     */
    private class MoveRobberConfirmDialog extends AskDialog implements Runnable
    {
        /** prevent serializable warning */
        private static final long serialVersionUID = 2000L;

        private final SOCPlayer pl;
        private final int robHex;

        /**
         * Creates a new MoveRobberConfirmDialog.
         * To display the dialog without tying up the client's message-handler thread,
         * call {@link java.awt.EventQueue#invokeLater(Runnable) EventQueue.invokeLater(thisDialog)}.
         *
         * @param player  Current player
         * @param newRobHex  The new robber hex, if confirmed; not validated.
         *          Use a negative value if moving the pirate.
         */
        private MoveRobberConfirmDialog(SOCPlayer player, final int newRobHex)
        {
            super(playerInterface.getMainDisplay(), playerInterface,
                strings.get((newRobHex > 0) ? "dialog.moverobber.to.hex" : "dialog.moverobber.to.hex.pirate"),
                    // "Move robber to your hex?" / "Move pirate to your hex?"
                strings.get((newRobHex > 0) ? "dialog.moverobber.are.you.sure" : "dialog.moverobber.are.you.sure.pirate"),
                    // "Are you sure you want to move the robber to your own hex?"
                    // / "Are you sure you want to move the pirate to your own hex?"
                strings.get((newRobHex > 0) ? "dialog.base.move.robber" : "dialog.base.move.pirate"),
                    // "Move Robber" / "Move Pirate"
                strings.get("dialog.moverobber.dont"),  // "Don't move there"
                null, 2);

            pl = player;
            robHex = newRobHex;
        }

        /**
         * React to the Move Robber button. (call playerClient.moveRobber)
         */
        @Override
        public void button1Chosen()
        {
            // ask server to move it
            md.getGameMessageSender().moveRobber(game, pl, robHex);
            clearModeAndHilight(-1);
        }

        /**
         * React to the Don't Move button.
         */
        @Override
        public void button2Chosen() {}

        /**
         * React to the dialog window closed by user. (Don't move the robber)
         */
        @Override
        public void windowCloseChosen() {}

    }  // nested class MoveRobberConfirmDialog

    /**
     * Modal dialog to confirm the player wants to attack the pirate fortress and end their turn.
     * Use the AWT event thread to show, so message treating can continue while the dialog is showing.
     * When the choice is made, calls {@link SOCBoardPanel.BoardPopupMenu#tryAttackPirateFortress()}.
     *
     * @author Jeremy D Monin &lt;jeremy@nand.net&gt;
     * @since 2.0.00
     */
    private class ConfirmAttackPirateFortressDialog extends AskDialog implements Runnable
    {
        private static final long serialVersionUID = 2000L;

        /**
         * Creates a new ConfirmAttackPirateFortressDialog.
         * To display the dialog without tying up the client's message-handler thread,
         * call {@link java.awt.EventQueue#invokeLater(Runnable) EventQueue.invokeLater(thisDialog)}.
         */
        protected ConfirmAttackPirateFortressDialog()
        {
            super(playerInterface.getMainDisplay(), playerInterface,
                strings.get("game.sc_piri.attfort.and.endturn"),      // "Attack and end turn?"
                strings.get("game.sc_piri.attfort.confirm.endturn"),  // "Attacking the fortress will end your turn. Are you sure?"
                strings.get("game.sc_piri.attfort.confirm"),          // "Confirm Attack"
                strings.get("base.cancel"),
                null, 2);
        }

        /**
         * React to the Confirm Attack button.
         * Call {@link SOCBoardPanel.BoardPopupMenu#tryAttackPirateFortress()}.
         */
        @Override
        public void button1Chosen()
        {
            popupMenu.tryAttackPirateFortress();
        }

        /**
         * React to the Cancel button, do nothing.
         */
        @Override
        public void button2Chosen() {}

        /**
         * React to the dialog window closed by user. (Default is Cancel)
         */
        @Override
        public void windowCloseChosen() { button2Chosen(); }

    }  // nested class ConfirmAttackPirateFortressDialog

    /**
     * For scenario {@link SOCGameOptionSet#K_SC_FTRI _SC_FTRI}, modal dialog to confirm placing a ship
     * at an edge with a "gift" trade port.  Player will need to pick up this port, and may need to
     * immediately place it elsewhere on the board.
     *<P>
     * Assumes {@link SOCGame#canPlaceShip(SOCPlayer, int)} has been called to validate.
     * Use the AWT event thread to show, so message treating can continue while the dialog is showing.
     * If placement is confirmed, call putPiece, possibly after tryBuild depending on mode when dialog was shown.
     *
     * @author Jeremy D Monin &lt;jeremy@nand.net&gt;
     * @since 2.0.00
     */
    private class ConfirmPlaceShipDialog extends AskDialog implements Runnable
    {
        private static final long serialVersionUID = 2000L;

        /** Edge to place at or move to */
        private final int edge;

        /** If true, send Build Request before sending PutPiece */
        private final boolean sendBuildReqFirst;

        /** If not -1, do a ship move from this edge, not a placement from player's available pieces */
        private final int isMove_fromEdge;

        /**
         * Creates a new ConfirmPlaceShipDialog.
         * To display the dialog without tying up the client's message-handler thread,
         * call {@link java.awt.EventQueue#invokeLater(Runnable) EventQueue.invokeLater(thisDialog)}.
         *
         * @param edge  The port edge where the ship would be placed
         * @param sendBuildReqFirst  If true, calling from {@link SOCBoardPanel.BoardPopupMenu BoardPopupMenu}, and
         *            after user confirms, client will need to send {@link soc.message.SOCBuildRequest BUILDREQUEST}
         *            before placement request
         * @param isMove_fromEdge  Edge to move ship from, or -1 if a placement from player's available pieces;
         *            if moving a ship, {@code sendBuildReqFirst} must be {@code false}.
         */
        private ConfirmPlaceShipDialog(final int edge, final boolean sendBuildReqFirst, final int isMove_fromEdge)
        {
            super(playerInterface.getMainDisplay(), playerInterface,
                strings.get("dialog.base.place.ship.title"),  // "Place Ship Here?"
                strings.get( (player.getPortMovePotentialLocations(false) != null)
                    ? "game.invitem.sc_ftri.pickup.ask.immed"
                        // "If you place a ship here, this port must be placed now at your coastal settlement or city."
                    : "game.invitem.sc_ftri.pickup.ask.later" ),
                        // "If you place a ship here, you will be given this port to be placed later at your coastal settlement or city."
                strings.get("dialog.base.place.ship"),  // "Place Ship"
                strings.get("dialog.base.place.dont"),  // "Don't Place Here"
                null, 1);

            this.edge = edge;
            this.sendBuildReqFirst = sendBuildReqFirst;
            this.isMove_fromEdge = isMove_fromEdge;
        }

        /**
         * React to the Place Ship button: Call GameMessageSender.buildRequest via BoardPopupMenu.tryBuild,
         * or GameMessageSender.putPiece or movePieceRequest.
         */
        @Override
        public void button1Chosen()
        {
            if (sendBuildReqFirst)
            {
                final int currentHover = hoverTip.hoverShipID;
                hoverTip.hoverShipID = edge;  // set field that tryBuild reads to send PutPiece message after BuildRequest
                popupMenu.tryBuild(SOCPlayingPiece.SHIP);
                hoverTip.hoverShipID = currentHover;
            } else {
                final GameMessageSender gms = md.getGameMessageSender();
                if (isMove_fromEdge == -1)
                    gms.putPiece(game, new SOCShip(player, edge, board));
                else
                    gms.movePieceRequest
                        (game, playerNumber, SOCPlayingPiece.SHIP, isMove_fromEdge, edge);
                clearModeAndHilight(SOCPlayingPiece.SHIP);
            }
        }

        /** React to the Don't Place button. */
        @Override
        public void button2Chosen()
        {
            if (! sendBuildReqFirst)
            {
                // clear hilight but not mode
                hilight = 0;
                SOCBoardPanel.this.repaint();
            }
        }

        /** React to the dialog window closed by user. (Don't place the ship) */
        @Override
        public void windowCloseChosen() { button2Chosen(); }

    }  // nested class ConfirmPlaceShipDialog

    /**
     * Highlight styles to optionally use when drawing a playing piece.
     *
     * @author Jeremy D Monin &lt;jeremy@nand.net&gt;
     * @since 2.7.00
     */
    private enum HilightStyle
    {
        /**
         * The most common type: Highlight when mouse is hovered over the piece,
         * usually for showing a potential placement
         */
        HOVER,

        /** Most recently placed piece, including ship moves */
        MOST_RECENT_PLACEMENT
    }

}  // class SOCBoardPanel<|MERGE_RESOLUTION|>--- conflicted
+++ resolved
@@ -6882,32 +6882,12 @@
                                             Integer.valueOf(parts[4]));
                                     break;
                                 case "BUY":
+                                    ///  your code to switch state
                                     handleBuy(parts[1]);
                                     handleBuild(parts[1],
                                             Integer.valueOf(parts[2]),
                                             Integer.valueOf(parts[3]),
                                             Integer.valueOf(parts[4]));
-<<<<<<< HEAD
-                             case "MOVEROBBER":
-                                // Expect exactly: "MOVEROBBER <hexX> <hexY>"
-                                if (parts.length < 3) {
-                                    System.err.println("Malformed MOVEROBBER: " + line);
-                                    break;
-                                }
-                                int rx = Integer.parseInt(parts[1]);
-                                int ry = Integer.parseInt(parts[2]);
-                                Integer base = CoordBridge.backToAiCode.get(new soc.ip.Point<>(rx, ry));
-
-                                if (base == null) {
-                                    System.err.println("Unknown hex (" + rx + "," + ry + ")");
-                                    break;
-                                }
-                                int hilight = base.intValue();
-                                boardPanel.mode = SOCBoardPanel.PLACE_ROBBER;
-                                boardPanel.fakeMouseClicked(hilight);
-                                break;
-
-=======
                                     break;
                                 case "MOVEROBBER":
                                     // Expect exactly: "MOVEROBBER <hexX> <hexY>"
@@ -6927,7 +6907,6 @@
                                     boardPanel.mode = SOCBoardPanel.PLACE_ROBBER;
                                     boardPanel.fakeMouseClicked(hilight);
                                     break;
->>>>>>> 6fcc6f81
                             }
                         }
 

--- conflicted
+++ resolved
@@ -145,29 +145,7 @@
                             d = Integer.parseInt(parts[2]);
                             UnityBridge.sendBuildRoad(x, y, d);
                             break;
-                    }}
-                    else
-                    {switch (pieceType) {
-                        case SOCPlayingPiece.SETTLEMENT:
-                            parts = CoordBridge.getVertex(coord).split(" ");
-                            x = Integer.parseInt(parts[0]);
-                            y = Integer.parseInt(parts[1]);
-                            d = Integer.parseInt(parts[2]);
-                            
-                            break;
-                        case SOCPlayingPiece.CITY:
-                            parts = CoordBridge.getVertex(coord).split(" ");
-                            x = Integer.parseInt(parts[0]);
-                            y = Integer.parseInt(parts[1]);
-                            d = Integer.parseInt(parts[2]);
-                            break;
-                        case SOCPlayingPiece.ROAD:
-                            parts = CoordBridge.getEdge(coord).split(" ");
-                            x = Integer.parseInt(parts[0]);
-                            y = Integer.parseInt(parts[1]);
-                            d = Integer.parseInt(parts[2]);
-                            System.out.println("x: "+x+"y: "+y+"d: "+d);
-                            break;}
+                    }
                 }
 
                 break;
@@ -204,16 +182,12 @@
             case SOCMessage.DICERESULT:
                 SOCDiceResult dr = (SOCDiceResult) message;
                 int diceSum = dr.getResult();
-<<<<<<< HEAD
-                if (diceSum >= 2 && diceSum <= 12)  // opțional: evită cazul -1 (reset)
-=======
                 if (diceSum >= 2 && diceSum <= 12);  // opțional: evită cazul -1 (reset)
 
 //                SOCEndTurn t = (SOCEndTurn) message;
 //                handleENDTURN(game, connection, t);
 //                if(((SOCPutPiece) message).getPlayerNumber()!=0)
 //                    UnityBridge.sendEndTurn();
->>>>>>> 49affe88
                 break;
 
             case SOCMessage.DISCARD:

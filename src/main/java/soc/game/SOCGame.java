/**
 * Java Settlers - An online multiplayer version of the game Settlers of Catan
 * Copyright (C) 2003  Robert S. Thomas <thomas@infolab.northwestern.edu>
 * Portions of this file Copyright (C) 2007-2025 Jeremy D Monin <jeremy@nand.net>
 * Portions of this file Copyright (C) 2012 Skylar Bolton <iiagrer@gmail.com>
 * Portions of this file Copyright (C) 2012 Paul Bilnoski <paul@bilnoski.net>
 * Portions of this file Copyright (C) 2017 Ruud Poutsma <rtimon@gmail.com>
 * Portions of this file Copyright (C) 2017-2018 Strategic Conversation (STAC Project) https://www.irit.fr/STAC/
 *
 * This program is free software; you can redistribute it and/or
 * modify it under the terms of the GNU General Public License
 * as published by the Free Software Foundation; either version 3
 * of the License, or (at your option) any later version.
 *
 * This program is distributed in the hope that it will be useful,
 * but WITHOUT ANY WARRANTY; without even the implied warranty of
 * MERCHANTABILITY or FITNESS FOR A PARTICULAR PURPOSE.  See the
 * GNU General Public License for more details.
 *
 * You should have received a copy of the GNU General Public License
 * along with this program.  If not, see <http://www.gnu.org/licenses/>.
 *
 * The maintainer of this program can be reached at jsettlers@nand.net
 **/
package soc.game;

import soc.UnityBridge;
import soc.message.*;
import soc.ip.CoordBridge;
import java.io.*;
import java.net.Socket;
import soc.ip.Point;
import soc.disableDebug.D;
import soc.game.GameAction.ActionType;
import soc.game.GameAction.EffectType;
import soc.message.SOCMessage;  // For static calls only; SOCGame does not interact with network messages
import soc.server.SOCBoardAtServer;  // For calling server-only methods like distributeClothFromRoll
import soc.util.DataUtils;
import soc.util.IntPair;
import soc.util.SOCFeatureSet;
import soc.util.SOCGameBoardReset;
import soc.server.SOCServer;
import soc.message.SOCSitDown;
import soc.server.genericServer.Connection;

import java.util.ArrayList;
import java.util.Arrays;
import java.util.Collection;
import java.util.Collections;
import java.util.Date;
import java.util.HashMap;
import java.util.HashSet;
import java.util.List;
import java.util.Map;
import java.util.NoSuchElementException;
import java.util.Random;
import java.util.Set;
import java.util.Stack;
import java.util.Vector;


/**
 * A class for holding and manipulating game data.
 * Most methods are not implicitly thread-safe;
 * call {@link #takeMonitor()} and {@link #releaseMonitor()} around them.
 *<P>
 * The model in this client/server game is: The SOCGame at server contains the game's
 * complete state information, and game logic advances there.
 * Each client's local SOCGame contains only partial state (for instance, other
 * players' resources or devel cards may be of unknown type); and the server directly
 * updates clients' game state by sending messages such as
 * {@link soc.message.SOCGameState} and {@link soc.message.SOCSetPlayedDevCard}.
 * Within this package, you can check {@link #isAtServer}.
 *<P>
 * Many methods assume you've already checked whether the move is valid,
 * and won't check it a second time.  For example, {@link #canPlayKnight(int)}
 * should be called to check before calling {@link #playKnight()}.
 *<P>
 * For the board <b>coordinate system and terms</b> (hex, node, edge), see the
 * {@link SOCBoard} class javadoc.
 *<P>
 * Games are created at the server in {@link soc.server.SOCGameListAtServer} and given an
 * expiration time 120 minutes away
 * ({@link soc.server.SOCGameListAtServer#GAME_TIME_EXPIRE_MINUTES SOCGameListAtServer.GAME_TIME_EXPIRE_MINUTES}).
 * Players then choose their seats, optionally locking empty seats against joining robots,
 * and any player can click the Start Game button.
 *<P>
 * Game play begins with the server calling {@link #startGame()}, then sending messages to clients
 * with the starting game state and player data and a board layout.
 * After initial placement, normal play begins with the first player's turn, in state {@link #ROLL_OR_CARD};
 * {@link #updateAtGameFirstTurn()} is called for any work needed.
 *<P>
 * During game play, {@link #putPiece(SOCPlayingPiece)} and other game-action methods update {@code gameState}.
 * {@link #updateAtTurn()}, <tt>putPiece</tt> and some other game-action methods update {@link #lastActionTime}.
 *<P>
 * The game's current plays and actions are tracked through game states, such as
 * {@value #START1A} or {@link #WAITING_FOR_DISCARDS}.  A normal turn starts at {@link #ROLL_OR_CARD};
 * after dice are rolled, the turn will spend most of its time in {@link #PLAY1}.  If you need to
 * add a state, please see the instructions at {@link #NEW}.
 *<P>
 * The winner is the player who has {@link #vp_winner} or more victory points (typically 10)
 * on their own turn.  Some optional game scenarios have special win conditions, see {@link #checkForWinner()}.
 *<P>
 * The {@link SOCGame#hasSeaBoard large sea board} features scenario events.
 * To listen for these, call {@link #setGameEventListener(SOCGameEventListener)}.
 * If the game has a scenario, its {@link SOCGameOption}s will include {@code "SC"}, possibly along with
 * other options whose key names start with {@code "_SC_"}.
 *<P>
 * To persist a game's contents or save/load, use {@link soc.server.savegame.SavedGameModel}.
 *
 * @author Robert S. Thomas
 */
public class SOCGame implements Serializable, Cloneable
{
    /**
     * The main game class has a serialVersionUID; pieces and players don't.
     * To persist a game between versions, use {@link soc.server.savegame.SavedGameModel}.
     */
    private static final long serialVersionUID = 2700L;  // last structural change v2.7.00

    /**
     * Game states.  {@link #NEW} is a brand-new game, not yet ready to start playing.
     * Players are choosing where to sit, or have all sat but no one has yet clicked
     * the "start game" button. The board is empty sea, with no land hexes yet.
     * Next state from NEW is {@link #READY} if robots, or {@link #START1A} if only humans
     * are playing.
     *<P>
     * General assumptions for states and their numeric values:
     * <UL>
     * <LI> Any scenario-specific initial pieces, such as those in
     *      {@link SOCScenario#K_SC_PIRI SC_PIRI}, are sent while
     *      game state is still &lt; {@link #START1A}.
     * <LI> Active game states are >= {@link #START1A} and &lt; {@link #OVER}
     * <LI> Initial placement ends after {@link #START2B} or {@link #START3B}, going directly to {@link #ROLL_OR_CARD}
     * <LI> A Normal turn's "main phase" is {@link #PLAY1}, after dice-roll/card-play in {@link #ROLL_OR_CARD}
     * <LI> When the game is waiting for a player to react to something,
     *      state is > {@link #PLAY1}, &lt; {@link #OVER}; state name starts with
     *      PLACING_ or WAITING_
     * <LI> While reloading and resuming a saved game, state is {@link #LOADING}, barely &lt; {@link #OVER}.
     *      Some code may want to check state &lt; {@code LOADING} instead of &lt; {@code OVER}.
     * </UL>
     *<P>
     * The code reacts to (switches based on) game state in several places.
     * The main places to check, if you add a game state:
     *<UL>
     * <LI> {@link soc.client.SOCBoardPanel#updateMode()}
     * <LI> {@link soc.client.SOCBuildingPanel#updateButtonStatus()}
     * <LI> {@link soc.client.SOCPlayerInterface#updateAtGameState()}
     * <LI> {@link #putPiece(SOCPlayingPiece)}
     * <LI> {@link #advanceTurnStateAfterPutPiece()}
     * <LI> {@link #forceEndTurn()}
     * <LI> {@link soc.robot.SOCRobotBrain#run()}
     * <LI> {@link soc.server.SOCGameHandler#sendGameState(SOCGame)}
     * <LI> {@link soc.message.SOCGameState} javadoc list of states with related messages and client responses
     *</UL>
     * Also, if your state is similar to an existing state, do a where-used search
     * for that state, and decide where both states should be reacted to.
     *<P>
     * If your new state might be waiting for several players (not just the current player) to
     * respond with a choice (such as picking resources to discard or gain), also update
     * {@link soc.server.GameHandler#endTurnIfInactive(SOCGame, long)}.  Otherwise the robot will be
     * forced to lose its turn while waiting for human players.
     *<P>
     * Other places to check, if you add a game state:
     *<UL>
     * <LI> SOCBoardPanel.BoardPopupMenu.showBuild, showCancelBuild
     * <LI> SOCBoardPanel.drawBoard
     * <LI> SOCHandPanel.addPlayer, began, removePlayer, updateAtTurn, updateValue
     * <LI> SOCGame.addPlayer
     * <LI> SOCServerMessageHandler.handleSTARTGAME
     * <LI> Your game type's GameHandler.leaveGame, sitDown, GameMessageHandler.handleCANCELBUILDREQUEST, handlePUTPIECE
     * <LI> SOCPlayerClient.handleCANCELBUILDREQUEST, SOCDisplaylessPlayerClient.handleCANCELBUILDREQUEST
     *</UL>
     */
    public static final int NEW = 0; // Brand new game, players sitting down

    /**
     * Ready to start playing.  All humans have chosen a seat.
     * Wait for requested robots to sit down.
     * Once robots have joined the game (this happens in other threads, possibly in other
     * processes), gameState will become {@link #START1A}.
     * @see #READY_RESET_WAIT_ROBOT_DISMISS
     * @see #LOADING_RESUMING
     */
    public static final int READY = 1; // Ready to start playing

    /**
     * This game object has just been created by a reset, but the old game contains robot players,
     * so we must wait for them to leave before re-inviting anyone to continue the reset process.
     * Once they have all left, state becomes {@link #READY}.
     * See {@link #boardResetOngoingInfo} and (private) SOCServer.resetBoardAndNotify.
     * @since 1.1.07
     */
    public static final int READY_RESET_WAIT_ROBOT_DISMISS = 4;

    /**
     * Players place first settlement.  Proceed in order for each player; next state
     * is {@link #START1B} to place each player's 1st road.
     */
    public static final int START1A = 5; // Players place 1st stlmt

    /**
     * Players place first road.  Next state is {@link #START1A} to place next
     * player's 1st settlement, or if all have placed settlements,
     * {@link #START2A} to place 2nd settlement.
     */
    public static final int START1B = 6; // Players place 1st road

    /**
     * Players place second settlement.  Proceed in reverse order for each player;
     * next state is {@link #START2B} to place 2nd road.
     * If the settlement is placed on a Gold Hex, the next state
     * is {@link #STARTS_WAITING_FOR_PICK_GOLD_RESOURCE}.
     *<P>
     * If game scenario option {@link SOCGameOptionSet#K_SC_3IP _SC_3IP} is set, then instead of
     * this second settlement giving resources, a third round of placement will do that;
     * next game state after START2A remains {@link #START2B}.
     */
    public static final int START2A = 10; // Players place 2nd stlmt

    /**
     * Just placed an initial piece, waiting for current
     * player to choose which Gold Hex resources to receive.
     * This can happen after the second or third initial settlement,
     * or (with the fog scenario {@link SOCGameOptionSet#K_SC_FOG _SC_FOG})
     * when any initial road, settlement, or ship reveals a gold hex.
     *<P>
     * The next game state will be based on <tt>oldGameState</tt>,
     * which is the state whose placement led to {@link #STARTS_WAITING_FOR_PICK_GOLD_RESOURCE}.
     * For settlements not revealed from fog:
     * Next game state is {@link #START2B} to place 2nd road.
     * If game scenario option {@link SOCGameOptionSet#K_SC_3IP _SC_3IP} is set,
     * next game state can be {@link #START3B}.
     *<P>
     * Valid only when {@link #hasSeaBoard}, settlement adjacent to {@link SOCBoardLarge#GOLD_HEX},
     * or gold revealed from {@link SOCBoardLarge#FOG_HEX} by a placed road, ship, or settlement.
     *<P>
     * This is the highest-numbered possible starting state; value is {@link #ROLL_OR_CARD} - 1.
     *
     * @see #WAITING_FOR_PICK_GOLD_RESOURCE
     * @see #pickGoldHexResources(int, SOCResourceSet)
     * @since 2.0.00
     */
    public static final int STARTS_WAITING_FOR_PICK_GOLD_RESOURCE = 14;  // value must be 1 less than ROLL_OR_CARD

    /**
     * Players place second road.  Next state is {@link #START2A} to place previous
     * player's 2nd settlement (player changes in reverse order), or if all have placed
     * settlements, {@link #ROLL_OR_CARD} to begin first player's turn.
     *<P>
     * If game scenario option {@link SOCGameOptionSet#K_SC_3IP _SC_3IP} is set, then instead of
     * starting normal play, a third settlement and road are placed by each player,
     * with game state {@link #START3A}.
     */
    public static final int START2B = 11; // Players place 2nd road

    /**
     * (Game scenarios) Players place third settlement.  Proceed in normal order
     * for each player; next state is {@link #START3B} to place 3rd road.
     * If the settlement is placed on a Gold Hex, the next state
     * is {@link #STARTS_WAITING_FOR_PICK_GOLD_RESOURCE}.
     *<P>
     * Valid only when game scenario option {@link SOCGameOptionSet#K_SC_3IP _SC_3IP} is set.
     */
    public static final int START3A = 12;  // Players place 3rd settlement

    /**
     * Players place third road.  Next state is {@link #START3A} to place previous
     * player's 3rd settlement (player changes in normal order), or if all have placed
     * settlements, {@link #ROLL_OR_CARD} to begin first player's turn.
     *<P>
     * Valid only when game scenario option {@link SOCGameOptionSet#K_SC_3IP _SC_3IP} is set.
     */
    public static final int START3B = 13;

    /**
     * Start of a normal turn: Time to roll or play a card.
     * Next state depends on card or roll, but usually is {@link #PLAY1}.
     *<P>
     * If 7 is rolled, might be {@link #WAITING_FOR_DISCARDS} or {@link #WAITING_FOR_ROBBER_OR_PIRATE}
     *   or {@link #PLACING_ROBBER} or {@link #PLACING_PIRATE}.
     *<P>
     * If 7 is rolled with scenario option <tt>_SC_PIRI</tt>, there is no robber to move, but
     * the player will choose their robbery victim ({@link #WAITING_FOR_ROB_CHOOSE_PLAYER}) after any discards.
     *<P>
     * If the number rolled is on a gold hex, next state might be
     *   {@link #WAITING_FOR_PICK_GOLD_RESOURCE}.
     *<P>
     * <b>More special notes for scenario <tt>_SC_PIRI</tt>:</b> When the dice is rolled, the pirate fleet moves
     * along a path, and attacks the sole player with an adjacent settlement to the pirate hex, if any.
     * This is resolved before any of the normal dice-rolling actions (distributing resources, handling a 7, etc.)
     * If the player ties or loses (pirate fleet is stronger than player's fleet of warships), the roll is
     * handled as normal, as described above.  If the player wins, they get to pick a random resource.
     * Unless the roll is 7, this can be dealt with along with other gained resources (gold hexes).
     * So: <b>If the player wins and the roll is 7,</b> the player must pick their resource before any normal 7 discarding.
     * In that case only, the next state is {@link #WAITING_FOR_PICK_GOLD_RESOURCE}, which will be
     * followed by {@link #WAITING_FOR_DISCARDS} or {@link #WAITING_FOR_ROB_CHOOSE_PLAYER}.
     *<P>
     * Before v2.0.00 this state was named {@code PLAY}.
     */
    public static final int ROLL_OR_CARD = 15; // Play continues normally; time to roll or play card

    /**
     * Done rolling (or moving robber on 7).  Time for other turn actions,
     * such as building or buying or trading, or playing a card if not already done.
     * Next state depends on what's done, but usually is the next player's {@link #ROLL_OR_CARD}.
     */
    public static final int PLAY1 = 20; // Done rolling

    /** Player has bought and is placing a new {@link SOCRoad}. */
    public static final int PLACING_ROAD = 30;

    /** Player has bought and is placing a new {@link SOCSettlement}. */
    public static final int PLACING_SETTLEMENT = 31;

    /** Player has bought and is placing a new {@link SOCCity}. */
    public static final int PLACING_CITY = 32;

    /**
     * Player is placing the robber on a new land hex.
     * May follow state {@link #WAITING_FOR_ROBBER_OR_PIRATE} if the game {@link #hasSeaBoard}.
     *<P>
     * This state can occur after rolling a 7 or playing a {@link SOCDevCardConstants#KNIGHT KNIGHT};
     * call {@link #canCancelPlayCurrentDevCard()} to distinguish.
     *<P>
     * Possible next game states:
     *<UL>
     * <LI> {@link #PLAY1}, after robbing no one or the single possible victim; from {@code oldGameState}
     * <LI> {@link #WAITING_FOR_ROB_CHOOSE_PLAYER} if multiple possible victims
     * <LI> In scenario {@link SOCGameOptionSet#K_SC_CLVI _SC_CLVI}, {@link #WAITING_FOR_ROB_CLOTH_OR_RESOURCE}
     *   if the victim has cloth and has resources
     * <LI> {@link #OVER}, if current player just won by gaining Largest Army
     *   (when there aren't multiple possible victims or another robber-related choice to make)
     *</UL>
     * @see #PLACING_PIRATE
     * @see #canMoveRobber(int, int)
     * @see #moveRobber(int, int)
     */
    public static final int PLACING_ROBBER = 33;
    private SOCServer server;
    /**
     * Player is placing the pirate ship on a new water hex,
     * in a game which {@link #hasSeaBoard}.
     * May follow state {@link #WAITING_FOR_ROBBER_OR_PIRATE}.
     * Has the same possible next game states as {@link #PLACING_ROBBER}.
     *<P>
     * This state can occur after rolling a 7 or playing a {@link SOCDevCardConstants#KNIGHT KNIGHT};
     * call {@link #canCancelPlayCurrentDevCard()} to distinguish.
     *
     * @see #canMovePirate(int, int)
     * @see #movePirate(int, int)
     * @since 2.0.00
     */
    public static final int PLACING_PIRATE = 34;

    /**
     * This game {@link #hasSeaBoard}, and a player has bought and is placing a {@link SOCShip}.
     * @since 2.0.00
     */
    public static final int PLACING_SHIP = 35;

    /**
     * Player is placing their first free road/ship.
     * If {@link #getCurrentDice()} == 0, the Road Building card was
     * played before rolling the dice.
     */
    public static final int PLACING_FREE_ROAD1 = 40;

    /**
     * Player is placing their second free road/ship.
     * If {@link #getCurrentDice()} == 0, the Road Building card was
     * played before rolling the dice.
     */
    public static final int PLACING_FREE_ROAD2 = 41;

    /**
     * Player is placing the special {@link SOCInventoryItem} held in {@link #getPlacingItem()}. For some kinds
     * of item, placement can sometimes be canceled by calling {@link #cancelPlaceInventoryItem(boolean)}.
     *<P>
     * The placement method depends on the scenario and item type; for example,
     * {@link SOCGameOptionSet#K_SC_FTRI _SC_FTRI} has trading port items and would
     * call {@link #placePort(int)}.
     *<P>
     * Placement requires its own game state (not {@code PLAY1}) because sometimes
     * it's triggered by the game after another action, not initiated by player request.
     *<P>
     * When setting this gameState: In case placement is canceled, set
     * {@code oldGameState} to {@link #PLAY1} or {@link #SPECIAL_BUILDING}.
     * @since 2.0.00
     */
    public static final int PLACING_INV_ITEM = 42;

    /**
     * Waiting for player(s) to discard, after 7 is rolled in {@link #rollDice()}.
     * Next game state is {@link #WAITING_FOR_DISCARDS}
     * (if other players still need to discard),
     * {@link #WAITING_FOR_ROBBER_OR_PIRATE},
     * or {@link #PLACING_ROBBER}.
     *<P>
     * In scenario option <tt>_SC_PIRI</tt>, there is no robber
     * to move, but the player will choose their robbery victim
     * ({@link #WAITING_FOR_ROB_CHOOSE_PLAYER}) after any discards.
     * If there are no possible victims, next state is {@link #PLAY1}.
     *
     * @see #discard(int, ResourceSet)
     */
    public static final int WAITING_FOR_DISCARDS = 50;

    /**
     * Waiting for player to choose a player to rob,
     * with the robber or pirate ship, after rolling 7 or
     * playing a Knight/Soldier card.
     * Next game state is {@link #PLAY1}, {@link #WAITING_FOR_ROB_CLOTH_OR_RESOURCE},
     * or {@link #OVER} if player just won by gaining Largest Army.
     *<P>
     * To see whether we're moving the robber or the pirate, use {@link #getRobberyPirateFlag()}.
     * To choose the player, call {@link #choosePlayerForRobbery(int)}.
     *<P>
     * In scenario option <tt>_SC_PIRI</tt>, there is no robber
     * to move, but the player will choose their robbery victim.
     * <tt>{@link #currentRoll}.sc_clvi_robPossibleVictims</tt>
     * holds the list of possible victims.  In that scenario,
     * the player also doesn't control the pirate ships, and
     * never has Knight cards to move the robber and steal.
     *<P>
     * So in that scenario, the only time the game state is {@code WAITING_FOR_ROB_CHOOSE_PLAYER}
     * is when the player must choose to steal from a possible victim, or choose to steal
     * from no one, after a 7 is rolled.  To choose the victim, call {@link #choosePlayerForRobbery(int)}.
     * To choose no one, call {@link #choosePlayerForRobbery(int) choosePlayerForRobbery(-1)}.
     *<P>
     * Before v2.0.00, this game state was called {@code WAITING_FOR_CHOICE}.
     *
     * @see #playKnight()
     * @see #canChoosePlayer(int)
     * @see #canChooseRobClothOrResource(int)
     * @see #stealFromPlayer(int, boolean)
     */
    public static final int WAITING_FOR_ROB_CHOOSE_PLAYER = 51;

    /**
     * Waiting for player to choose 2 resources (Discovery/Year of Plenty card)
     * Next game state is {@link #PLAY1}.
     */
    public static final int WAITING_FOR_DISCOVERY = 52;

    /**
     * Waiting for player to choose a resource (Monopoly card)
     * Next game state is {@link #PLAY1}.
     */
    public static final int WAITING_FOR_MONOPOLY = 53;

    /**
     * Waiting for player to choose the robber or the pirate ship,
     * after {@link #rollDice()} or {@link #playKnight()};
     * call {@link #canCancelPlayCurrentDevCard()} to distinguish.
     *<P>
     * Next game state is {@link #PLACING_ROBBER} or {@link #PLACING_PIRATE}.
     *<P>
     * Moving from {@code WAITING_FOR_ROBBER_OR_PIRATE} to those states preserves {@code oldGameState}.
     *
     * @see #canChooseMovePirate()
     * @see #chooseMovePirate(boolean)
     * @see #WAITING_FOR_DISCARDS
     * @since 2.0.00
     */
    public static final int WAITING_FOR_ROBBER_OR_PIRATE = 54;

    /**
     * Waiting for player to choose whether to rob cloth or rob a resource.
     * Previous game state is {@link #PLACING_PIRATE} or {@link #WAITING_FOR_ROB_CHOOSE_PLAYER}.
     * Next step: Call {@link #stealFromPlayer(int, boolean)} with result of that player's choice.
     *<P>
     * Next game state is {@link #PLAY1}, or {@link #OVER} if player just won by gaining Largest Army.
     *<P>
     * Used with scenario option {@link SOCGameOptionSet#K_SC_CLVI _SC_CLVI}.
     *
     * @see #movePirate(int, int)
     * @see #canChooseRobClothOrResource(int)
     * @since 2.0.00
     */
    public static final int WAITING_FOR_ROB_CLOTH_OR_RESOURCE = 55;

    /**
     * Waiting for player(s) to choose which Gold Hex resources to receive.
     * Next game state is usually {@link #PLAY1}, sometimes
     * {@link #PLACING_FREE_ROAD2} or {@link #SPECIAL_BUILDING}.
     * ({@link #oldGameState} holds the <b>next</b> state after this WAITING state.)
     *<P>
     * Valid only when {@link #hasSeaBoard}, settlements or cities
     * adjacent to {@link SOCBoardLarge#GOLD_HEX}.
     *<P>
     * When receiving this state from server, a client shouldn't immediately check their user player's
     * {@link SOCPlayer#getNeedToPickGoldHexResources()} or prompt the user to pick resources; those
     * players' clients will be sent a {@link soc.message.SOCSimpleRequest#PROMPT_PICK_RESOURCES} message shortly.
     *<P>
     * If scenario option {@link SOCGameOptionSet#K_SC_PIRI _SC_PIRI} is active,
     * this state is also used when a 7 is rolled and the player has won against a
     * pirate fleet attack.  They must choose a free resource.  {@link #oldGameState} is {@link #ROLL_OR_CARD}.
     * Then, the 7 is resolved as normal.  See {@link #ROLL_OR_CARD} javadoc for details.
     * That's the only time free resources are picked on rolling 7.
     *
     * @see #STARTS_WAITING_FOR_PICK_GOLD_RESOURCE
     * @see #pickGoldHexResources(int, SOCResourceSet)
     * @since 2.0.00
     */
    public static final int WAITING_FOR_PICK_GOLD_RESOURCE = 56;

    /**
     * The 6-player board's Special Building Phase.
     * Takes place at the end of any player's normal turn (roll, place, etc).
     * The Special Building Phase changes {@link #currentPlayerNumber}.
     * So, it begins by calling {@link #advanceTurn()} to
     * the next player, and continues clockwise until
     * {@link #currentPlayerNumber} == {@link #specialBuildPhase_afterPlayerNumber}.
     * At that point, the Special Building Phase is over,
     * and it's the next player's turn as usual.
     * @since 1.1.08
     */
    public static final int SPECIAL_BUILDING = 100;  // see advanceTurnToSpecialBuilding()

    /**
     * Game methods are currently undoing the previous move.
     * Is an internal state used locally (not sent over network) by undo methods
     * calling other game methods like {@link #putPiece(SOCPlayingPiece)} or {@link #moveShip(SOCShip, int)}.
     * The undo methods keep the actual current state in a local var,
     * and restore it after completing their undo work.
     * In this state, methods should skip any of the usual side-effects checking
     * (check for winner, give free resources for placement, etc).
     *
     * @since 2.7.00
     */
    public static final int UNDOING_ACTION = 950;

    /**
     * A saved game is being loaded. Its actual state is saved in field {@code oldGameState}.
     * Bots have joined to sit in seats which were bots in the saved game, and human seats
     * are currently unclaimed except for the requesting user if they were named as a player.
     * Before resuming play, server or user may need to satisfy conditions or constraints
     * (have a certain type of bot sit down at a given player number, etc).
     * If there are unclaimed non-vacant seats where bots will need to join,
     * next state is {@link #LOADING_RESUMING}, otherwise will resume at {@code oldGameState}.
     *<P>
     * This game state is higher-numbered than actively-playing states, slightly lower than {@link #OVER}
     * or {@link #LOADING_RESUMING}.
     *
     * @since 2.3.00
     */
    public static final int LOADING = 990;

    /**
     * A saved game was loaded and is about to resume, now waiting for some bots to rejoin.
     * Game's actual state is saved in field {@code oldGameState}.
     * Before we can resume play, server has requested some bots to fill unclaimed non-vacant seats,
     * which had humans when the game was saved. Server is waiting for the bots to join and sit down
     * (like state {@link #READY}). Once all bots have joined, gameState can resume at {@code oldGameState}.
     *<P>
     * This game state is higher-numbered than actively-playing states, slightly lower than {@link #OVER}
     * but higher than {@link #LOADING}.
     *
     * @since 2.3.00
     */
    public static final int LOADING_RESUMING = 992;

    /**
     * The game is over.  A player has accumulated enough ({@link #vp_winner}) victory points,
     * or all players have left the game.
     * The winning player, if any, is {@link #getPlayerWithWin()}.
     * @see #checkForWinner()
     */
    public static final int OVER = 1000; // The game is over

    /**
     * This game is an obsolete old copy of a new (reset) game with the same name.
     * To assist logic, numeric constant value is greater than {@link #OVER}.
     * @see #resetAsCopy()
     * @see #getOldGameState()
     * @since 1.1.00
     */
    public static final int RESET_OLD = 1001;

    /**
     * seat states
     */
    private static final int VACANT = 0, OCCUPIED = 1;

    /**
     * Seat state {@link #VACANT}, but {@link #removePlayer(String, boolean)} was called
     * with flag that another player will be seated here momentarily; used at server only.
     * See that method for threading assumption/race prevention.
     * @since 2.1.00
     */
    private static final int VACANT_PENDING_REPLACE = 2;

    // for seatLock states, see SeatLockState enum javadoc.

    /**
     * {@link #boardResetVotes} per-player states: no vote sent; yes; no.
     * @since 1.1.00
     */
    public static final int VOTE_NONE = 0;
    public static final int VOTE_YES  = 1;
    public static final int VOTE_NO   = 2;

    /**
     * Maximum number of players in a game, in this version.
     * Was 4 before 1.1.08, now is 6.
     * @see #maxPlayers
     * @see #MAXPLAYERS_STANDARD
     */
    public static final int MAXPLAYERS = 6;

    /**
     * maximum number of players in a standard game
     * without the 6-player extension.
     * @see #MAXPLAYERS
     * @see #maxPlayers
     * @since 1.1.08
     */
    public static final int MAXPLAYERS_STANDARD = 4;

    /**
     * minimum number of players in a game (was assumed =={@link #MAXPLAYERS} in standard 1.0.6).
     * Use {@link #isSeatVacant(int)} to determine if a player is present;
     * <tt>players[i]</tt> will be non-null although no player is there.
     * @since 1.1.00
     */
    public static final int MINPLAYERS = 2;

    /**
     * Default number of victory points (10) needed to win.
     * Per-game copy is {@link #vp_winner}, can be changed from 10 in
     * constructor with the <tt>"VP"</tt> {@link SOCGameOption}.
     *<P>
     * Before v1.1.14 this was {@code VP_WINNER}.
     * @since 1.1.00
     */
    public static final int VP_WINNER_STANDARD = 10;

    /**
     * Number of development cards (5) which are Victory Point cards.
     * Not used in scenario {@link SOCGameOptionSet#K_SC_PIRI _SC_PIRI}.
     * (If 4 or more players in that scenario, they become {@link SOCDevCardConstants#KNIGHT KNIGHT} cards.)
     * @see #NUM_DEVCARDS_STANDARD
     * @since 2.0.00
     */
    private static final int NUM_DEVCARDS_VP = 5;

    /**
     * Number of development cards (25) in the standard rules,
     * without the 6-player extension.
     * @see #NUM_DEVCARDS_6PLAYER
     * @since 1.1.08
     */
    private static final int NUM_DEVCARDS_STANDARD = 25;

    /**
     * Number of development cards (34) in the 6-player rules.
     * @see #NUM_DEVCARDS_STANDARD
     * @since 1.1.08
     */
    private static final int NUM_DEVCARDS_6PLAYER = 9 + NUM_DEVCARDS_STANDARD;

    /**
     * Minimum version (2.5.00) that supports canceling the first free road or ship placement
     * without having to end player's turn.
     * @see #cancelBuildRoad(int)
     * @see #cancelBuildShip(int)
     * @see #VERSION_FOR_CANCEL_FREE_ROAD2
     * @see #VERSION_FOR_CANCEL_PLAY_CURRENT_DEV_CARD
     * @since 2.5.00
     */
    public static final int VERSION_FOR_CANCEL_FREE_ROAD1 = 2500;

    /**
     * Minimum version (1.1.17) that supports canceling the second free road or ship placement.
     * @see #cancelBuildRoad(int)
     * @see #cancelBuildShip(int)
     * @see #VERSION_FOR_CANCEL_FREE_ROAD1
     * @see #VERSION_FOR_CANCEL_PLAY_CURRENT_DEV_CARD
     * @since 1.1.17
     */
    public static final int VERSION_FOR_CANCEL_FREE_ROAD2 = 1117;

    /**
     * Minimum version (2.7.00) that supports canceling the dev card being currently played, beyond Road Building:
     * Knight/Soldier, Discovery/Year of Plenty, Monopoly.
     * @see #VERSION_FOR_CANCEL_FREE_ROAD1
     * @since 2.7.00
     */
    public static final int VERSION_FOR_CANCEL_PLAY_CURRENT_DEV_CARD = 2700;

    /**
     * Minimum version (2.4.00) where {@link #getPlayerWithLongestRoad()} and {@link #getPlayerWithLargestArmy()}
     * are calculated only at the server, instead of also at the client.
     * Client should calculate them if {@link #serverVersion} &lt; this version.
     * @since 2.4.00
     */
    public static final int VERSION_FOR_LONGEST_LARGEST_FROM_SERVER = 2400;

    /**
     * an empty set of resources.
     * @see SOCSettlement#COST
     */
    public static final ResourceSet EMPTY_RESOURCES = new SOCResourceSet();

    /**
     * The {@link SOCBoard.BoardFactory} for creating new boards in the SOCGame constructors.
     * Differs at client and at server.
     * If null, SOCGame constructor sets to {@link SOCBoard.DefaultBoardFactory}.
     * @see soc.server.SOCBoardAtServer.BoardFactoryAtServer
     * @since 2.0.00
     */
    public static SOCBoard.BoardFactory boardFactory;

    /**
     * An empty int array for use in method calls.
     * @since 2.0.00
     */
    private static final int[] EMPTY_INT_ARRAY = { };

    /**
     * monitor for synchronization
     */
    boolean inUse;

    /**
     * the name of the game
     */
    private String name;

    /**
     * Is this the server's complete copy of the game, not the client's (with some details unknown)?
     * Is set during {@link #startGame()}. Treat as read-only.
     * @see #serverVersion
     * @see #hasDoneGameOverTasks
     * @since 1.1.17
     */
    public boolean isAtServer;

    /**
     * For use at client, version of the server hosting this game;
     * same format as {@link soc.util.Version#versionNumber()}.
     * If {@link #isPractice}, holds same version as client.
     *<P>
     * Unused if {@link #isAtServer}.
     *<P>
     * Needed because some versions have a different balance of which game-data tasks are done at the server,
     * and which are at the client or at both. See {@link #VERSION_FOR_LONGEST_LARGEST_FROM_SERVER} for an example.
     *<P>
     * Is set when client receives {@code SOCJoinGameAuth} message which tells client to create the {@link SOCGame}.
     * Treat as read-only.
     * @since 2.4.00
     */
    public transient int serverVersion;

    /**
     * For games at server, a convenient queue to hold any outbound SOCMessages during game actions.
     * Public access for use by SOCServer.  The server will handle a game action as usual
     * (for example, {@link #putPiece(SOCPlayingPiece)}), create pending PLAYERELEMENT messages from
     * {@link SOCGameEventListener#playerEvent(SOCGame, SOCPlayer, SOCPlayerEvent, boolean, Object) SOCGameEventListener.playerEvent(...)},
     * send the usual messages related to that action, then check this list and send out
     * the pending PLAYERELEMENT message so that the game's clients will update that player's
     * {@link SOCPlayer#setPlayerEvents(int)} or other related fields, before the GAMESTATE message.
     *<P>
     * For pending messages to send only to one player's client, see {@link SOCPlayer#pendingMessagesOut}.
     *<P>
     * <B>Contents:</B> When sending out to game members, the server handles queue elements by class:
     *<UL>
     * <LI> {@code SOCKeyedMessage}: Localize and send
     * <LI> Other {@code SOCMessage} types: Send
     * <LI> {@code UnlocalizedString}: Localize and send with
     *      {@code SOCServer.messageToGameKeyed(SOCGame, boolean, String, Object...)}
     *      or {@code SOCServer.messageToGameKeyedSpecial(..)}
     * <LI> Anything else: Ignore or print error message at server console
     *</UL>
     *<P>
     * <B>Note:</B> Only a few of the server message-handling methods check this queue, because
     * only those few can potentially lead to special victory points or other game/scenario events.
     * If you add code where other player actions can lead to {@code pendingMessagesOut} adds, be sure
     * the server's SOCGameHandler/SOCGameMessageHandler for those actions checks this list afterwards,
     * to send before GAMESTATE via {@code SOCGameHandler.sendGamePendingMessages(..)}.
     *<P>
     * Because this queue is server-only, it's null until {@link #startGame()}.
     * To send and clear contents, the server should call
     * {@code SOCGameHandler.sendGamePendingMessages(SOCGame, boolean)}.
     *<P>
     * <B>Locking:</B> Not thread-safe, because all of a game's message handling
     * is done within a single thread.
     *
     * @since 2.0.00
     */
    public transient List<Object> pendingMessagesOut;

    /**
     * For a game at server which was loaded from disk and hasn't yet been resumed,
     * its {@link soc.server.savegame.SavedGameModel}. Otherwise {@code null}.
     * After the game is resumed by {@link soc.server.savegame.SavedGameModel#resumePlay(boolean)},
     * there's no field or flag that remembers it was previously loaded.
     *<P>
     * Declared as Object here to avoid needing server class at client.
     * @since 2.3.00
     */
    public transient Object savedGameModel;

    /**
     * For games at the server, the owner (creator) of the game.
     * Will be the name of a player / server connection.
     * Currently, if the game is reset, {@link #resetAsCopy()} copies ownerName,
     * even if they aren't still connected to the game.
     * NOT CURRENTLY SET AT CLIENT.
     * @since 1.1.10
     */
    private String ownerName;

    /**
     * Locale of the client connection that created this game.
     * Used to determine whether to set {@link #hasMultiLocales} when adding a member to the game.
     * Currently, if the game is reset, {@link #resetAsCopy()} copies {@code ownerLocale},
     * even if they aren't still connected to the game.
     *<P>
     * Server only, this field is not set at client.
     * @since 2.0.00
     */
    private String ownerLocale;

    /**
     * For games at the server, the set of members allowed to chat (not muted) once the game starts;
     * populated at that time with all seated players by {@link #initAtServer()}.
     * Is called an "allow list" per industry standard, even though it's implemented as a Set.
     *<P>
     * Server only, this field is not set at client.
     * Server uses {@link Collections#synchronizedSet(Set)} for thread safety.
     * @see #isMemberChatAllowed(String)
     * @see #hasHintedObserverWantsChat
     * @since 2.7.00
     */
    private Set<String> chatAllowList;

    /**
     * At server, track whether we've hinted to the game owner how to unmute an observer
     * (sent once per game) after an observer has tried to chat.
     * @see #isMemberChatAllowed(String)
     * @since 2.7.00
     */
    public transient boolean hasHintedObserverWantsChat;

    /**
     * True if this game at server has already done the tasks which happen once when game ends:
     * Update server's game stats, write results to optional database, etc.
     *<P>
     * Server only, this field is not used at client.
     * @since 2.3.00
     */
    public boolean hasDoneGameOverTasks;

    /**
     * true if this game is ACTIVE
     */
    private boolean active;

    /**
     * Number of victory points needed to win this game (default {@link #VP_WINNER_STANDARD} == 10).
     * After game events such as playing a piece or moving the robber, check if current player's
     * VP &gt;= {@link #vp_winner} and call {@link #checkForWinner()} if so.
     * @see #hasScenarioWinCondition
     * @since 1.1.14
     */
    public final int vp_winner;

    /**
     * Does this game's scenario have a special win condition besides {@link #vp_winner}?
     * For example, scenario {@link SOCGameOptionSet#K_SC_CLVI _SC_CLVI} will end the game if
     * less than half the {@link SOCVillage}s have cloth remaining.  See {@link #checkForWinner()}
     * for a full list and more details.
     *<P>
     * When set, methods that check current player's VP &gt;= {@link #vp_winner} will
     * also call {@link #checkForWinner()}.
     * @since 2.0.00
     */
    public final boolean hasScenarioWinCondition;

    /**
     * true if the game's network is local for practice.  Used by
     * client to route messages to appropriate connection.
     * NOT CURRENTLY SET AT SERVER.  Instead check if server's strSocketName != null,
     * or if connection instanceof {@link StringConnection}.
     *<P>
     * Since 1.1.09: This flag is set at the server, true only if the server is a local practice
     * server whose stringport name equals {@code SOCServer.PRACTICE_STRINGPORT}.
     *<P>
     * Before 1.1.13 this field was called {@code isLocal}, but that was misleading;
     * the full client can launch a locally hosted tcp LAN server.
     *
     * @see #serverVersion
     * @since 1.1.00
     */
    public boolean isPractice;

    /**
     * true if the game's only players are bots, no humans.  Useful for bot AI experiments.
     * Not sent over the network: Must be set at server, or set at bot client at start of game.
     *<P>
     * This flag should be set by the server when creating the game.  If a human observer exits
     * a game with this flag, the game should continue play unless its state is {@link #OVER}.
     * @since 2.0.00
     * @see soc.robot.SOCRobotBrain#BOTS_ONLY_FAST_PAUSE_FACTOR
     * @see soc.server.SOCGameHandler#DESTROY_BOT_ONLY_GAMES_WHEN_OVER
     */
    public boolean isBotsOnly;

    /**
     * True once any player has built a city.
     * Used with house-rule game option {@code "N7C"}.
     * @since 1.1.19
     */
    private boolean hasBuiltCity;

    /**
     * Listener for scenario events on the {@link #hasSeaBoard large sea board}, or null.
     * Package access for read-only use by {@link SOCPlayer}.
     * @since 2.0.00
     */
    SOCGameEventListener gameEventListener;

    /**
     * For use at server; are there clients connected which aren't at the latest version?
     * @since 1.1.00
     */
    public boolean hasOldClients;

    /**
     * For use at server; lowest and highest version of connected clients.
     * @since 1.1.00
     */
    public int clientVersionLowest, clientVersionHighest;

    /**
     * For use at server; lowest version of client which can connect to
     * this game (based on game options/features added in a given version),
     * or -1 if unknown.
     *<P>
     * Calculated by {@link SOCVersionedItem#itemsMinimumVersion(Map)}.
     * Format is the internal integer format, see {@link soc.util.Version#versionNumber()}.
     * Value may sometimes be too low at client, see {@link #getClientVersionMinRequired()} for details.
     * @see #clientFeaturesRequired
     * @since 1.1.06
     */
    private int clientVersionMinRequired;

    /**
     * For use at server; optional client features needed to connect to this game,
     * or {@code null} if none.
     * @see #clientVersionMinRequired
     * @since 2.0.00
     */
    private SOCFeatureSet clientFeaturesRequired;

    /**
     * For use at server for i18n; does this game have any members (players or observers)
     * with a locale different than {@link #getOwnerLocale()}?
     * Initially false, set true in {@code SOCGameListAtServer.addMember} if needed.
     * @since 2.0.00
     */
    public boolean hasMultiLocales;

    /**
     * Are we in the 'free placement' debug mode?
     * See {@link #isDebugFreePlacement()} for more details.
     * @since 1.1.12
     */
    private boolean debugFreePlacement;

    /**
     * Have we placed pieces in {@link #debugFreePlacement}
     * during initial placement?  Set in {@link #putPiece(SOCPlayingPiece)}.
     * @since 1.1.12
     */
    private boolean debugFreePlacementStartPlaced;

    /**
     * true if the game came from a board reset
     * @since 1.1.00
     */
    private boolean isFromBoardReset;

    /**
     * For the server's use, if a reset is in progress, this holds the reset data
     * until all robots have left (new game state is {@link #READY_RESET_WAIT_ROBOT_DISMISS}).
     * This field is null except within the newly-created game object during reset.
     * @since 1.1.07
     */
    public transient SOCGameBoardReset boardResetOngoingInfo;

    /**
     * If a board reset vote is active, player number who requested the vote.
     * All human players must vote unanimously, or board reset is rejected.
     * -1 if no vote is active.
     * Synchronize on {@link #boardResetVotes} before reading or writing.
     * @since 1.1.00
     */
    private int boardResetVoteRequester;

    /**
     * If a board reset vote is active, votes are recorded here.
     * Values: {@link #VOTE_NONE}, {@link #VOTE_YES}, {@link #VOTE_NO}.
     * Indexed 0 to SOCGame.MAXPLAYERS-1.
     * Synchronize on this object before reading or writing.
     * @since 1.1.00
     */
    private int boardResetVotes[];

    /**
     * If a board reset vote is active, we're waiting to receive this many more votes.
     * All human players vote, except the vote requester. Robots do not vote.
     * Synchronize on {@link #boardResetVotes} before reading or writing.
     * When the vote is complete, or before the first vote has begun, this is 0.
     * Set in resetVoteBegin, resetVoteRegister. Cleared in resetVoteClear.
     * @since 1.1.00
     */
    private int boardResetVotesWaiting;

    /**
     * The game board.
     *<P>
     * If {@link #hasSeaBoard}, can always be cast to {@link SOCBoardLarge}.
     */
    private SOCBoard board;

    /**
     * the game options ({@link SOCGameOption}), or null
     * @see #knownOpts
     * @since 1.1.07
     */
    private final SOCGameOptionSet opts;

    /**
     * All Known Options, for {@link #opts} validation and adding options from scenario if present.
     * Not null unless {@link #opts} is null.
     *<P>
     * At client, practice games use a different set of Known Options than games being played on a server
     * (whose options may vary by version and server config).
     *
     * @since 2.5.00
     */
    private final SOCGameOptionSet knownOpts;

    /**
     * the players; never contains a null element during play, use {@link #isSeatVacant(int)}
     * to see if a position is occupied.  Length is {@link #maxPlayers}.
     *<P>
     * If the game is reset or restarted by {@link #resetAsCopy()},
     * the new game gets new player objects, not the ones in this array.
     *<P>
     * Contains nulls after {@link #destroyGame()} is called.
     *
     * @see #currentPlayerNumber
     */
    private final SOCPlayer[] players;

    /**
     * State of each player number's seat: {@link #OCCUPIED}, {@link #VACANT}, etc.
     * Length is {@link #maxPlayers}.
     * @see #seatLocks
     */
    private int[] seats;

    /**
     * The lock state for each player number's seat. Length is {@link #maxPlayers}.
     * @see #seats
     */
    private SeatLockState[] seatLocks;

    /**
     * The seat number of the current player within {@link #players}[],
     * or -1 if the game isn't started yet.
     * @see #specialBuildPhase_afterPlayerNumber
     */
    private int currentPlayerNumber;

    /**
     * the first player to place a settlement
     */
    private int firstPlayerNumber;

    /**
     * the last player to place the first settlement
     */
    private int lastPlayerNumber;

    /**
     * The standard {@code maxPlayers} is 4 for the original classic game,
     * or 6 if this game is on the 6-player board, with corresponding rules.
     * The value of game option {@code "PL"} may be 2, 3, 4, 5, or 6, but
     * the {@code maxPlayers} field will be 4 or 6.
     *<P>
     * The 6-player extensions are orthogonal to other board type/expansion flags such as {@link #hasSeaBoard};
     * one doesn't imply or exclude the other.
     *
     * @see #getAvailableSeatCount()
     * @see #getPlayerCount()
     * @since 1.1.08
     */
    public final int maxPlayers;

    /**
     * Is this game played on the {@link SOCBoardLarge} large board / sea board?
     * If true, our board's {@link SOCBoard#getBoardEncodingFormat()}
     * must be {@link SOCBoard#BOARD_ENCODING_LARGE}.
     * When {@code hasSeaBoard}, {@link #getBoard()} can always be cast to {@link SOCBoardLarge}.
     *<P>
     * The 6-player extensions ({@link #maxPlayers} == 6) are orthogonal to {@code hasSeaBoard}
     * or other board types/expansions; one doesn't imply or exclude the other.
     *<P>
     * In most scenarios the sea board has a pirate ship that can be moved instead of
     * the robber.  See game states {@link #WAITING_FOR_ROBBER_OR_PIRATE} and {@link #PLACING_PIRATE}.
     * @since 2.0.00
     */
    public final boolean hasSeaBoard;

    /**
     * the current dice result. -1 at start of game, 0 during player's turn before roll (state {@link #ROLL_OR_CARD}).
     * @see #getCurrentDice()
     * @see #currentRoll
     * @see #hasRolledSeven
     */
    private int currentDice;

    /**
     * The current dice result, including any scenario items such as
     * {@link SOCVillage#distributeCloth(SOCGame, RollResult)} results.
     * This is the object returned from {@link #rollDice()} each turn.
     * @since 2.0.00
     * @see #currentDice
     */
    private RollResult currentRoll;

    /**
     * Has a 7 been rolled yet in this game?
     * See {@link #hasRolledSeven()} for details.
     * @see #currentDice
     * @since 2.5.00
     */
    private boolean hasRolledSeven;

    /**
     * The most recent {@link #moveRobber(int, int)} or {@link #movePirate(int, int)} result.
     * Used at server only.
     * @since 2.0.00
     */
    private SOCMoveRobberResult robberResult;

    /**
     * the current game state
     *<P>
     * Instead of directly setting <tt>gameState = {@link #OVER}</tt>,
     * code should call {@link #setGameStateOVER()}
     * to also set {@link #finalDurationSeconds}.
     */
    private int gameState;

    /**
     * The saved game state; used in only a few places, where a state can happen from different start states.
     * Not set every time the game state changes.
     *<P>
     * oldGameState is read in these states:
     *<UL>
     *<LI> {@link #STARTS_WAITING_FOR_PICK_GOLD_RESOURCE}:
     *        After the resource is picked, oldGameState will be the starting state for
     *        {@link #advanceTurnStateAfterPutPiece()}.
     *<LI> {@link #PLACING_ROAD}, {@link #PLACING_SETTLEMENT}, {@link #PLACING_CITY}, {@link #PLACING_SHIP}:
     *        Unless <tt>oldGameState</tt> is {@link #SPECIAL_BUILDING},
     *        {@link #advanceTurnStateAfterPutPiece()} will set the state to {@link #PLAY1}.
     *        So will {@link #cancelBuildRoad(int)}, {@link #cancelBuildSettlement(int)}, etc.
     *<LI> {@link #PLACING_INV_ITEM}:
     *        {@code oldGameState} == {@link #PLAY1} or {@link #SPECIAL_BUILDING},
     *        same advance/cancel logic as other {@code PLACING_} states mentioned above.
     *<LI> {@link #PLACING_ROBBER}, {@link #WAITING_FOR_ROBBER_OR_PIRATE}:
     *        <tt>oldGameState</tt> = {@link #PLAY1} or {@link #OVER}
     *<LI> {@link #WAITING_FOR_ROB_CHOOSE_PLAYER}, {@link #PLACING_PIRATE}, {@link #WAITING_FOR_ROB_CLOTH_OR_RESOURCE}
     *<LI> {@link #WAITING_FOR_DISCOVERY} in {@link #playDiscovery()}, {@link #doDiscoveryAction(SOCResourceSet)}
     *<LI> {@link #WAITING_FOR_MONOPOLY} in {@link #playMonopoly()}, {@link #doMonopolyAction(int)}
     *<LI> {@link #WAITING_FOR_PICK_GOLD_RESOURCE}:
     *        oldGameState holds the <B>next</B> state to go to when all players are done picking resources.
     *        After picking gold from a dice roll, this will usually be {@link #PLAY1}.
     *        Sometimes will be {@link #PLACING_FREE_ROAD2} or {@link #SPECIAL_BUILDING}.
     *        Can be {@link #ROLL_OR_CARD} in scenario {@link SOCGameOptionSet#K_SC_PIRI SC_PIRI}:
     *        See {@link #pickGoldHexResources(int, SOCResourceSet)} and {@link #rollDice_update7gameState()}.
     *<LI> {@link #LOADING}, {@link #LOADING_RESUMING}:
     *        Holds the actual game state, to be resumed once optional constraints are met and all bots have joined.
     *</UL>
     * Also used if the game board was reset: Holds the state before the reset.
     */
    private int oldGameState;

    /**
     * If true, and if state is {@link #PLACING_ROBBER}, {@link #PLACING_PIRATE},
     * or {@link #WAITING_FOR_ROBBER_OR_PIRATE},
     * the robber or pirate is being moved because a knight card
     * has just been played: {@link #playKnight()}.
     *<P>
     * See {@link #isPlacingRobberForKnightCard()} for details.
     *
     * @see #robberyWithPirateNotRobber
     * @see #playingRoadBuildingCardForLastRoad
     * @since 1.1.00
     */
    private boolean placingRobberForKnightCard;

    /**
     * If true, and state is {@link #PLACING_FREE_ROAD2}, the Road Building dev card was played when
     * player had only 1 road or ship remaining: {@link #playRoadBuilding()}.
     * Checked by {@link #doesCancelRoadBuildingReturnCard()}.
     * If {@link #cancelBuildRoad(int)}, {@link #cancelBuildShip(int)}, {@link #endTurn()} or
     * {@link #forceEndTurn()} is called, the road building card should be returned to the player's inventory.
     *
     * @see #placingRobberForKnightCard
     * @since 2.5.00
     */
    private boolean playingRoadBuildingCardForLastRoad;

    /**
     * If true, this turn is being ended. Controller of game (server) should call {@link #endTurn()}
     * whenever possible.  Usually set when we have called {@link #forceEndTurn()}, and
     * forced the current player to discard randomly, and are waiting for other players
     * to discard in gamestate {@link #WAITING_FOR_DISCARDS}.  Once all players have
     * discarded, the turn should be ended.
     * @see #forceEndTurn()
     * @since 1.1.00
     */
    private boolean forcingEndTurn;

    /**
     * If true, it's a 6-player board and at least one player has requested to build
     * during the Special Building Phase that occurs between turns.
     * @see #specialBuildPhase_afterPlayerNumber
     * @since 1.1.08
     */
    private boolean askedSpecialBuildPhase;

    /**
     * During the 6-player board's Special Building Phase, the player number whose
     * normal turn (roll, place, etc) has just ended.
     * Game state is {@link #SPECIAL_BUILDING}.
     * See {@link #getSpecialBuildingPlayerNumberAfter()} for gameplay details.
     * @see #askedSpecialBuildPhase
     * @since 1.1.08
     */
    private int specialBuildPhase_afterPlayerNumber;

    /**
     * the player with the largest army, or -1 if none
     */
    private int playerWithLargestArmy;

    /**
     * To remember last {@link #playerWithLargestArmy} during
     * {@link #saveLargestArmyState()} / {@link #restoreLargestArmyState()}.
     *<P>
     * Initialized to invalid -2 in case {@link #restoreLargestArmyState()} is called before save;
     * see that method for details.
     *
     * @see #oldPlayerWithLongestRoad
     */
    private int oldPlayerWithLargestArmy;

    /**
     * the player with the longest road or trade route, or -1 if none
     */
    private int playerWithLongestRoad;

    /**
     * used to restore the LR player
     * by {@link #putTempPiece(SOCPlayingPiece)} / {@link #undoPutTempPiece(SOCPlayingPiece)}.
     *
     * @see #oldPlayerWithLargestArmy
     */
    Stack<SOCOldLRStats> oldPlayerWithLongestRoad;

    /**
     * the player declared winner, if gamestate == OVER; otherwise -1
     * @since 1.1.00
     */
    private int playerWithWin;

    /**
     * The number of development cards remaining in {@link #devCardDeck};
     * {@code numDevCards - 1} is index of the next card to buy for {@link #buyDevCard()}.
     * @see #getNumDevCards()
     */
    private int numDevCards;

    /**
     * The development card deck's remaining and already-drawn cards.
     * Each element is a dev card type from {@link SOCDevCardConstants}.
     * {@link #numDevCards} counts down to track the next card to buy for {@link #buyDevCard()}.
     */
    private int[] devCardDeck;

    /**
     * Game's {@link SOCSpecialItem}s, if any, by type.
     * This is not the union of each player's {@code spItems}, but a separately maintained Map of item lists.
     * See getter/setter javadocs for details on type keys and rationale for lack of synchronization.
     * ArrayList is used to guarantee we can store null items.
     *<P>
     * Initialized at server and client in {@link #updateAtBoardLayout()} using
     * {@link SOCSpecialItem#makeKnownItem(String, int)}.
     *
     * @since 2.0.00
     */
    private HashMap<String, ArrayList<SOCSpecialItem>> spItems;

    /**
     * used to generate random numbers
     */
    private Random rand = new Random();

    /**
     * used to track if there were any player subs
     */
    boolean allOriginalPlayers;

    /**
     * Time when this game was created, or null if not {@link #active} when created.
     * Used by {@link #getStartTime()} and {@link #getDurationSeconds()}.
     * @see #lastActionTime
     * @see #expiration
     * @see #finalDurationSeconds
     */
    Date startTime;

    /**
     * If game is {@link SOCGame#OVER}, its {@link #getDurationSeconds()} when state became {@code OVER}.
     * Otherwise 0.
     * @since 2.3.00
     */
    private int finalDurationSeconds;

    /**
     * Expiration time for this game in milliseconds
     * (system clock time, not a duration from {@link #startTime});
     * Same format as {@link System#currentTimeMillis()}.
     * @see #startTime
     * @see #hasWarnedExpir
     */
    long expiration;

    /**
     * Has the server warned game's member clients that this game will expire soon?
     * See {@link #hasWarnedExpiration()} for details.
     * @see #expiration
     * @since 1.2.01
     */
    private boolean hasWarnedExpir;

    /**
     * The last time a game action happened; can be used to check for game inactivity.
     * Updated in {@link #updateAtTurn()}, {@link #putPiece(SOCPlayingPiece)},
     * and a few other game action methods.
     *<P>
     * Same format as {@link System#currentTimeMillis()}.
     * The server can set this field to 0 to tell itself to end a turn soon, but
     * otherwise the value should be a recent time.
     *<P>
     * At the end of a game, the server may increase this value by
     * {@link soc.server.SOCGameListAtServer#GAME_TIME_EXPIRE_MINUTES}
     * in order to remove it from the {@link soc.server.SOCGameTimeoutChecker}
     * run loop.
     *
     * @see #getStartTime()
     * @see #getExpiration()
     * @since 1.1.11
     */
    public long lastActionTime;

    /**
     * Most recent game action if recorded, {@code null} otherwise.
     * Cleared or updated whenever {@link #lastActionTime} is updated.
     * See {@link #getLastAction()} for details.
     *<P>
     * From v1.1.13 through 2.6.x this was {@code lastActionWasBankTrade}, a private flag
     * set at server if the most recent player action was a bank trade
     * (now {@link GameAction.ActionType#TRADE_BANK}).
     * If true, would allow the player to undo that trade
     * by trading for their previous resources.
     *
     * @since 2.7.00
     */
    private GameAction lastAction;

    /**
     * Is the current robbery using the pirate ship, not the robber?
     * If true, victims will be based on adjacent ships, not settlements/cities.
     * Set in {@link #chooseMovePirate(boolean)}, {@link #movePirate(int, int)}, {@link #moveRobber(int, int)},
     * and other places that set gameState to {@link #PLACING_ROBBER} or {@link #PLACING_PIRATE}.
     *
     * @see #getRobberyPirateFlag()
     * @see #placingRobberForKnightCard
     * @since 2.0.00
     */
    private boolean robberyWithPirateNotRobber;
        // TODO: Consider refactor to create lastActionType instead, it's more general

    /**
     * Has the current player moved a ship already this turn?
     * Valid only when {@link #hasSeaBoard}.
     * @since 2.0.00
     */
    private boolean movedShipThisTurn;

    /**
     * List of ship edge coordinates placed this turn.
     * A ship cannot be placed and moved on the same turn.
     * Null when not {@link #hasSeaBoard}.
     * @see #canMoveShip(int, int)
     * @since 2.0.00
     */
    private Vector<Integer> shipsPlacedThisTurn;

    /**
     * The special inventory item currently being placed in state {@link #PLACING_INV_ITEM}, or null.
     * Can be set with {@link #setPlacingItem(SOCInventoryItem)} before or during that state.
     * @since 2.0.00
     */
    private SOCInventoryItem placingItem;

    /**
     * The number of normal turns; see {@link #getTurnCount()} for details.
     * @since 1.1.07
     */
    private int turnCount;

    /**
     * The number of normal rounds (each player has 1 turn per round, after initial placements), including this round.
     *  for gameoption N7: Roll no 7s during first # rounds.
     *  This is 0 during initial piece placement, and 1 when the first player is about to
     *  roll dice for the first time.  It becomes 2 when that first player's turn begins again.
     *  updated in {@link #updateAtTurn()}.
     * @since 1.1.07
     */
    private int roundCount;

    /**
     * create a new, active game
     *
     * @param gameName  the name of the game.  For network message safety, must not contain
     *           control characters, {@link SOCMessage#sep_char}, or {@link SOCMessage#sep2_char}.
     *           This is enforced by calling {@link SOCMessage#isSingleLineAndSafe(String)}.
     * @see #SOCGame(String, SOCGameOptionSet, SOCGameOptionSet)
     */
    public SOCGame(final String gameName)
    {
        this(gameName, true, null, null);
    }

    /**
     * create a new, active game with options and optionally a scenario (game option {@code "SC"}).
     *
     * @param gameName  the name of the game.  For network message safety, must not contain
     *           control characters, {@link SOCMessage#sep_char}, or {@link SOCMessage#sep2_char}.
     *           This is enforced by calling {@link SOCMessage#isSingleLineAndSafe(String)}.
     * @param op game's {@link SOCGameOption}s if any; otherwise null.
     *           Will validate options and include optional scenario's {@link SOCScenario#scOpts} by calling
     *           {@link SOCGameOptionSet#adjustOptionsToKnown(SOCGameOptionSet, boolean, SOCFeatureSet)}
     *           with <tt>doServerPreadjust</tt> false,
     *           and set game's minimum version by calling
     *           {@link SOCVersionedItem#itemsMinimumVersion(Map)}.
     *           <P>
     *           When creating a game at the server, {@code op} must already be validated by calling
     *           {@link SOCGameOptionSet#adjustOptionsToKnown(SOCGameOptionSet, boolean, SOCFeatureSet)}
     *           with <tt>doServerPreadjust</tt> true.
     *           That call is also needed to add any game options from scenario ({@code "SC"}) if present.
     * @param knownOpts  All Known Options, for {@code op} validation and adding options from scenario if present;
     *           not null unless {@code op} is null
     * @throws IllegalArgumentException if op contains unknown options,
     *           or {@code knownOpts} is null but {@code op} is non-null
     * @since 1.1.07
     */
    public SOCGame(final String gameName, final SOCGameOptionSet op, final SOCGameOptionSet knownOpts)
        throws IllegalArgumentException
    {
        this(gameName, true, op, knownOpts);
    }

    /**
     * create a new game that can be ACTIVE or INACTIVE
     *
     * @param gameName  the name of the game.  For network message safety, must not contain
     *           control characters, {@link SOCMessage#sep_char}, or {@link SOCMessage#sep2_char}.
     *           This is enforced by calling {@link SOCMessage#isSingleLineAndSafe(String)}.
     * @param isActive  true if this is an active game, false for inactive
     * @throws IllegalArgumentException if game name fails
     *           {@link SOCMessage#isSingleLineAndSafe(String)}. This check was added in 1.1.07.
     */
    public SOCGame(final String gameName, final boolean isActive)
        throws IllegalArgumentException
    {
        this(gameName, isActive, null, null);
    }

    /**
     * create a new game that can be ACTIVE or INACTIVE, and have options
     * and optionally a scenario (game option {@code "SC"}).
     *
     * @param gameName  the name of the game.  For network message safety, must not contain
     *           control characters, {@link SOCMessage#sep_char}, or {@link SOCMessage#sep2_char}.
     *           This is enforced by calling {@link SOCMessage#isSingleLineAndSafe(String)}.
     * @param isActive  true if this is an active game, false for inactive
     * @param op if game has options, its set of {@link SOCGameOption}s; otherwise null.
     *           Will validate options and include optional scenario's {@link SOCScenario#scOpts} by calling
     *           {@link SOCGameOptionSet#adjustOptionsToKnown(SOCGameOptionSet, boolean, SOCFeatureSet)}
     *           with <tt>doServerPreadjust</tt> false,
     *           and set game's minimum version by calling
     *           {@link SOCVersionedItem#itemsMinimumVersion(Map)}.
     *           <P>
     *           New game will use {@code op}, not make a copy of {@code op}.
     *           <P>
     *           When creating a game at the server, {@code op} must already be validated by calling
     *           {@link SOCGameOptionSet#adjustOptionsToKnown(SOCGameOptionSet, boolean, SOCFeatureSet)}
     *           with <tt>doServerPreadjust</tt> true.
     *           That call is also needed to add any game options from scenario ({@code "SC"}) if present.
     * @param knownOpts  All Known Options, for {@code op} validation and adding options from scenario if present;
     *           not null unless {@code op} is null
     * @throws IllegalArgumentException if op contains unknown options, or if game name
     *             fails {@link SOCMessage#isSingleLineAndSafe(String)},
     *             or {@code knownOpts} is null but {@code op} is non-null
     * @since 1.1.07
     */
    public SOCGame
        (final String gameName, final boolean isActive, final SOCGameOptionSet op, final SOCGameOptionSet knownOpts)
        throws IllegalArgumentException
    {
        // For places to initialize fields, see also resetAsCopy().

        if (! SOCMessage.isSingleLineAndSafe(gameName))
            throw new IllegalArgumentException("gameName");

        active = isActive;
        inUse = false;
        name = gameName;
        if (op != null)
        {
            if (knownOpts == null)
                throw new IllegalArgumentException("knownOpts");

            // apply options from scenario, if any:
            {
                final Map<String, String> optProblems = op.adjustOptionsToKnown(knownOpts, false, null);
                if (optProblems != null)
                {
                    StringBuilder sb = new StringBuilder("op: unknown option(s): ");
                    DataUtils.mapIntoStringBuilder(optProblems, sb, null, "; ");
                    throw new IllegalArgumentException(sb.toString());
                }
            }

            hasSeaBoard = op.isOptionSet("SBL");
            final boolean wants6board = op.isOptionSet("PLB");
            final int maxpl = op.getOptionIntValue("PL", 4, false);
            if (wants6board || (maxpl > 4))
                maxPlayers = MAXPLAYERS;  // == 6
            else
                maxPlayers = 4;
            vp_winner = op.getOptionIntValue("VP", VP_WINNER_STANDARD, true);
            hasScenarioWinCondition = op.isOptionSet(SOCGameOptionSet.K_SC_CLVI)
                || op.isOptionSet(SOCGameOptionSet.K_SC_PIRI)
                || op.isOptionSet(SOCGameOptionSet.K_SC_WOND);
            clientVersionMinRequired = SOCVersionedItem.itemsMinimumVersion(op.getAll());
        } else {
            maxPlayers = 4;
            hasSeaBoard = false;
            vp_winner = VP_WINNER_STANDARD;
            hasScenarioWinCondition = false;
            clientVersionMinRequired = -1;
        }
        this.knownOpts = knownOpts;

        if (boardFactory == null)
            boardFactory = new SOCBoard.DefaultBoardFactory();
        board = boardFactory.createBoard(op, hasSeaBoard, maxPlayers);
        opts = op;

        players = new SOCPlayer[maxPlayers];
        seats = new int[maxPlayers];
        seatLocks = new SeatLockState[maxPlayers];
        boardResetVotes = new int[maxPlayers];
        spItems = new HashMap<String, ArrayList<SOCSpecialItem>>();

        for (int i = 0; i < maxPlayers; i++)
        {
            players[i] = new SOCPlayer(i, this);
            seats[i] = VACANT;
            seatLocks[i] = SeatLockState.UNLOCKED;
        }

        currentPlayerNumber = -1;
        firstPlayerNumber = -1;
        currentDice = -1;
        currentRoll = new RollResult();
        playerWithLargestArmy = -1;
        playerWithLongestRoad = -1;
        boardResetVoteRequester = -1;
        playerWithWin = -1;
        gameState = NEW;
        turnCount = 0;
        roundCount = 0;
        forcingEndTurn = false;
        askedSpecialBuildPhase = false;
        placingRobberForKnightCard = false;
        oldPlayerWithLargestArmy = -2;
        oldPlayerWithLongestRoad = new Stack<SOCOldLRStats>();
        movedShipThisTurn = false;
        if (hasSeaBoard)
            shipsPlacedThisTurn = new Vector<Integer>();

        if (maxPlayers > 4)
            numDevCards = NUM_DEVCARDS_6PLAYER;
        else
            numDevCards = NUM_DEVCARDS_STANDARD;

        if (active)
            startTime = new Date();
        lastActionTime = System.currentTimeMillis();
        this.addPlayer("Player", 0);  // CLIENT player
        this.getPlayer(0).setRobotFlag(false, false);



    }


    public void setServer(SOCServer server) {
        this.server = server;
    }

    public void startWithRobots()
    {
        System.out.println("⚙️ startWithRobots() called");

        boolean[] vacantSeats = new boolean[maxPlayers];
        int vacantCount = 0;

        for (int i = 0; i < maxPlayers; i++) {
            if (this.isSeatVacant(i)) {
                vacantSeats[i] = true;
                vacantCount++;
            } else {
                vacantSeats[i] = false;
            }
        }

        System.out.println("👤 Seats vacant: " + vacantCount);

        try {
            // trimite cerere către SOCServer să adauge boți în locurile libere
            boolean robotsAdded = server.readyGameAskRobotsJoin(this, vacantSeats, null, 0);
            System.out.println("🤖 Robots requested: " + robotsAdded);


            // opțional: pornește jocul după ce boții sunt adăugați
            if (robotsAdded) {
                  // dacă nu o setezi deja înainte
                this.startGame();
                System.out.println("✅ Game started");
            }
        } catch (Exception e) {
            System.err.println("❌ Failed to add robots or start game: " + e.getMessage());
            e.printStackTrace();
        }
    }

    public SOCServer getServer() {
        return server;
    }

    public synchronized void takeMonitor()
    {
        //D.ebugPrintln("TAKE MONITOR");
        while (inUse)
        {
            try
            {
                wait(1000);  // timeout to help avoid deadlock
            }
            catch (InterruptedException e)
            {
                System.err.println("EXCEPTION IN takeMonitor() -- " + e);
            }
        }

        inUse = true;
    }

    /**
     * release the monitor for this game
     * @see #takeMonitor()
     */
    public synchronized void releaseMonitor()
    {
        //D.ebugPrintln("RELEASE MONITOR");
        inUse = false;
        this.notify();
    }

    /**
     * For saving a game snapshot, get the values of several private boolean fields:
     *<UL>
     * <LI> placingRobberForKnightCard (also available from {@link #isPlacingRobberForKnightCard()}
     * <LI> robberyWithPirateNotRobber (also available from {@link #getRobberyPirateFlag()})
     * <LI> askedSpecialBuildPhase
     * <LI> movedShipThisTurn
     * <LI> playingRoadBuildingCardForLastRoad (added in v2.5.00;
     *      related to {@link #doesCancelRoadBuildingReturnCard()})
     *</UL>
     * For some other fields to save, see
     * {@link #setFieldsForLoad(List, int, List, boolean, boolean, boolean, boolean, boolean)}.
     *
     * @return an array with the current values of those fields, in the order listed here
     * @since 2.3.00
     */
    public final boolean[] getFlagFieldsForSave()
    {
        return new boolean[]
        {
            placingRobberForKnightCard, robberyWithPirateNotRobber,
            askedSpecialBuildPhase, movedShipThisTurn,
            playingRoadBuildingCardForLastRoad
        };
    }

    /**
     * To help load a saved game snapshot, set the values of the private fields
     * previously returned from {@link #getFlagFieldsForSave()}, along with
     * values saved from some other getters where mentioned in parameter javadocs.
     *
     * @param cards  Deck, same format as {@link #getDevCardDeck()} but as {@link List} instead of {@code int[]}.
     *     Contents will be copied. Can be empty, but not null.
     * @param oldGameState  State from {@link #getOldGameState()}
     * @param shipsPlacedThisTurn  Ships from {@link #getShipsPlacedThisTurn()}. May be null or empty.
     * @param placingRobberForKnightCard
     * @param robberyWithPirateNotRobber
     * @param askedSpecialBuildPhase
     * @param movedShipThisTurn
     * @throws IllegalArgumentException if {@code cards} is null
     * @since 2.3.00
     */
    public void setFieldsForLoad
        (final List<Integer> cards, final int oldGameState, final List<Integer> shipsPlacedThisTurn,
         final boolean placingRobberForKnightCard, final boolean robberyWithPirateNotRobber,
         final boolean askedSpecialBuildPhase, final boolean movedShipThisTurn,
         final boolean playingRoadBuildingCardForLastRoad)
        throws IllegalArgumentException
    {
        if (cards == null)
            throw new IllegalArgumentException("cards");

        final int L = cards.size();
        if ((devCardDeck == null) || (L > devCardDeck.length))
            devCardDeck = new int[L];
        numDevCards = L;
        for (int i = 0; i < L; ++i)
            devCardDeck[i] = cards.get(i);

        this.oldGameState = oldGameState;

        if (shipsPlacedThisTurn == null)
        {
            if (this.shipsPlacedThisTurn != null)
                this.shipsPlacedThisTurn.clear();
        } else {
            if (this.shipsPlacedThisTurn == null)
                this.shipsPlacedThisTurn = new Vector<>(shipsPlacedThisTurn);
            else
                synchronized (this.shipsPlacedThisTurn)
                {
                    this.shipsPlacedThisTurn.clear();
                    this.shipsPlacedThisTurn.addAll(shipsPlacedThisTurn);
                }
        }

        this.placingRobberForKnightCard = placingRobberForKnightCard;
        this.robberyWithPirateNotRobber = robberyWithPirateNotRobber;
        this.askedSpecialBuildPhase = askedSpecialBuildPhase;
        this.movedShipThisTurn = movedShipThisTurn;
        this.playingRoadBuildingCardForLastRoad = playingRoadBuildingCardForLastRoad;
    }

    /**
     * @return allOriginalPlayers
     * @see #hasHumanPlayers()
     */
    public boolean allOriginalPlayers()
    {
        return allOriginalPlayers;
    }

    /**
     * Does this game contain any human players?
     * @return  True if at least one non-vacant seat has
     *          a human player (! {@link SOCPlayer#isRobot()}).
     * @see #allOriginalPlayers()
     * @since 1.1.18
     */
    public boolean hasHumanPlayers()
    {
        for (int i = 0; i < maxPlayers; ++i)
        {
            if (isSeatVacant(i))
                continue;
            if (! players[i].isRobot())
                return true;
        }

        return false;
    }

    /**
     * Get the time at which this game was created.
     * Used only at server.
     *<P>
     * To overwrite this time, call {@link #setTimeSinceCreated(int)}.
     *
     * @return the start time for this game, or null if not active when created
     * @see #getExpiration()
     * @see #getDurationSeconds()
     */
    public Date getStartTime()
    {
        return startTime;
    }

    /**
     * Get the time since this game was created, its age in seconds:
     * If game isn't over, the difference between current time and {@link #getStartTime()}.
     * Otherwise, its duration at game-over time.
     * @return  Game duration, rounded to the nearest second, or 0 if {@link #getStartTime()} is {@code null}
     * @see #setTimeSinceCreated(int)
     * @see #setDurationSecondsFinished(int)
     * @since 2.3.00
     */
    public int getDurationSeconds()
    {
        if ((gameState >= SOCGame.OVER) && (finalDurationSeconds != 0))
            return finalDurationSeconds;

        return (startTime != null)
            ? (int) (((System.currentTimeMillis() - startTime.getTime()) + 500) / 1000L)
            : 0;
    }

    /**
     * Set how long this game has existed.
     * Overwrites and replaces the times returned by {@link #getStartTime()}
     * and {@link #getDurationSeconds()}.
     *<P>
     * If game state &gt;= {@link #OVER}, also sets {@code finalDurationSeconds} field so the age won't increase.
     * If that field should have a different value, call {@link #setDurationSecondsFinished(int)} afterwards.
     *
     * @param ageSeconds Game's new age in seconds; can be 0 but not negative
     * @throws IllegalArgumentException if {@code ageSeconds} &lt; 0
     * @since 2.3.00
     */
    public void setTimeSinceCreated(final int ageSeconds)
        throws IllegalArgumentException
    {
        if (ageSeconds < 0)
            throw new IllegalArgumentException("ageSeconds");

        final long t = System.currentTimeMillis() - (1000L * ageSeconds);
        if (startTime == null)
            startTime = new Date(t);
        else
            startTime.setTime(t);

        finalDurationSeconds = (gameState >= SOCGame.OVER) ? ageSeconds : 0;
    }

    /**
     * For a finished game, update the time returned by {@link #getDurationSeconds()}.
     * Useful when client joins a game which has already finished.
     *
     * @param durSeconds Final duration to set; must be &gt; 0
     * @throws IllegalStateException if {@link #getGameState()} &lt; {@link #OVER}, but isn't {@link #NEW}
     *     which is used in a newly created {@code SOCGame} at a joining client.
     * @throws IllegalArgumentException if {@code durSeconds} &lt;= 0
     * @see #setTimeSinceCreated(int)
     * @since 2.7.00
     */
    public void setDurationSecondsFinished(final int durSeconds)
        throws IllegalStateException
    {
        if (durSeconds <= 0)
            throw new IllegalArgumentException("durSeconds");
        if ((gameState < SOCGame.OVER) && (gameState != NEW))
            throw new IllegalStateException("Not over: state " + gameState);

        finalDurationSeconds = durSeconds;
    }

    /**
     * Get the expiration time at which this game will be destroyed.
     * Used only at server.
     * @return the expiration time in milliseconds
     *         (system clock time, not a duration from {@link #startTime});
     *         same epoch as {@link java.util.Date#getTime()}.
     *         Not used at client, returns 0.
     * @see #getStartTime()
     * @see #setExpiration(long)
     * @see #hasWarnedExpiration()
     */
    public long getExpiration()
    {
        return expiration;
    }

    /**
     * Has the server warned game's member clients that this game will expire soon?
     * All games get at least 1 warning before expiring. Otherwise a local-server game
     * might immediately expire when a sleeping laptop wakes.
     *<P>
     * Used only at server, which calls {@link #setWarnedExpiration()}.
     * @return true if this warning flag is set.
     *     Not used at client, returns false.
     * @see #getExpiration()
     * @since 1.2.01
     */
    public boolean hasWarnedExpiration()
    {
        return hasWarnedExpir;
    }

    /**
     * Set the {@link #hasWarnedExpiration()} flag.
     * To clear this flag, call {@link #setExpiration(long)} to change the expiration time.
     * @since 1.2.01
     */
    public void setWarnedExpiration()
    {
        hasWarnedExpir = true;
    }

    /**
     * Set or clear the scenario event listener.
     * Used with {@link #hasSeaBoard large sea board} scenario events.
     *<P>
     * Only one listener is allowed.  If you are setting the listener, it must currently be null.
     * @param sel  Listener, or null for none
     * @throws IllegalStateException  If listener already not null, <tt>sel</tt> is not null, and listener is not <tt>sel</tt>
     * @since 2.0.00
     */
    public void setGameEventListener(SOCGameEventListener sel)
        throws IllegalStateException
    {
        if ((sel != null) && (gameEventListener != null) && (gameEventListener != sel))
            throw new IllegalStateException("Listener already " + gameEventListener + ", wants " + sel);

        gameEventListener = sel;
    }

    /**
     * Set the expiration time at which this game will be destroyed.
     * Also clears the {@link #hasWarnedExpiration()} flag, for use when extending the game,
     * so server can warn again near the new expiration time.
     *<P>
     * Called at server, not client.
     *
     * @param ex  the absolute expiration time in milliseconds
     *            (system clock time, not a duration from {@link #startTime});
     *            same epoch as {@link java.util.Date#getTime()}
     * @see #getExpiration()
     */
    public void setExpiration(final long ex)
    {
        expiration = ex;
        hasWarnedExpir = false;
    }

    /**
     * For games at the server, the owner (creator) of the game.
     * Will be the name of a player / server connection.
     * Even if the owner leaves the game, their name may be retained here.
     * @return the owner's player name, or null if {@link #setOwner(String, String)} was never called
     * @since 1.1.10
     * @see #getOwnerLocale()
     */
    public String getOwner()
    {
        return ownerName;
    }

    /**
     * For games at the server, set the game owner (creator).
     * Will be the name of a player / server connection.
     * @param gameOwnerName The game owner's player name, or null to clear
     * @param gameOwnerLocale  The game owner's locale, or {@code null} to clear
     * @since 1.1.10
     * @throws IllegalStateException if <tt>gameOwnerName</tt> not null, but the game's owner is already set
     */
    public void setOwner(final String gameOwnerName, final String gameOwnerLocale)
        throws IllegalStateException
    {
        if ((ownerName != null) && (gameOwnerName != null))
            throw new IllegalStateException("owner already set");
        ownerName = gameOwnerName;
        ownerLocale = gameOwnerLocale;
    }

    /**
     * For games at the server, get the game owner (creator)'s locale, or {@code null}.
     * Used by {@code SOCGameListAtServer.addMember} to determine whether to set {@link #hasMultiLocales}.
     * @since 2.0.00
     */
    public final String getOwnerLocale()
    {
        return ownerLocale;
    }

    /**
     * Add a new player sitting at a certain seat, or sit them again in their same seat (rejoining after a disconnect).
     * Called at server and at client.
     *<P>
     * If the game just started, players are placing their first settlement and road
     * (gamestate &lt; {@link #START2A}), and the new player sits at a vacant seat,
     * check and update the first player number or last player number if necessary.
     * If the new player's {@code pn} is less than {@link #getCurrentPlayerNumber()},
     * they already missed their first settlement and road placement but will get their second one.
     *<P>
     * <B>Note:</B> Once the game has started and everyone already has placed their
     * first settlement and road (gamestate &gt;= {@link #START2A}), no one new
     * should sit down at a vacant seat, they won't have initial placements to receive
     * resources.  This method doesn't know if the seat has always been vacant, or if
     * a robot has just left the game to vacate the seat. So this restriction must be
     * enforced earlier, when the player requests sitting down at a vacant seat or at
     * a robot's position.
     *
     * @param plName  the player's name; must pass {@link SOCMessage#isSingleLineAndSafe(String)}.
     * @param pn    the player's requested player number; the seat number at which they would sit
     * @throws IllegalStateException if player is already sitting in
     *              another seat in this game, or if there are no open seats
     *              (based on seats[pn] == OCCUPIED, and game option "PL" or {@link #maxPlayers})
     *               via {@link #getAvailableSeatCount()}
     * @throws IllegalArgumentException if name fails {@link SOCMessage#isSingleLineAndSafe(String)}.
     *           This exception was added in 1.1.07.
     * @see #isSeatVacant(int)
     * @see #removePlayer(String, boolean)
     */
    public void addPlayer(final String plName, final int pn)
        throws IllegalStateException, IllegalArgumentException
    {
        if (! SOCMessage.isSingleLineAndSafe(plName))
            throw new IllegalArgumentException("plName");

        final boolean wasVacant = (seats[pn] == VACANT);
            // but not VACANT_PENDING_REPLACE, so firstPlayer/lastPlayer won't be recalc'd while temporarily vacant
        if (wasVacant)
        {
            if (0 == getAvailableSeatCount())
                throw new IllegalStateException("Game is full");
        }
        SOCPlayer already = getPlayer(plName);
        if ((already != null) && (pn != already.getPlayerNumber()))
        {
            throw new IllegalStateException("Already sitting in this game");
        }

        players[pn].setName(plName);
        seats[pn] = OCCUPIED;
        if ((gameState >= START1A) && (chatAllowList != null))
            setMemberChatAllowed(plName, true);

        if ((gameState > NEW) && (gameState < OVER))
        {
            if (wasVacant && (gameState < START2A))
            {
                // Still placing first initial settlement + road; check first/last player number
                if (pn > lastPlayerNumber)
                    setFirstPlayer(firstPlayerNumber);  // recalc lastPlayerNumber
                else if (pn < firstPlayerNumber)
                    setFirstPlayer(pn);  // too late for first settlement, but can place their 2nd
            }

            allOriginalPlayers = false;
        }
    }

    /**
     * remove a player from their seat.
     * Player's name becomes {@code null}.  {@link #isSeatVacant(int) isSeatVacant(playerNum)} becomes true.
     *<P>
     * <b>If they are the current player,</b>
     * call this and then call {@link #canEndTurn(int)}.
     * You'll need to then call {@link #endTurn()} or {@link #forceEndTurn()}.
     *
     * @param plName  the player's name
     * @param hasReplacement  if true (server only), the leaving connection is a bot, and there's a
     *     waiting client who will be told to sit down in this bot's seat, so that isn't really becoming vacant.
     *     To prevent a race condition where a different client could take this seat as bot leaves,
     *     assumes single-threaded processing of incoming messages to this game.
     * @throws IllegalArgumentException if name isn't in this game.
     *           This exception was added in 1.1.07.
     * @see #isSeatVacant(int)
     * @see #addPlayer(String, int)
     */
    public void removePlayer(final String plName, final boolean hasReplacement)
        throws IllegalArgumentException
    {
        SOCPlayer pl = getPlayer(plName);
        if (pl == null)
            throw new IllegalArgumentException("plName");
        pl.setName(null);
        seats[pl.getPlayerNumber()] = (hasReplacement) ? VACANT_PENDING_REPLACE : VACANT;
        if ((! hasReplacement) && (chatAllowList != null))
            setMemberChatAllowed(plName, false);  // in case rejoins as observer

        //D.ebugPrintln("seats["+pl.getPlayerNumber()+"] = VACANT");
    }

    /**
     * @return true if the seat is VACANT
     *
     * @param pn the number of the seat
     * @see #getAvailableSeatCount()
     * @see #addPlayer(String, int)
     * @see #removePlayer(String, boolean)
     */
    public boolean isSeatVacant(final int pn)
    {
        return (seats[pn] != OCCUPIED);
    }

    /**
     * How many seats are vacant and available for players?
     * Based on {@link #isSeatVacant(int)} and game
     * option "PL" (maximum players) or {@link #maxPlayers}.
     *<P>
     * <B>Note:</B> Once the game has started and everyone already has placed their
     * first settlement and road (gamestate &gt;= {@link #START2A}), no one new
     * should sit down at a vacant seat; see {@link #addPlayer(String, int)}.
     *
     * @return number of available vacant seats
     * @see #isSeatVacant(int)
     * @see #getPlayerCount()
     * @since 1.1.07
     */
    public int getAvailableSeatCount()
    {
        int availSeats;
        if (isGameOptionDefined("PL"))
            availSeats = getGameOptionIntValue("PL");
        else
            availSeats = maxPlayers;

        for (int i = 0; i < maxPlayers; ++i)
            if (seats[i] == OCCUPIED)
                --availSeats;

        return availSeats;
    }

    /**
     * Get a seat's lock state.
     * @param pn the number of the seat
     * @see #getSeatLocks()
     * @since 2.0.00
     */
    public SeatLockState getSeatLock(final int pn)
    {
        return seatLocks[pn];
    }

    /**
     * Get all seats' lock states.
     * @return all seats' lock states; an array indexed by player number, containing all seats in this game
     * @see #getSeatLock(int)
     * @since 2.0.00
     */
    public SeatLockState[] getSeatLocks()
    {
        return seatLocks;
    }

    /**
     * Lock or unlock a seat, or mark a bot's seat to be cleared on reset.
     * The meaning of "locked" is different when the game is still forming
     * (gameState {@link #NEW}) versus when the game is active.
     * For details, see the javadocs for {@link SeatLockState#LOCKED},
     * {@link SeatLockState#UNLOCKED UNLOCKED} and {@link SeatLockState#CLEAR_ON_RESET CLEAR_ON_RESET}.
     *<P>
     * For player consistency, seat locks can't be changed while {@link #getResetVoteActive()}
     * in server version 1.1.19 and higher.
     *<P>
     * Before v2.0.00, this was {@code lockSeat(pn)} and {@code unlockSeat(pn)}.
     *
     * @param pn the number of the seat
     * @param sl  the new lock state for this seat
     * @throws IllegalStateException if the game is still forming
     *     but {@code sl} is {@link SeatLockState#CLEAR_ON_RESET},
     *     or if {@link #getResetVoteActive()}
     * @throws IllegalArgumentException if {@code sl} is null
     * @see #setSeatLocks(SeatLockState[])
     * @since 2.0.00
     */
    public void setSeatLock(final int pn, final SeatLockState sl)
        throws IllegalStateException, IllegalArgumentException
    {
        if (sl == null)
            throw new IllegalArgumentException("sl");
        if (isAtServer
            && (getResetVoteActive()
                || ((sl == SeatLockState.CLEAR_ON_RESET) && (gameState == NEW))))
            throw new IllegalStateException();

        seatLocks[pn] = sl;
    }

    /**
     * At client, set all seats' locked or unlocked status. Sent from server while joining a game.
     *<P>
     * Since this is client-only, does not perform the server-side state check that
     * {@link #setSeatLock(int, SeatLockState)} does.
     *
     * @param sls  All seats' lock states; an array indexed by player number, containing all seats in this game
     * @throws IllegalArgumentException if {@code sls.length} is not {@link #maxPlayers}
     * @see {@link #setSeatLock(int, SeatLockState)}
     * @since 2.0.00
     */
    public void setSeatLocks(final SeatLockState[] sls)
        throws IllegalArgumentException
    {
        if (sls.length != maxPlayers)
            throw new IllegalArgumentException("length");

        for (int pn = 0; pn < sls.length; ++pn)
            seatLocks[pn] = sls[pn];
    }

    /**
     * How many players are currently sitting/playing in the game?
     * That is, how many seats are currently occupied by players?
     * Useful for house rule game option {@code "PLP"} on 6-player board.
     *
     * @return  Number of seats where {@link #isSeatVacant(int)} is false;
     *     minimum 0, maximum {@link #maxPlayers}.
     * @see #getAvailableSeatCount()
     * @since 2.3.00
     */
    public int getPlayerCount()
    {
        int n = 0;
        for (int pn = 0; pn < seats.length; ++pn)
            if (seats[pn] == OCCUPIED)
                ++n;
        return n;
    }

    /**
     * Get the player object sitting at this position.
     * <B>Does not check for vacant seats:</B>
     * Even if a seat is vacant, its unused {@link SOCPlayer} will be returned.
     * Call {@link #isSeatVacant(int)} to check for vacant seats.
     *
     * @param pn  the player number, in range 0 to {@link #maxPlayers}-1
     * @return the player object for a player id; never null if {@code pn} is in range.
     *     If a player leaves the game and another human or bot sits down at the
     *     now-vacant {@code pn}, the same {@code SOCPlayer} object is reused for the new player.
     * @throws ArrayIndexOutOfBoundsException if {@code pn} is out of range
     * @see #getPlayer(String)
     * @see #getPlayers()
     */
    public SOCPlayer getPlayer(final int pn)
        throws ArrayIndexOutOfBoundsException
    {
        return players[pn];
    }

    /**
     * Get the player sitting in this game with this name.
     * @return the player object for a player nickname.
     *   if there is no match, return null
     *
     * @param nn  the nickname
     * @see #getPlayer(int)
     */
    public SOCPlayer getPlayer(final String nn)
    {
        if (nn != null)
        {
            for (int i = 0; i < maxPlayers; i++)
            {
                if (! isSeatVacant(i))
                {
                    final SOCPlayer pl = players[i];  // may be null during end-of-game cleanup or reset
                    if ((pl != null) && nn.equals(pl.getName()))
                        return pl;
                }
            }
        }

        return null;
    }

    /**
     * At server, is this game member (player or observer) allowed to chat?
     * All players are added to the Chat Allow List at start of game by {@link #initAtServer()}.
     * Returns false if that method hasn't been called yet.
     * List is internally synchronized.
     * @param memberName  player or observer name
     * @return  true if {@code memberName} is non-null and in the Chat Allow List
     * @see #setMemberChatAllowed(String, boolean)
     * @see #getMemberChatAllowList()
     * @see #hasHintedObserverWantsChat
     * @since 2.7.00
     */
    public boolean isMemberChatAllowed(final String memberName)
    {
        return (memberName != null) && (chatAllowList != null) && chatAllowList.contains(memberName);
    }

    /**
     * At server, add or remove a game member (player or observer) from the Chat Allow List.
     * List is internally synchronized.
     * @param memberName  Player or observer name; does nothing if null
     * @param allow  true to add, false to remove
     * @throws IllegalStateException if {@link #initAtServer()} hasn't been called yet
     * @see #isMemberChatAllowed(String)
     * @see #getMemberChatAllowList()
     * @since 2.7.00
     */
    public void setMemberChatAllowed(final String memberName, final boolean allow)
        throws IllegalStateException
    {
        if (chatAllowList == null)
            throw new IllegalStateException("chatAllowList");
        if (memberName == null)
            return;

        if (allow)
            chatAllowList.add(memberName);
        else
            chatAllowList.remove(memberName);
    }

    /**
     * At server, get a read-only copy of the game's current Chat Allow List.
     * Contents may be outdated if game's list is modified afterwards.
     * @return game's allow list, made read-only through {@link Collections#unmodifiableSet(Set)},
     *    or {@code null} if {@link #initAtServer()} hasn't been called yet
     * @see #isMemberChatAllowed(String)
     * @since 2.7.00
     */
    public Set<String> getMemberChatAllowList()
    {
        return (chatAllowList != null) ? Collections.unmodifiableSet(chatAllowList) : null;
    }

    /**
     * Is the current player a robot which has been slow or buggy enough ("stubborn")
     * that their turn has been forced to end several times?
     * @return true if there's a current player and their {@link SOCPlayer#isStubbornRobot()} is true
     * @since 2.0.00
     */
    public boolean isCurrentPlayerStubbornRobot()
    {
        return (currentPlayerNumber >= 0) && players[currentPlayerNumber].isStubbornRobot();
    }

    /**
     * @return the name of the game
     * @see #setName(String)
     */
    public String getName()
    {
        return name;
    }

    /**
     * Rename this game. Useful for reloading a saved game snapshot.
     * Should do so only before adding to server's game list.
     * @param newName  New name for this game
     * @throws IllegalStateException if {@link #getGameState()} != {@link #LOADING}
     * @throws IllegalArgumentException if {@code newName} fails {@link SOCMessage#isSingleLineAndSafe(String)}
     * @since 2.3.00
     */
    public void setName(final String newName)
        throws IllegalStateException, IllegalArgumentException
    {
        if ((gameState != SOCGame.NEW) && (gameState != SOCGame.LOADING))
            throw new IllegalStateException("gameState");
        if (! SOCMessage.isSingleLineAndSafe(newName))
            throw new IllegalArgumentException("newName");

        name = newName;
    }

    /**
     * Get this game's {@link SOCGameOption}s, if any.
     *<P>
     * Before v2.5.00 this method returned a <tt>Map&lt;String, SOCGameOption&gt;</tt>.
     *
     * @return this game's options, or null
     * @since 1.1.07
     * @see #isGameOptionDefined(String)
     * @see #isGameOptionSet(String)
     * @see #getGameOptionIntValue(String)
     * @see SOCGameOption#packOptionsToString(Map, boolean, boolean)
     */
    public SOCGameOptionSet getGameOptions()
    {
        return opts;
    }

    /**
     * Is this game option contained in the current game's options?
     * @param optKey Name of a {@link SOCGameOption}
     * @return True if option is defined in ths game's options, false otherwise
     * @since 1.1.07
     * @see #isGameOptionSet(String)
     * @see #getGameOptionIntValue(String)
     */
    public boolean isGameOptionDefined(final String optKey)
    {
        return (opts != null) ? opts.containsKey(optKey) : false;
    }

    /**
     * Is this boolean-valued game option currently set to true?
     * @param optKey Name of a {@link SOCGameOption} of type {@link SOCGameOption#OTYPE_BOOL OTYPE_BOOL},
     *               {@link SOCGameOption#OTYPE_INTBOOL OTYPE_INTBOOL}
     *               or {@link SOCGameOption#OTYPE_ENUMBOOL OTYPE_ENUMBOOL}
     * @return True if option's boolean value is set, false if not set or not defined in this game's options
     * @since 1.1.07
     * @see #isGameOptionDefined(String)
     * @see #getGameOptionIntValue(String)
     * @see #getGameOptionStringValue(String)
     */
    public boolean isGameOptionSet(final String optKey)
    {
        // OTYPE_* - if a new type is added and it uses a boolean field, update this method's javadoc.

        return (opts != null) ? opts.isOptionSet(optKey) : false;
    }

    /**
     * What is this integer game option's current value?
     *<P>
     * Does not reference {@link SOCGameOption#getBoolValue()}, only the int value,
     * so this will return a value even if the bool value is false.
     * @param optKey A {@link SOCGameOption} of type {@link SOCGameOption#OTYPE_INT OTYPE_INT},
     *               {@link SOCGameOption#OTYPE_INTBOOL OTYPE_INTBOOL},
     *               {@link SOCGameOption#OTYPE_ENUM OTYPE_ENUM}
     *               or {@link SOCGameOption#OTYPE_ENUMBOOL OTYPE_ENUMBOOL}
     * @return Option's current {@link SOCGameOption#getIntValue() intValue},
     *         or 0 if not defined in this game's options;
     *         OTYPE_ENUM's choices give an intVal in range 1 to n.
     * @since 1.1.07
     * @see #getGameOptionIntValue(String, int, boolean)
     * @see #isGameOptionDefined(String)
     * @see #isGameOptionSet(String)
     * @see #getGameOptionStringValue(String)
     */
    public int getGameOptionIntValue(final String optKey)
    {
        // OTYPE_* - if a new type is added, update this method's javadoc.

        return (opts != null) ? opts.getOptionIntValue(optKey) : 0;
    }

    /**
     * What is this integer game option's current value?
     *<P>
     * Can optionally reference {@link SOCGameOption#getBoolValue()}, not only the int value.
     * @param optKey A {@link SOCGameOption} of type {@link SOCGameOption#OTYPE_INT OTYPE_INT},
     *               {@link SOCGameOption#OTYPE_INTBOOL OTYPE_INTBOOL},
     *               {@link SOCGameOption#OTYPE_ENUM OTYPE_ENUM}
     *               or {@link SOCGameOption#OTYPE_ENUMBOOL OTYPE_ENUMBOOL}
     * @param defValue  Default value to use if <tt>optKey</tt> not defined
     * @param onlyIfBoolSet  Check the option's {@link SOCGameOption#getBoolValue()} too;
     *               if false, return <tt>defValue</tt>.
     *               Do not set this parameter if the type doesn't use a boolean component.
     * @return Option's current {@link SOCGameOption#getIntValue() intValue},
     *         or <tt>defValue</tt> if not defined in the set of options;
     *         OTYPE_ENUM's and _ENUMBOOL's choices give an intVal in range 1 to n.
     * @since 2.5.00
     * @see #isOptionSet(String)
     * @see #getOptionIntValue(String)
     * @see #getOptionStringValue(String)
     */
    public int getGameOptionIntValue
        (final String optKey, final int defValue, final boolean onlyIfBoolSet)
    {
        // OTYPE_* - if a new type is added, update this method's javadoc.

        return (opts != null) ? opts.getOptionIntValue(optKey, defValue, onlyIfBoolSet) : defValue;
    }

    /**
     * What is this string game option's current value?
     * @param optKey A {@link SOCGameOption} of type
     *               {@link SOCGameOption#OTYPE_STR OTYPE_STR}
     *               or {@link SOCGameOption#OTYPE_STRHIDE OTYPE_STRHIDE}
     * @return Option's current {@link SOCGameOption#getStringValue() getStringValue}
     *         or null if not defined in this game's options
     * @since 1.1.07
     * @see #isGameOptionDefined(String)
     * @see #isGameOptionSet(String)
     * @see #getGameOptionIntValue(String)
     */
    public String getGameOptionStringValue(final String optKey)
    {
        // OTYPE_* - if a new type is added, update this method's javadoc.

        return (opts != null) ? opts.getOptionStringValue(optKey) : null;
    }

    /**
     * For use at server; lowest version of client which can connect to
     * this game (based on game options/features added in a given version),
     * or -1 if unknown or if this game has no options.
     * Calculated by {@link SOCVersionedItem#itemsMinimumVersion(Map)}.
     *<P>
     * For options where the minimum version changes with its current value, some
     * option version data is hardcoded in {@link SOCGameOption#getMinVersion(Map)},
     * executed on the server with a newer version than an older client.  So, the
     * version returned may be too low when called at that client.  The server
     * will let the client know if it's too old to join or create a game due
     * to options.
     *
     * @return game version, in same format as {@link soc.util.Version#versionNumber()}.
     * @see #getClientFeaturesRequired()
     * @since 1.1.06
     */
    public int getClientVersionMinRequired()
    {
        return clientVersionMinRequired;
    }

    /**
     * At server, get the optional client features needed to connect to this game, if any.
     * Those features are optional for clients to implement, but required for them to join this game.
     * @return this game's required client features, or {@code null} if none
     * @see #getClientVersionMinRequired()
     * @see #setClientFeaturesRequired(SOCFeatureSet)
     * @since 2.0.00
     */
    public SOCFeatureSet getClientFeaturesRequired()
    {
        return clientFeaturesRequired;
    }

    /**
     * At server, set the required client features returned by {@link #getClientFeaturesRequired()}, if any.
     * @param feats  New feature set, or {@code null} if no features are required;
     *     do not pass in an empty {@link SOCFeatureSet}
     * @since 2.0.00
     */
    public void setClientFeaturesRequired(SOCFeatureSet feats)
    {
        clientFeaturesRequired = feats;
    }

    /**
     * Given its features, can a client join this game? Assumes client's
     * {@link soc.server.SOCClientData#hasLimitedFeats} flag is true, otherwise they could join any game.
     * Calls {@link #checkClientFeatures(SOCFeatureSet, boolean) checkClientFeatures(cliFeats, true)}.
     * @param cliFeats  Client's limited subset of optional features,
     *     from {@link soc.server.SOCClientData#feats}, or {@code null} or empty set if no features
     * @return  True if client can join, false otherwise.
     *     Always true if {@link #getClientFeaturesRequired()} is {@code null}.
     * @since 2.0.00
     */
    public boolean canClientJoin(final SOCFeatureSet cliFeats)
    {
        return (null == checkClientFeatures(cliFeats, true));
    }

    /**
     * Check whether a client can join this game, given its feature set.
     * Assumes client's {@link soc.server.SOCClientData#hasLimitedFeats} flag is true,
     * otherwise they could join any game. If this game requires any client features, calls
     * {@link SOCFeatureSet#findMissingAgainst(SOCFeatureSet, boolean) cliFeats.findMissingAgainst(gameFeats, stopAtFirstFound)}.
     * @param cliFeats  Client's limited subset of optional features,
     *     from {@link soc.server.SOCClientData#feats}, or {@code null} or empty set if no features
     * @param stopAtFirstFound  True if caller needs to know only if any features are missing,
     *     but doesn't need the full list. If game's features and {@code cliFeats} are both not null,
     *     will stop checking after finding any missing feature.
     * @return  Null if client can join, otherwise the list of features which
     *     this game requires but are not included in {@code cliFeats}.
     *     Always null if {@link #getClientFeaturesRequired()} is {@code null}.
     *     If {@code stopAtFirstFound}, might return one missing feature instead of the full list.
     * @see #canClientJoin(SOCFeatureSet)
     * @since 2.0.00
     */
    public String checkClientFeatures(final SOCFeatureSet cliFeats, final boolean stopAtFirstFound)
    {
        if (clientFeaturesRequired == null)
            return null;  // anyone can join

        if (cliFeats == null)
            return clientFeaturesRequired.getEncodedList();  // cli has no features, this game requires some

        return cliFeats.findMissingAgainst(clientFeaturesRequired, stopAtFirstFound);
    }

    /**
     * @return whether this game was created by board reset of an earlier game
     * @see #resetAsCopy()
     * @since 1.1.00
     */
    public boolean isBoardReset()
    {
        return isFromBoardReset;
    }

    /**
     * Get the game board.
     * When {@link #hasSeaBoard}, {@code getBoard()} can always be cast to {@link SOCBoardLarge}.
     * @return the game board
     */
    public SOCBoard getBoard()
    {
        return board;
    }

    /**
     * @return the list of players
     * @see #getPlayer(int)
     */
    public SOCPlayer[] getPlayers()
    {
        return players;
    }

    /**
     * set the data for a player
     *
     * @param pn  the number of the player
     * @param pl  the player data
     * @throws IllegalArgumentException if pl is null
     */
    protected void setPlayer(final int pn, SOCPlayer pl)
    {
        if (pl != null)
            players[pn] = pl;
        else
            throw new IllegalArgumentException("null pl");
    }

    /**
     * @return the number of the current player, or -1 if the game isn't started yet
     */
    public int getCurrentPlayerNumber()
    {
        return currentPlayerNumber;
    }

    /**
     * Set the number of the current player, and check for winner.
     * If you want to update other game status, call {@link #updateAtTurn()} afterwards.
     * Called only at client: Server instead calls {@link #endTurn()}
     * or {@link #advanceTurn()}.
     * Check for gamestate {@link #OVER} after calling setCurrentPlayerNumber.
     * This is needed because a player can win only during their own turn;
     * if they reach winning points ({@link #vp_winner} or more) during another
     * player's turn, they don't win immediately.  When it later becomes their turn,
     * and setCurrentPlayerNumber is called, gamestate may become {@link #OVER}.
     *
     * @param pn  the player number; -1 is permitted at client in state {@link #OVER}
     *     or if game deleted or connection to server lost
     * @see #endTurn()
     * @see #checkForWinner()
     */
    public void setCurrentPlayerNumber(final int pn)
    {
        //D.ebugPrintln("SETTING CURRENT PLAYER NUMBER TO "+pn);
        if ((pn >= -1) && (pn < players.length))
        {
            currentPlayerNumber = pn;
            if ((pn >= 0) && ((players[pn].getTotalVP() >= vp_winner) || hasScenarioWinCondition))
                checkForWinner();
        }
    }

    /**
     * During the 6-player board's Special Building Phase, the player number whose
     * normal turn (roll, place, etc) has just ended.
     *<P>
     * The Special Building Phase changes {@link #getCurrentPlayerNumber()}.
     * So, it begins by calling {@link #advanceTurn()} to
     * the next player, and continues clockwise until
     * {@code getCurrentPlayerNumber()} == {@code getSpecialBuildingPlayerNumberAfter()}.
     * At that point, the Special Building Phase is over
     * and it's the next player's turn as usual.
     *
     * @return that player number if game state is {@link #SPECIAL_BUILDING}, -1 otherwise
     * @since 2.3.00
     */
    public int getSpecialBuildingPlayerNumberAfter()
    {
        return (gameState == SPECIAL_BUILDING) ? specialBuildPhase_afterPlayerNumber : -1;
    }

    /**
     * For use while reloading a saved game, sets {@link #getSpecialBuildingPlayerNumberAfter()}.
     * This field is ignored except during gameState {@link #SPECIAL_BUILDING}.
     * @param pn  Player number, or -1 to do nothing
     * @throws IllegalArgumentException if {@code pn} &lt; -1 or >= {@link #maxPlayers}
     * @since 2.3.00
     */
    public void setSpecialBuildingPlayerNumberAfter(final int pn)
    {
        if (pn == -1)
            return;
        if ((pn < -1) || (pn >= maxPlayers))
            throw new IllegalArgumentException("pn");

        specialBuildPhase_afterPlayerNumber = pn;
    }

    /**
     * The number of normal rounds (each player has 1 turn per round, after initial placements), including this round.
     *  This is 0 during initial piece placement, and 1 when the first player is about to
     *  roll dice for the first time.  It becomes 2 when that first player's turn begins again.
     *  @since 1.1.07
     *  @see #setRoundCount(int)
     *  @see #getTurnCount()
     */
    public int getRoundCount()
    {
        return roundCount;
    }

    /**
     * Set the number of rounds played, including this one.
     * See {@link #getRoundCount()} for details.
     * Used at client when joining a game in progress.
     * @param count  Round count
     * @since 2.0.00
     */
    public void setRoundCount(final int count)
    {
        roundCount = count;
    }

    /**
     * Has any player built a city?
     * Used with house-rule {@link SOCGameOption game option} {@code "N7C"}.
     *<P>
     * No setter is needed: During normal game play, {@link #putPiece(SOCPlayingPiece) putPiece(SOCCity)} will
     * update this flag. If a client joins a game after it's started, the server will send PUTPIECE messages
     * for any cities already on the board.
     * @return  True if {@link #putPiece}({@link SOCCity}) has been called for a non-temporary piece
     * @see #setHasBuiltCity(boolean)
     * @since 1.1.19
     */
    public boolean hasBuiltCity()
    {
        return hasBuiltCity;
    }

    /**
     * At client, set {@link #hasBuiltCity()}.
     * @param hasBuilt  True to set, false to clear
     * @since 2.7.00
     */
    public void setHasBuiltCity(final boolean hasBuilt)
    {
        hasBuiltCity = hasBuilt;
    }

    /**
     * Get the current dice total from the most recent roll.
     *  -1 at start of game, 0 during player's turn before roll (state {@link #ROLL_OR_CARD}).
     * @return the current dice result
     * @see #rollDice()
     * @see SOCPlayer#getRolledResources()
     * @see #hasRolledSeven()
     */
    public int getCurrentDice()
    {
        return currentDice;
    }

    /**
     * set the current dice result
     *
     * @param dr  the dice result
     */
    public void setCurrentDice(final int dr)
    {
        currentDice = dr;

        if (dr == 7)
            hasRolledSeven = true;
    }

    /**
     * Has a 7 been rolled yet in this game?
     *<P>
     * Not sent over the network: Accurate at server, or client joining at start of game,
     * but not for a client who joined after game play started.
     *
     * @return true if {@link #rollDice()} at server, or {@link #setCurrentDice(int)} at client,
     *     has encountered a 7
     * @see #getCurrentDice()
     * @since 2.5.00
     */
    public boolean hasRolledSeven()
    {
        return hasRolledSeven;
    }

    /**
     * Current game state.  For general information about
     * what states are expected when, please see the javadoc for {@link #NEW}.
     *<P>
     * At the client, a newly joined game has state 0 until the server sends a GAMESTATE message.
     * Keep this in mind when initializing the game's user interface.
     *
     * @return the current game state
     * @see #isInitialPlacement()
     * @see #isSpecialBuilding()
     * @see #getOldGameState()
     */
    public int getGameState()
    {
        return gameState;
    }

    /**
     * set the current game state.
     * For general information about what states are expected when,
     * please see the javadoc for {@link #NEW}.
     *<P>
     * If the new state is {@link #OVER} and no playerWithWin yet determined, calls {@link #checkForWinner()};
     * caller should check {@link #getPlayerWithWin()} afterwards.
     *<P>
     * This method is generally called at the client, due to messages from the server
     * based on the server's complete game data.
     *<P>
     * At the client if this is the first time {@code gs} == {@link #ROLL_OR_CARD} during this game,
     * and state is currently in initial placement ({@link #START1A} to {@link #START3B}),
     * calls {@link #updateAtGameFirstTurn()}.
     *
     * @param gs  the game state
     * @see #updateAtTurn()
     */
    public void setGameState(final int gs)
    {
        final boolean cliFirstRegularTurn =
            (gs == ROLL_OR_CARD) && (! isAtServer) && (gameState >= START1A) && (gameState <= START3B);
                // not if gameState == 0, to prevent updateAtGameFirstTurn() when joining an already-started game

        if ((gs >= SOCGame.OVER) && (finalDurationSeconds == 0))
            finalDurationSeconds = getDurationSeconds();

        if ((gs == ROLL_OR_CARD) && (gameState == SPECIAL_BUILDING))
            oldGameState = PLAY1;  // Needed for isSpecialBuilding() to work at client
        else
            oldGameState = gameState;

        gameState = gs;

        if ((gameState == OVER) && (playerWithWin == -1))
            checkForWinner();

        if (cliFirstRegularTurn)
            updateAtGameFirstTurn();
    }

    /**
     * Set game state to {@link #OVER} and set {@link #finalDurationSeconds} if 0,
     * but don't call {@link #checkForWinner()} like {@link #setGameState(int)} does.
     * This should be called instead of setting <tt>{@link #gameState} = OVER</tt>.
     * @since 2.3.00
     */
    private void setGameStateOVER()
    {
        gameState = OVER;

        if (finalDurationSeconds == 0)
            finalDurationSeconds = getDurationSeconds();
    }

    /**
     * If the game board was reset, get the old game state.
     *
     * @deprecated Use {@link #getOldGameState()} to get the old game state without usage restrictions
     * @return the old game state
     * @throws IllegalStateException Game state must be RESET_OLD
     *    when called; during normal game play, oldGameState is private.
     * @since 1.1.00
     */
    public int getResetOldGameState() throws IllegalStateException
    {
        if (gameState != RESET_OLD)
            throw new IllegalStateException
                ("Current state is not RESET_OLD: " + gameState);

        return oldGameState;
    }

    /**
     * Get the old game state, for saving the game while state is temporarily changed
     * or reference at old copy of game (having current state {@link #RESET_OLD}) after a game reset.
     * @return the old {@link #getGameState()}
     * @since 2.3.00
     */
    public int getOldGameState()
    {
        return oldGameState;
    }

    /**
     * Are we in the Initial Placement part of the game?
     * Includes game states {@link #START1A} - {@link #START3B}
     * and {@link #STARTS_WAITING_FOR_PICK_GOLD_RESOURCE}.
     *<P>
     * Returns false if game hasn't started yet (state &lt; {@link #START1A}),
     * or is in normal gameplay or over (state &gt;= {@link #ROLL_OR_CARD}).
     *
     * @return true if in Initial Placement
     * @since 1.1.12
     * @see #isInitialPlacementRoundDone(int)
     */
    public final boolean isInitialPlacement()
    {
        return (gameState >= START1A) && (gameState < ROLL_OR_CARD);
    }

    /**
     * During {@link #isInitialPlacement()}, has a round of initial placement finished?
     * First round goes clockwise to place each player's first settlement and road/ship.
     * Second round reverses the direction of play to go counterclockwise for the second
     * settlements and roads/ships. (In some scenarios there's a third round going clockwise again.)
     * Then, the first turn of normal play starts with state {@link #ROLL_OR_CARD}.
     *<P>
     * Useful for prompting a robot player to place its next settlement
     * or roll its first normal turn.
     *<P>
     * True at state change from {@link #START1B} to {@link #START2A},
     * {@link #START2B} to {@link #START3A} or to {@link #ROLL_OR_CARD},
     * {@link #START3B} to {@link #ROLL_OR_CARD}.
     * @param prevState Previous game state, such as {@link #START1B}
     * @return  True if a round has finished
     * @since 2.0.00
     */
    public final boolean isInitialPlacementRoundDone(final int prevState)
    {
        return ((prevState == START1B) && (gameState == START2A))
            || ((prevState == START2B) && (gameState == START3A))
            || (((prevState == START2B) || (prevState == START3B))
                && (gameState == ROLL_OR_CARD));
    }

    /**
     * If true, this turn is being ended. Controller of game should call {@link #endTurn()}
     * whenever possible.  Usually set if we have called {@link #forceEndTurn()}, and
     * forced the current player to discard randomly, and are waiting for other players
     * to discard in gamestate {@link #WAITING_FOR_DISCARDS}.  Once all players have
     * discarded, the turn should be ended.
     * @see #forceEndTurn()
     * @since 1.1.00
     */
    public boolean isForcingEndTurn()
    {
        return forcingEndTurn;
    }

    /**
     * For scenario option {@link SOCGameOptionSet#K_SC_PIRI _SC_PIRI}, if true and
     * {@link #canPickGoldHexResources(int, ResourceSet)} in state {@link #WAITING_FOR_PICK_GOLD_RESOURCE},
     * this player's "gold hex" free resources include victory over a pirate fleet attack at a dice roll.
     * @param pn  Player number
     * @since 2.0.00
     */
    public final boolean isPickResourceIncludingPirateFleet(final int pn)
    {
        return (gameState == WAITING_FOR_PICK_GOLD_RESOURCE)
            && (players[pn] == currentRoll.sc_piri_fleetAttackVictim)
            && (currentRoll.sc_piri_fleetAttackRsrcs != null)
            && (currentRoll.sc_piri_fleetAttackRsrcs.contains(SOCResourceConstants.GOLD_LOCAL));
    }

    /**
     * Get the number of development cards remaining to be bought.
     * @return the number of dev cards in the deck
     * @see #setNumDevCards(int)
     * @see #buyDevCard()
     */
    public int getNumDevCards()
    {
        return numDevCards;
    }

    /**
     * At client, set the number of dev cards remaining in the deck.
     *
     * @param  nd  the number of dev cards in the deck
     * @see #getNumDevCards()
     */
    public void setNumDevCards(final int nd)
    {
        numDevCards = nd;
    }

    /**
     * At server, get the dev cards remaining in the unplayed deck.
     * Useful for saving and loading game snapshots.
     * @return Unplayed dev card deck: a copied array of dev card types from {@link SOCDevCardConstants}.
     *     May be empty, but never null after {@link #initAtServer()}.
     * @see #buyDevCard()
     * @see #getNumDevCards()
     * @since 2.3.00
     */
    public int[] getDevCardDeck()
    {
        int[] cards = new int[numDevCards];
        System.arraycopy(devCardDeck, 0, cards, 0, cards.length);
        return cards;
    }

    /**
     * At server, shuffle the unplayed dev card deck.
     * Optionally add a card back into it before shuffling.
     * Called by {@link #initAtServer()}.
     *<P>
     * Before v2.7.00 this was part of {@link #startGame()}.
     * @param cardTypeToAdd  Type of card to shuffle back in, like {@link SOCDevCardConstants#ROADS},
     *     or {@link SOCDevCardConstants#UNKNOWN} (0) to not add a card
     * @throws IllegalStateException if want to add a card, but deck is already at its original size
     * @since 2.7.00
     */
    public void shuffleDevCardDeck(final int cardTypeToAdd)
        throws IllegalStateException
    {
        if (cardTypeToAdd != SOCDevCardConstants.UNKNOWN)
        {
            if (numDevCards >= devCardDeck.length)
                throw new IllegalStateException();

            devCardDeck[numDevCards] = cardTypeToAdd;
            ++numDevCards;
        }

        if (numDevCards <= 1)
            return;  // <--- Early return: Not enough cards to shuffle ---

        final int len = numDevCards;
        for (int j = 0; j < 10; j++)
        {
            for (int i = 1; i < len; i++) // don't swap 0 with 0!
            {
                // Swap a random card below the ith card with the ith card
                int idx = Math.abs(rand.nextInt() % (len - 1));
                int tmp = devCardDeck[idx];
                devCardDeck[idx] = devCardDeck[i];
                devCardDeck[i] = tmp;
            }
        }
    }

    /**
     * Get all types of this game's {@link SOCSpecialItem}s, if any.
     * Only some scenarios and expansions use Special Items.
     * See {@link #getSpecialItems(String)} for Special Item details and locking.
     * @return  Special item type keys, or {@code null} if none
     * @since 2.0.00
     */
    public Set<String> getSpecialItemTypes()
    {
        return (spItems.isEmpty()) ? null : spItems.keySet();
    }

    /**
     * Get a list of all special items of a given type in this game.
     * This is not the union of each player's {@code spItems}, but a separately maintained list of items.
     * Only some scenarios and expansions use Special Items.
     *<P>
     * Item list is empty if game not started or if {@link #updateAtBoardLayout()} hasn't yet been called.
     *<P>
     * <B>Locks:</B> This getter is not synchronized: It's assumed that the structure of Special Item lists
     * is set up at game creation time, and not often changed.  If a specific item type or access pattern
     * requires synchronization, do so outside this class and document the details.
     *
     * @param typeKey  Special item type.  Typically a {@link SOCGameOption} keyname; see the {@link SOCSpecialItem}
     *     class javadoc for details.
     * @return  List of all special items of that type, or {@code null} if none; will never return an empty list.
     *     Some list items may be {@code null} depending on the list structure created by the scenario or expansion.
     * @since 2.0.00
     * @see SOCPlayer#getSpecialItems(String)
     * @see #getSpecialItemTypes()
     */
    public ArrayList<SOCSpecialItem> getSpecialItems(final String typeKey)
    {
        final ArrayList<SOCSpecialItem> ret = spItems.get(typeKey);
        if ((ret == null) || ret.isEmpty())
            return null;

        return ret;
    }

    /**
     * Get a special item of a given type, by index within the list of all items of that type in this game.
     * This is not the union of each player's {@code spItems}, but a separately maintained list of items.
     * Only some scenarios and expansions use Special Items.
     *<P>
     * Item list is empty if game not started or if {@link #updateAtBoardLayout()} hasn't yet been called.
     *<P>
     * <B>Locks:</B> This getter is not synchronized: It's assumed that the structure of Special Item lists
     * is set up at game creation time, and not often changed.  If a specific item type or access pattern
     * requires synchronization, do so outside this class and document the details.
     *
     * @param typeKey  Special item type.  Typically a {@link SOCGameOption} keyname; see the {@link SOCSpecialItem}
     *     class javadoc for details.
     * @param idx  Index within the list of special items of that type; must be within the list's current size
     * @return  The special item, or {@code null} if none of that type, or if that index is {@code null} within the list
     *     or is beyond the size of the list
     * @since 2.0.00
     * @see #getSpecialItem(String, int, int, int)
     * @see SOCPlayer#getSpecialItem(String, int)
     * @see SOCSpecialItem#playerPickItem(String, SOCGame, SOCPlayer, int, int)
     * @see SOCSpecialItem#playerSetItem(String, SOCGame, SOCPlayer, int, int, boolean)
     */
    public SOCSpecialItem getSpecialItem(final String typeKey, final int idx)
    {
        final ArrayList<SOCSpecialItem> li = spItems.get(typeKey);
        if (li == null)
            return null;

        try
        {
            return li.get(idx);
        } catch (IndexOutOfBoundsException e) {
            return null;
        }
    }

    /**
     * Get a special item of a given type, by index within the game's or player's list of all items of that type.
     * When both {@code gi} and {@code pi} are used, checks game first for an existing object, and if none (null),
     * checks the player. Only some scenarios and expansions use Special Items.
     *<P>
     * Item list is empty if game not started or if {@link #updateAtBoardLayout()} hasn't yet been called.
     *<P>
     * <B>Locks:</B> Call {@link #takeMonitor()} before calling this method.
     *
     * @param typeKey  Special item type.  Typically a {@link SOCGameOption} keyname; see the {@link SOCSpecialItem}
     *     class javadoc for details.
     * @param gi  Index within the game's list of special items of that type, or -1; must be within the list's current size
     * @param pi  Player item index (requires {@code pn} != -1), or -1
     * @param pn  Owning player number, or -1
     * @return  The special item, or {@code null} if none of that type or if that index is {@code null} within the list
     *     or is beyond the size of the list
     * @since 2.0.00
     * @see #getSpecialItem(String, int)
     * @see SOCPlayer#getSpecialItem(String, int)
     * @see SOCSpecialItem#playerPickItem(String, SOCGame, SOCPlayer, int, int)
     * @see SOCSpecialItem#playerSetItem(String, SOCGame, SOCPlayer, int, int, boolean)
     */
    public SOCSpecialItem getSpecialItem(final String typeKey, final int gi, final int pi, final int pn)
    {
        SOCSpecialItem item = null;

        if (gi != -1)
            item = getSpecialItem(typeKey, gi);

        if ((item == null) && (pn != -1) && (pi != -1))
            item = players[pn].getSpecialItem(typeKey, pi);

        return item;
    }

    /**
     * Add or replace a special item in the game's list of items of that type.
     * This is not the union of each player's {@code spItems}, but a separately maintained list of items.
     * Only some scenarios and expansions use Special Items.
     * @param typeKey  Special item type.  Typically a {@link SOCGameOption} keyname; see the {@link SOCSpecialItem}
     *     class javadoc for details.  If no list with this key exists, it will be created here.
     * @param idx  Index within the list of special items of that type; if this is past the list's current size,
     *     {@code null} elements will be inserted as needed until {@code idx} is a valid index
     *     If {@code idx} is within the list, the current element at that index will be replaced.
     * @param itm  Item object to set within the list
     * @return  The item previously at this index, or {@code null} if none
     * @throws IndexOutOfBoundsException  if {@code idx} &lt; 0
     * @since 2.0.00
     * @see SOCPlayer#setSpecialItem(String, int, SOCSpecialItem)
     */
    public SOCSpecialItem setSpecialItem(final String typeKey, final int idx, SOCSpecialItem itm)
        throws IndexOutOfBoundsException
    {
        ArrayList<SOCSpecialItem> li = spItems.get(typeKey);
        if (li == null)
        {
            li = new ArrayList<SOCSpecialItem>();
            spItems.put(typeKey, li);
        }

        final int L = li.size();
        if (idx < L)
        {
            return li.set(idx, itm);
        } else {
            for (int n = idx - L; n > 0; --n)  // if idx == L, n is 0, no nulls are needed
                li.add(null);

            li.add(itm);
            return null;
        }
    }

    /**
     * Get the special Inventory Item to be placed by the current player in state {@link #PLACING_INV_ITEM},
     * if any, from the most recent call to {@link #setPlacingItem(SOCInventoryItem)}.
     * See that method for lifecycle details.
     * @return  The item being placed, or {@code null}
     * @since 2.0.00
     */
    public SOCInventoryItem getPlacingItem()
    {
        return placingItem;
    }

    /**
     * Set or clear the special Inventory Item to be placed by the current player in state {@link #PLACING_INV_ITEM}.
     * Can be set before or during that state, either for convenience or because the server must send multiple messages.
     *<P>
     * The item can't be held between turns, and is lost if not placed on the current player's turn.
     * Inventory Item placement methods such as {@link #placePort(SOCPlayer, int, int)} will clear the item
     * to {@code null} when called in {@link #PLACING_INV_ITEM}.
     *
     * @param item  The item being placed, or {@code null} to clear
     * @since 2.0.00
     * @see #getPlacingItem()
     */
    public void setPlacingItem(SOCInventoryItem item)
    {
        placingItem = item;
    }

    /**
     * @return the player with the largest army, or null if none
     */
    public SOCPlayer getPlayerWithLargestArmy()
    {
        if (playerWithLargestArmy != -1)
            return players[playerWithLargestArmy];
        else
            return null;
    }

    /**
     * set the player with the largest army
     *
     * @param pl  the player, or null if none
     */
    public void setPlayerWithLargestArmy(SOCPlayer pl)
    {
        if (pl == null)
        {
            playerWithLargestArmy = -1;
        }
        else
        {
            playerWithLargestArmy = pl.getPlayerNumber();
        }
    }

    /**
     * @return the player with the longest road or trade route, or null if none
     */
    public SOCPlayer getPlayerWithLongestRoad()
    {
        if (playerWithLongestRoad != -1)
            return players[playerWithLongestRoad];
        else
            return null;
    }

    /**
     * set the player with the longest road or trade route
     *
     * @param pl  the player, or null to clear
     */
    public void setPlayerWithLongestRoad(SOCPlayer pl)
    {
        if (pl == null)
        {
            playerWithLongestRoad = -1;
        }
        else
        {
            playerWithLongestRoad = pl.getPlayerNumber();
        }
    }

    /**
     * Find the player who was declared winner at end of game.
     * This is determined in {@link #checkForWinner()}; there is no corresponding setter.
     *
     * @return the winning player, or null if none, or if game is not yet over.
     * @since 1.1.00
     */
    public SOCPlayer getPlayerWithWin()
    {
        if (playerWithWin != -1)
            return players[playerWithWin];
        else
            return null;
    }

    /**
     * For each player, call
     * {@link SOCPlayerNumbers#setLandHexCoordinates(int[]) pl.setLandHexCoordinates}
     * ({@link SOCBoardLarge#getLandHexCoords()}).
     * If the landhex coords are <tt>null</tt>, do nothing.
     *<P>
     * To be used with {@link #hasSeaBoard} (v3 board encoding) after creating (at server)
     * or receiving (at client) a new board layout.  So, call from
     * {@link #startGame()} or after {@link SOCBoardLarge#setLandHexLayout(int[])}.
     *<P>
     * For the v1 and v2 board encodings, the land hex coordinates never change, so
     * {@link SOCPlayerNumbers} knows them already.
     *
     * @since 2.0.00
     * @throws IllegalStateException if the board doesn't have the v3 encoding
     */
    public void setPlayersLandHexCoordinates()
        throws IllegalStateException
    {
        final int bef = board.getBoardEncodingFormat();
        if (bef != SOCBoard.BOARD_ENCODING_LARGE)
            throw new IllegalStateException("board encoding: " + bef);

        final int[] landHex = board.getLandHexCoords();
        if (landHex == null)
            return;
        for (int i = 0; i < maxPlayers; ++i)
            players[i].getNumbers().setLandHexCoordinates(landHex);
    }

    /**
     * If game is over, formulate a message to tell a player.
     * @param pl Player to tell (may be the winner)
     * @return A message of one of these forms:
     *       "The game is over; you are the winner!"
     *       "The game is over; <someone> won."
     *       "The game is over; no one won."
     * @throws IllegalStateException If the game state is not OVER
     * @since 1.1.00
     */
    public String gameOverMessageToPlayer(SOCPlayer pl)
        throws IllegalStateException
    {
        if (gameState != OVER)
            throw new IllegalStateException("This game is not over yet");

        String msg;
        SOCPlayer wn = getPlayerWithWin();

        if ((pl != null) && (pl == wn))
        {
            msg = "The game is over; you are the winner!";
        }
        else if (wn != null)
        {
            msg = "The game is over; " + wn.getName() + " won.";
        }
        else
        {
            // Just in case; don't think this can happen
            msg = "The game is over; no one won.";
        }

        return msg;
    }

    /**
     * advance the turn to the previous player,
     * used during initial placement. Does not change any other game state,
     * unless all players have left the game.
     * Clears the {@link #forcingEndTurn} flag.
     * @return true if the turn advances, false if all players have left and
     *          the gamestate has been changed here to {@link #OVER}.
     * @see #advanceTurn()
     */
    protected boolean advanceTurnBackwards()
    {
        final int prevCPN = currentPlayerNumber;

        //D.ebugPrintln("ADVANCE TURN BACKWARDS");
        forcingEndTurn = false;
        currentPlayerNumber--;

        if (currentPlayerNumber < 0)
            currentPlayerNumber = maxPlayers - 1;

        while (isSeatVacant (currentPlayerNumber))
        {
            --currentPlayerNumber;

            if (currentPlayerNumber < 0)
                currentPlayerNumber = maxPlayers - 1;

            if (currentPlayerNumber == prevCPN)
            {
                setGameStateOVER();  // Looped around, no one is here

                return false;
            }
        }

        return true;
    }

    /**
     * advance the turn to the next player. Does not change any other game state,
     * unless all players have left the game.
     * Clears the {@link #forcingEndTurn} flag.
     * @return true if the turn advances, false if all players have left and
     *          the gamestate has been changed here to {@link #OVER}.
     * @see #advanceTurnBackwards()
     */
    protected boolean advanceTurn()
    {
        final int prevCPN = currentPlayerNumber;

        currentPlayerNumber++;
        forcingEndTurn = false;

        if (currentPlayerNumber == maxPlayers)
            currentPlayerNumber = 0;

        while (isSeatVacant (currentPlayerNumber))
        {
            ++currentPlayerNumber;

            if (currentPlayerNumber == maxPlayers)
                currentPlayerNumber = 0;

            if (currentPlayerNumber == prevCPN)
            {
                setGameStateOVER();  // Looped around, no one is here

                return false;
            }
        }

        return true;
    }

    /**
     * For the 6-player board, check whether we should either start
     * or continue the {@link #SPECIAL_BUILDING Special Building Phase}.
     * This method does 1 of 4 possible things:
     *<UL>
     *<LI> A: If this isn't a 6-player board, or no player has asked
     *     to Special Build this turn, do nothing.
     *<LI> B: If we haven't started Special Building yet (gameState not {@link #SPECIAL_BUILDING})
     *     but it's asked for: Set gameState to {@link #SPECIAL_BUILDING}.
     *     Set {@link #specialBuildPhase_afterPlayerNumber} to current player number,
     *     because their turn is ending.
     *     (Special case: if current player wants to special build at start of
     *     their own turn, set _afterPlayerNumber to PREVIOUS player.)
     *     Then, set current player to the first player who wants to Special Build
     *     (it may be unchanged).
     *<LI> C: If we already did some players' Special Build this turn,
     *     and some remain, set current player to the next player
     *     who wants to Special Build.  gameState remains {@link #SPECIAL_BUILDING}.
     *<LI> D: If we already did some players' Special Build this turn,
     *     and no more players are left to special build, prepare to
     *     end the turn normally: Set gameState to {@link #PLAY1}.
     *     Set current player to the player whose turn is ending
     *     ({@link #specialBuildPhase_afterPlayerNumber}).
     *</UL>
     *<P>
     *<b>In 1.1.09 and later:</b>
     *<UL>
     *<LI> Player is allowed to Special Build at start of their own
     *     turn, only if they haven't yet rolled or played a dev card.
     *
     *<LI> During Special Building Phase, a player can ask to Special Build after
     *     the phase has begun, even if this means we temporarily go backwards
     *     in turn order.  (Normal turn order resumes at the end of the SBP.)
     *     The board game does not allow this out-of-order building.
     *</UL>
     *
     * @return true if gamestate is now {@link #SPECIAL_BUILDING}
     * @since 1.1.08
     */
    private boolean advanceTurnToSpecialBuilding()
    {
        if (! askedSpecialBuildPhase)
            return false;  // case "A" part 1: not 6-player or not asked

        final boolean alreadyInPhase = (gameState == SPECIAL_BUILDING);

        // See if anyone can place.
        // Set currentPlayerNumber if it's possible.
        // Unlike the board game, check every player, even if we'd go backwards
        // in turn order temporarily during the SBP.

        final int prevPlayer = currentPlayerNumber;
        boolean anyPlayerWantsSB = false;
        do
        {
            if (! advanceTurn())
                return false;  // All players have left

            anyPlayerWantsSB = players[currentPlayerNumber].hasAskedSpecialBuild();
        } while ((! anyPlayerWantsSB)
                  && (currentPlayerNumber != prevPlayer));

        // Postcondition: If anyPlayerWantsSB false,
        // then currentPlayerNumber is unchanged.

        if (! anyPlayerWantsSB)
        {
            // No one is left to special build.
            // Case "A" or "D".
            if (alreadyInPhase)
            {
                currentPlayerNumber = specialBuildPhase_afterPlayerNumber;
                gameState = PLAY1;  // case "D"
            }
            return false;
        }

        // Case "B" or "C".
        if (! alreadyInPhase)
        {
            // case "B":

            // usually the current player can't call for SBP.
            // unless, that is, it's the very start of their turn
            // and they haven't rolled or played a card yet.

            if (players[prevPlayer].hasAskedSpecialBuild()
                && (gameState == ROLL_OR_CARD)
                && ! players[prevPlayer].hasPlayedDevCard())
            {
                // remember previous player, re-set current player:

                gameState = SPECIAL_BUILDING;
                currentPlayerNumber = prevPlayer;
                if (! advanceTurnBackwards())
                    return false;  // all players have left
                specialBuildPhase_afterPlayerNumber = currentPlayerNumber;
                currentPlayerNumber = prevPlayer;
            } else {
                // usual case: ending current player's turn.

                gameState = SPECIAL_BUILDING;
                specialBuildPhase_afterPlayerNumber = prevPlayer;
            }
        }
        // currentPlayerNumber is set already by advanceTurn.

        return true;
    }

    /**
     * Reveal one land or water hex hidden by {@link SOCBoardLarge#FOG_HEX fog}.
     * Called at server and clients. Updates board.
     * If a {@link SOCBoard#WATER_HEX} is revealed, updates players' legal road and ship edges.
     * (Unrevealed fog hexes are treated as land when setting up legal and potential sets.)
     *
     * @param hexCoord  Coordinate of the hex to reveal
     * @param hexType   Revealed hex type, same value as {@link SOCBoard#getHexTypeFromCoord(int)},
     *                    from {@link SOCBoardLarge#revealFogHiddenHexPrep(int)}
     * @param diceNum   Revealed hex dice number, same value as {@link SOCBoard#getNumberOnHexFromCoord(int)}, or 0
     * @throws IllegalArgumentException if <tt>hexCoord</tt> isn't currently a {@link SOCBoardLarge#FOG_HEX FOG_HEX}
     * @throws IllegalStateException if <tt>! game.{@link #hasSeaBoard}</tt>
     * @since 2.0.00
     */
    public void revealFogHiddenHex(final int hexCoord, final int hexType, int diceNum)
        throws IllegalArgumentException, IllegalStateException
    {
        if (! hasSeaBoard)
            throw new IllegalStateException();

        final boolean wasWaterRemovedLegals = ((SOCBoardLarge) board).revealFogHiddenHex(hexCoord, hexType, diceNum);
            // throws IllegalArgumentException if any problem noted above

        if ((hexType == SOCBoard.WATER_HEX) || ((SOCBoardLarge) board).isHexAtBoardMargin(hexCoord))
        {
            // Previously not a legal ship edge, because
            // we didn't know if the fog hid land or water
            for (SOCPlayer pl : players)
            {
                pl.updateLegalShipsAddHex(hexCoord);
                if (wasWaterRemovedLegals)
                    pl.updatePotentialsAndLegalsAroundRevealedHex(hexCoord);
            }
        }
    }

    /**
     * For scenario option {@link SOCGameOptionSet#K_SC_FTRI _SC_FTRI},
     * can a "gift" port be removed from this edge? <BR>
     * All these conditions must be met:
     *<UL>
     * <LI> {@link #hasSeaBoard} is true
     * <LI> Player is current player
     * <LI> Game state is {@link #PLACING_SHIP}, {@link #PLACING_FREE_ROAD1} or {@link #PLACING_FREE_ROAD2}
     * <LI> {@code edge} has a port
     * <LI> Port must be in no land area (LA == 0), or in {@link SOCBoardLarge#getPlayerExcludedLandAreas()}
     *</UL>
     * Does not check whether {@link SOCGameOptionSet#K_SC_FTRI} is set.
     *
     * @param pl  Player who would remove the port
     * @param edge  Port's edge coordinate
     * @return  True if that edge has a port which can be removed now by {@code pl}
     * @throws NullPointerException if {@code pl} is null
     * @since 2.0.00
     * @see SOCBoardLarge#canRemovePort(int)
     * @see #removePort(SOCPlayer, int)
     * @see #canPlacePort(SOCPlayer, int)
     */
    public boolean canRemovePort(final SOCPlayer pl, final int edge)
        throws NullPointerException
    {
        if (! hasSeaBoard)
            return false;
        if (pl.getPlayerNumber() != currentPlayerNumber)
            return false;
        if ((gameState != PLACING_SHIP) && (gameState != PLACING_FREE_ROAD1) && (gameState != PLACING_FREE_ROAD2))
            return false;

        return ((SOCBoardLarge) board).canRemovePort(edge);
    }

    /**
     * For scenario option {@link SOCGameOptionSet#K_SC_FTRI _SC_FTRI}, remove a "gift" port
     * at this edge to be placed elsewhere. Assumes {@link #canRemovePort(SOCPlayer, int)} has already
     * been called to validate player, edge, and game state.
     *<P>
     * This method will remove the port from the board.  At server it will also either add it to the
     * player's inventory or set the game's placingItem field; change the game state if placing
     * it immediately; and then fire {@link SOCPlayerEvent#REMOVED_TRADE_PORT}.
     *<P>
     * <b>At the server:</b> Not called directly; called only from other game/player methods.
     * Ports are currently removed only by a player's adjacent ship placement, so
     * {@link SOCPlayer#putPiece(SOCPlayingPiece, boolean)} would eventually call this
     * method if {@code canRemovePort(..)}.  The server calls
     * {@link SOCPlayer#getPortMovePotentialLocations(boolean) pl.getPortMovePotentialLocations(false)}
     * to determine if immediate placement is possible and thus required.
     *<P>
     * In the PlayerEvent handler or after this method returns, check
     * {@link #getGameState()} == {@link #PLACING_INV_ITEM} to see whether the port must immediately
     * be placed, or was instead added to the player's inventory.
     *<P>
     * <b>At the client:</b> Call this method to update the board data and player port flags.
     * The server will send other messages about game state and player inventory.  If those set
     * {@link #getGameState()} to {@link #PLACING_INV_ITEM}, the current player must choose a location for
     * port placement: Call
     * {@link SOCPlayer#getPortMovePotentialLocations(boolean) SOCPlayer.getPortMovePotentialLocations(true)}
     * to present options to the user.  The user will choose an edge and send a request to the server. The server
     * will validate and if valid call {@link #placePort(int)} and send updated status to the game's clients.
     *
     * @param pl  Player who is removing the port: Must be current player. Ignored at client, {@code null} is okay there.
     * @param edge  Port's edge coordinate
     * @throws UnsupportedOperationException if ! {@link #hasSeaBoard}
     * @throws NullPointerException if {@code pl} is null at server
     * @return  The port removed, with its {@link SOCInventoryItem#itype} in range
     *      -{@link SOCBoard#WOOD_PORT WOOD_PORT} to -{@link SOCBoard#MISC_PORT MISC_PORT}
     */
    public SOCInventoryItem removePort(SOCPlayer pl, final int edge)
        throws UnsupportedOperationException, NullPointerException
    {
        if (! hasSeaBoard)
            throw new UnsupportedOperationException();

        final int ptype = ((SOCBoardLarge) board).removePort(edge);
        for (int pn = 0; pn < maxPlayers; ++pn)
            players[pn].updatePortFlagsAfterRemove(ptype, true);

        if ((pl == null) || ! isAtServer)
            pl = players[currentPlayerNumber];

        // note: if this logic changes, also update SOCGameHandler.processDebugCommand_scenario

        final boolean placeNow = (pl.getPortMovePotentialLocations(false) != null);
        final SOCInventoryItem port = SOCInventoryItem.createForScenario(this, -ptype, true, false, false, ! placeNow);

        if (isAtServer)
        {
            if (! placeNow)
            {
                pl.getInventory().addItem(port);
            } else {
                placingItem = port;
                if (gameState != UNDOING_ACTION)
                {
                    if (oldGameState != SPECIAL_BUILDING)
                        oldGameState = (gameState == SPECIAL_BUILDING) ? SPECIAL_BUILDING : PLAY1;
                    gameState = PLACING_INV_ITEM;
                }
            }

            // Fire the scenario player event, with the removed port's edge coord and type
            if (gameEventListener != null)
                gameEventListener.playerEvent
                    (this, pl, SOCPlayerEvent.REMOVED_TRADE_PORT, false, new IntPair(edge, ptype));
        }

        return port;
    }

    /**
     * For scenario option {@link SOCGameOptionSet#K_SC_FTRI _SC_FTRI},
     * can a "gift" port be placed at this edge? <BR>
     * All these conditions must be met:
     *<UL>
     * <LI> {@link #hasSeaBoard} is true
     * <LI> Must be a coastal edge: {@link SOCBoardLarge#isEdgeCoastline(int)}
     * <LI> No port already at this edge or an adjacent edge
     * <LI> Player must have a settlement or city at one node (one end) of the edge
     * <LI> Player is current player
     *</UL>
     * Does not check whether {@link SOCGameOptionSet#K_SC_FTRI} is set.  Does not check {@link #getGameState()}.
     *
     * @param pl  Player who would place
     * @param edge  Edge where a port is wanted; coordinate not checked for validity.
     *             {@link SOCPlayer#getPortMovePotentialLocations(boolean)} can calculate edges that
     *             meet all conditions for {@code canPlacePort}.
     * @return  True if a port can be placed at this edge
     * @throws NullPointerException if {@code pl} is null
     * @see #canRemovePort(SOCPlayer, int)
     * @see #placePort(SOCPlayer, int, int)
     * @since 2.0.00
     */
    public boolean canPlacePort(final SOCPlayer pl, final int edge)
        throws NullPointerException
    {
        if (! hasSeaBoard)
            return false;
        if (pl.getPlayerNumber() != currentPlayerNumber)
            return false;
        if (! ((SOCBoardLarge) board).isEdgeCoastline(edge))
            return false;

        boolean plHasSettleOrCity = false;
        final int[] portNodes = board.getAdjacentNodesToEdge_arr(edge);
        for (int i = 0; i <= 1; ++i)
        {
            if (board.getPortTypeFromNodeCoord(portNodes[i]) != -1)
                return false;  // Already a port at edge or adjacent

            final SOCPlayingPiece ppiece = board.settlementAtNode(portNodes[i]);
            if ((ppiece != null) && (ppiece.getPlayerNumber() == currentPlayerNumber))
                plHasSettleOrCity = true;  // don't return yet, need to check both nodes for ports
        }

        return plHasSettleOrCity;
    }

    /**
     * For scenario option {@link SOCGameOptionSet#K_SC_FTRI _SC_FTRI} in game state {@link #PLACING_INV_ITEM},
     * place the "gift" port at this edge for current player. The port in {@link #getPlacingItem()} will be placed.
     * State becomes previous state ({@link #PLAY1} or {@link #SPECIAL_BUILDING}).
     * Calls {@link #setPlacingItem(SOCInventoryItem) setPlacingItem(null)}.
     *<P>
     * Assumes {@link #canPlacePort(SOCPlayer, int)} has already been called to validate.
     *
     * @param edge  An available coastal edge adjacent to {@code pl}'s settlement or city,
     *          which should be checked with {@link #canPlacePort(SOCPlayer, int)}
     * @return ptype  The type of port placed (in range {@link SOCBoard#MISC_PORT MISC_PORT}
     *          to {@link SOCBoard#WOOD_PORT WOOD_PORT})
     * @throws IllegalStateException if not state {@link #PLACING_INV_ITEM}, or (internal error) {@link #placingItem} is null
     * @throws IllegalArgumentException if {@code ptype} is out of range, or
     *           if {@code edge} is not coastal (is between 2 land hexes or 2 water hexes)
     * @throws UnsupportedOperationException if ! {@link #hasSeaBoard}
     * @since 2.0.00
     * @see #placePort(SOCPlayer, int, int)
     * @see #removePort(SOCPlayer, int)
     */
    public int placePort(final int edge)
        throws IllegalStateException, IllegalArgumentException, UnsupportedOperationException
    {
        if ((gameState != PLACING_INV_ITEM) || (placingItem == null))
            throw new IllegalStateException("state " + gameState + ", placingItem " + placingItem);

        final int ptype = -placingItem.itype;
        placePort(players[currentPlayerNumber], edge, ptype);  // clears placingItem
        gameState = oldGameState;

        return ptype;
    }

    /**
     * For scenario option {@link SOCGameOptionSet#K_SC_FTRI _SC_FTRI}, place a "gift" port at this edge.
     * Assumes {@link #canPlacePort(SOCPlayer, int)} has already been called to validate.
     * Through that validation, assumes {@code edge} is a coastal edge and {@code pl} has
     * an adjacent settlement or city.
     *<P>
     * Any port placement in state {@link #PLACING_INV_ITEM} calls
     * {@link #setPlacingItem(SOCInventoryItem) setPlacingItem(null)}.
     *<P>
     * Solely for debugging, a port can be placed at coordinates "off the side of the board"
     * with the intention of removing it soon to give to a player with the proper internal
     * state changes. To do so, call with {@code pl} {@code null}.
     *
     * @param pl  Player who is placing. Will call
     *          {@link SOCPlayer#setPortFlag(int, boolean) pl.setPortFlag}({@code ptype, true})
     *          because {@code pl}'s adjacent coastal settlement or city will become a port.
     *          Can be {@code null} if port is being placed for debugging.
     * @param edge  An available coastal edge adjacent to {@code pl}'s settlement or city,
     *          which should have been checked with {@link #canPlacePort(SOCPlayer, int)} already
     * @param ptype  The type of port (in range {@link SOCBoard#MISC_PORT MISC_PORT}
     *          to {@link SOCBoard#WOOD_PORT WOOD_PORT})
     * @throws IllegalArgumentException if {@code ptype} is out of range, or
     *           if {@code edge} is not coastal (is between 2 land hexes or 2 water hexes)
     *           when {@code pl != null}
     * @throws UnsupportedOperationException if ! {@link #hasSeaBoard}
     * @since 2.0.00
     * @see #placePort(int)
     * @see #removePort(SOCPlayer, int)
     */
    public void placePort(final SOCPlayer pl, final int edge, final int ptype)
        throws IllegalArgumentException, UnsupportedOperationException
    {
        if ((ptype < SOCBoard.MISC_PORT) || (ptype > SOCBoard.WOOD_PORT))
            throw new IllegalArgumentException("ptype: " + ptype);
        if (! hasSeaBoard)
            throw new UnsupportedOperationException();

        if (gameState == PLACING_INV_ITEM)
            placingItem = null;

        if (pl != null)
        {
            ((SOCBoardLarge) board).placePort(edge, ptype);  // validates coastal edge to calculate facing
            pl.setPortFlag(ptype, true);  // might already be set, that's fine
            if (isAtServer && (gameState != UNDOING_ACTION))
            {
                final GameAction act = getLastAction();
                if ((act != null) && (act.effects != null))
                    // effects always non-null in gameactions which result in port placement; check is just for sanity
                    act.effects.add(new GameAction.Effect
                        (GameAction.EffectType.GAME_SCEN_FTRI_PORT_PLACED,
                         new int[]{edge, ptype}));
            }
        } else {
            // assume off-board temp placement for debug: blindly calc facing from edge
            ((SOCBoardLarge) board).placePort
                (edge, ((SOCBoardLarge) board).getPortFacingFromEdge(edge, true), ptype);
        }
    }

    /**
     * Can this player place a ship on this edge?
     * The edge must be {@link SOCPlayer#isPotentialShip(int)}
     * and must not be adjacent to {@link SOCBoardLarge#getPirateHex()}.
     * Does not check game state, resources, or pieces remaining.
     *<P>
     * If {@link #isDebugFreePlacement()}, caller might also want to call
     * {@link SOCPlayer#canPlaceShip_debugFreePlace(int)}.
     *
     * @param pl  Player
     * @param shipEdge  Edge to place a ship
     * @return true if this player's ship could be placed there
     * @since 2.0.00
     * @see #canMoveShip(int, int, int)
     * @see SOCPlayer#getNumPieces(int)
     */
    public boolean canPlaceShip(final SOCPlayer pl, final int shipEdge)
    {
        if (! pl.isPotentialShip(shipEdge))
            return false;

        // check shipEdge vs. pirate hex
        {
            final SOCBoardLarge bL = (SOCBoardLarge) board;
            final int ph = bL.getPirateHex();
            if ((ph != 0) && bL.isEdgeAdjacentToHex(shipEdge, ph))
                return false;
        }

        return true;
    }

    /**
     * Get the list of ships placed this turn by the current player, if {@link #hasSeaBoard}.
     * @return copy of the list of edge coordinates of ships placed this turn, if any.
     *     May be empty; won't be {@code null} unless ! {@link #hasSeaBoard}
     * @see #addShipPlacedThisTurn(int)
     * @since 2.3.00
     */
    public List<Integer> getShipsPlacedThisTurn()
    {
        return (shipsPlacedThisTurn != null)
            ? new ArrayList<>(shipsPlacedThisTurn)
            : null;
    }

    /**
     * Add the ship at this edge to the list of {@link #getShipsPlacedThisTurn()}.
     * Used at client when they're member of a saved game being reloaded by server.
     * Does nothing if not {@link #hasSeaBoard}.
     * @param edge  Edge coordinate of ship to add; not validated here
     * @since 2.7.00
     */
    public void addShipPlacedThisTurn(final int edge)
    {
        if (shipsPlacedThisTurn == null)
            return;

        shipsPlacedThisTurn.add(edge);
    }

    /**
     * Put this piece on the board and update all related game state.
     * May change current player (at server) and gamestate.
     * Unless {@link #getGameState()} is currently {@link #UNDOING_ACTION}:
     * Calls {@link #checkForWinner()}; gamestate may become {@link #OVER}.
     *<P>
     * For example, if game state when called is {@link #START2A} (or {@link #START3A} in
     * some scenarios), this is their final initial settlement, so it gives the player
     * some resources.
     *<P>
     * If {@link #hasSeaBoard} and {@link SOCGameOptionSet#K_SC_FOG _SC_FOG},
     * you should check for gamestate {@link #WAITING_FOR_PICK_GOLD_RESOURCE}
     * after calling, to see if they placed next to a gold hex revealed from fog
     * (see paragraph below).
     *
     *<H3>Actions taken:</H3>
     * Calls {@link SOCBoard#putPiece(SOCPlayingPiece)} and each player's
     * {@link SOCPlayer#putPiece(SOCPlayingPiece, boolean) SOCPlayer.putPiece(pp, false)}.
     * Updates longest road if necessary.
     * Updates {@link #getLastAction()} unless the piece is an "initial board setup" type
     * like {@link SOCFortress) or {@link SOCVillage}.
     * Calls {@link #advanceTurnStateAfterPutPiece()}.
     * (player.putPiece may also score Special Victory Point(s), see below.)
     *<P>
     * Does not check player's current resources or deduct the cost of the piece;
     * those things are done before entering typical placement states.
     *<P>
     * If the piece is a city, putPiece removes the settlement there.
     *<P>
     * If the piece is a settlement, and its owning player has their {@link SOCFortress} there
     * (scenario {@link SOCGameOptionSet#K_SC_PIRI _SC_PIRI}), putPiece removes the defeated fortress.
     *<P>
     * If placing this piece reveals any {@link SOCBoardLarge#FOG_HEX fog hex}, that happens first of all.
     * Hex is revealed (at server only) via {@link #putPieceCommon_checkFogHexes(int[], boolean)}.
     * Current player gets a resource from each revealed hex, and a scenario player event is fired.
     * See that method's javadoc for details.
     * putPiece's caller should check {@link SOCPlayer#getNeedToPickGoldHexResources()} != 0.
     * Revealing a gold hex from fog will set that player field and also
     * sets gamestate to {@link #WAITING_FOR_PICK_GOLD_RESOURCE}.
     *<P>
     * Calls {@link #checkForWinner()} and otherwise advances turn or state,
     * unless gamestate is {@link #LOADING}.
     * At the client, {@link #advanceTurnStateAfterPutPiece()} won't change the current player;
     * the server will send a message when the current player changes.
     *<P>
     * After the final initial road or ship placement, clears all players' potential settlements by
     * calling {@link #advanceTurnStateAfterPutPiece()} which at the server calls {@link #updateAtGameFirstTurn()}.
     *
     *<H3>Valid placements:</H3>
     * Because <tt>pp</tt> is not checked for validity, please call methods such as
     * {@link SOCPlayer#isPotentialRoad(int)} and {@link SOCPlayer#getNumPieces(int)}
     * to verify <tt>pp</tt> before calling this method, and also check
     * {@link #getGameState()} to ensure that piece type can be placed now.<BR>
     * For settlements, call {@link SOCPlayer#canPlaceSettlement(int)} to check potentials and other game conditions.<BR>
     * For ships, call {@link #canPlaceShip(SOCPlayer, int)} to check
     * the potentials and pirate ship location.
     *
     *<H3>Other things to note:</H3>
     * For some scenarios on the {@link SOCGame#hasSeaBoard large sea board}, placing
     * a settlement in a new Land Area may award the player a Special Victory Point (SVP).
     * This method will increment {@link SOCPlayer#getSpecialVP()}
     * and set the player's {@link SOCPlayerEvent#SVP_SETTLED_ANY_NEW_LANDAREA} flag.
     *<P>
     * Some scenarios use extra initial pieces in fixed locations, placed in
     * {@link SOCBoardAtServer#startGame_putInitPieces(SOCGame)}.  To prevent the state or current player from
     * advancing, temporarily set game state {@link #READY} before calling putPiece for these.
     *<P>
     * Adds {@link SOCShip}s to {@link #getShipsPlacedThisTurn()} except in gameState {@link #UNDOING_ACTION},
     * or while loading a saved game (state {@link #LOADING}, or 0 at client)
     * so the joined clients won't think all ships were placed this turn.
     *<P>
     * During {@link #isDebugFreePlacement()}, the gamestate is not changed,
     * unless the current player gains enough points to win.
     *
     * @param pp the piece to put on the board; coordinates are not checked for validity, see "valid placements" note
     */
    public void putPiece(SOCPlayingPiece pp)
    {
        putPieceCommon(pp, false);
    }

    /**
     * Put a piece or temporary piece on the board, and update all related game state.
     * Update player potentials, longest road, reveal fog hexes at server, etc.
     * Common to {@link #putPiece(SOCPlayingPiece)} and {@link #putTempPiece(SOCPlayingPiece)}.
     * See {@link #putPiece(SOCPlayingPiece)} javadoc for more information on what putPieceCommon does.
     *
     * @param pp  The piece to put on the board; coordinates are not checked for validity
     * @param isTempPiece  Is this a temporary piece?  If so, or if current gameState is {@link #UNDOING_ACTION}:
     *            Do not change current player or gamestate, call our {@link SOCGameEventListener},
     *            or update {@link #lastAction}.
     * @since 1.1.14
     */
    private void putPieceCommon(SOCPlayingPiece pp, final boolean isTempPiece)
    {
        final int coord = pp.getCoordinates();

        /**
         * FOG_HEX: On large board, look for fog and reveal its hex if we're
         * placing a road or ship touching the fog hex's corner.
         * During initial placement, a settlement could reveal up to 3 hexes.
         * Current player gets a resource from each revealed hex.
         */
        if (hasSeaBoard && isAtServer && ! (pp instanceof SOCVillage) && (gameState != UNDOING_ACTION))
        {
            if (pp instanceof SOCRoutePiece)
            {
                // roads, ships
                final int[] endHexes = ((SOCBoardLarge) board).getAdjacentHexesToEdgeEnds(coord);
                putPieceCommon_checkFogHexes(endHexes, false);
            }
            else if ((pp instanceof SOCSettlement) && isInitialPlacement())
            {
                // settlements
                final List<Integer> adjacHexes = board.getAdjacentHexesToNode(coord);
                final int L = adjacHexes.size();
                int[] seHexes = new int[L];
                for (int i = 0; i < L; ++i)
                    seHexes[i] = adjacHexes.get(i);
                putPieceCommon_checkFogHexes(seHexes, true);

                // Any settlement might reveal 1-3 fog hexes.
                // So, the player's revealed getNeedToPickGoldHexResources might be 0 to 3.
                // For the final initial settlement, this is recalculated below
                // to also include adjacent gold hexes that weren't hidden by fog.
            }
        }

        /** Side effects at server, including any from owningPlayer.putPiece */
        List<GameAction.Effect> effects = null;

        /**
         * call putPiece() on every player so that each
         * player's updatePotentials() function gets called
         */
        if (! (pp instanceof SOCVillage))
        {
            for (int i = 0; i < maxPlayers; i++)
            {
                List<GameAction.Effect> ef =
                    players[i].putPiece(pp, isTempPiece);
                if (ef != null)
                    effects = ef;
            }
        }

        board.putPiece(pp);

        if ((pp instanceof SOCFortress) || (pp instanceof SOCVillage))
        {
            return;  // <--- Early return: Piece is part of initial layout ---
        }

        if ((! isTempPiece) && debugFreePlacement && (gameState <= START3B))
            debugFreePlacementStartPlaced = true;

        /**
         * if the piece is a city, remove the settlement there
         */
        final int pieceType = pp.getType();
        final SOCPlayer ppPlayer = pp.getPlayer();
        if (pieceType == SOCPlayingPiece.CITY)
        {
            if (! (isTempPiece || hasBuiltCity))
            {
                hasBuiltCity = true;  // for house-rule game option "N7C"

                if (isAtServer)
                {
                    if (effects == null)
                        effects = new ArrayList<>();
                    effects.add(new GameAction.Effect(EffectType.GAME_SET_HAS_BUILT_CITY_N7C));
                }
            }

            SOCSettlement se = new SOCSettlement(ppPlayer, coord, board);

            for (int i = 0; i < maxPlayers; i++)
                players[i].removePiece(se, pp, true);

            board.removePiece(se);
        }

        if (gameState == LOADING)
        {
            return;  // <---- Early return: Loading game, so skip any side effects ----
        }

        /**
         * the rare situation "if the piece is a settlement, remove the fortress there" is
         * handled in player.putPiece instead of here, because the SOCPlayer knows about the
         * fortress and settlement, and that single call can correlate the removal and placement.
         */

        /**
         * if this their final initial settlement, give the player some resources.
         * (skip for temporary pieces)
         */
        if ((! isTempPiece)
            && (pieceType == SOCPlayingPiece.SETTLEMENT)
            && ((gameState == START2A) || (gameState == START3A)))
        {
            final boolean init3 = isGameOptionDefined(SOCGameOptionSet.K_SC_3IP);
            final int lastInitSettle = init3 ? START3A : START2A;
            if ( (gameState == lastInitSettle)
                 || (debugFreePlacementStartPlaced
                     && (ppPlayer.getPieces().size() == (init3 ? 5 : 3))) )
            {
                SOCResourceSet resources = new SOCResourceSet();
                int goldHexAdjacent = 0;

                for (final int hexCoord : board.getAdjacentHexesToNode(coord))
                {
                    switch (board.getHexTypeFromCoord(hexCoord))
                    {
                    case SOCBoard.CLAY_HEX:
                        resources.add(1, SOCResourceConstants.CLAY);
                        break;

                    case SOCBoard.ORE_HEX:
                        resources.add(1, SOCResourceConstants.ORE);
                        break;

                    case SOCBoard.SHEEP_HEX:
                        resources.add(1, SOCResourceConstants.SHEEP);
                        break;

                    case SOCBoard.WHEAT_HEX:
                        resources.add(1, SOCResourceConstants.WHEAT);
                        break;

                    case SOCBoard.WOOD_HEX:
                        resources.add(1, SOCResourceConstants.WOOD);
                        break;

                    case SOCBoardLarge.GOLD_HEX:
                        if (hasSeaBoard)
                            ++goldHexAdjacent;
                    }
                }

                ppPlayer.getResources().add(resources);
                if (goldHexAdjacent > 0)
                    ppPlayer.setNeedToPickGoldHexResources(goldHexAdjacent);
            }
        }

        final int placingPN = ppPlayer.getPlayerNumber();

        /**
         * update which player has longest road or trade route
         */
        final int longestRoadPN = playerWithLongestRoad;
        if (pieceType != SOCPlayingPiece.CITY)
        {
            if (pp instanceof SOCRoutePiece)
            {
                /**
                 * the affected player is the one who build the road or ship
                 */
                updateLongestRoad(placingPN);
            }
            else if (pieceType == SOCPlayingPiece.SETTLEMENT)
            {
                /**
                 * this is a settlement, check if it cut anyone else's road or trade route
                 * or (on sea boards) if this connects a player's own roads to their ships
                 */
                int[] roads = new int[maxPlayers];
                boolean ownRoad = false, ownShip = false;

                for (final int adjEdge : board.getAdjacentEdgesToNode(coord))
                {
                    /**
                     * check all roads and ships adjacent to this node
                     */
                    for (SOCRoutePiece road : board.getRoadsAndShips())
                    {
                        if (adjEdge != road.getCoordinates())
                            continue;

                        final int roadPN = road.getPlayerNumber();
                        roads[roadPN]++;

                        if (roadPN == placingPN)
                        {
                            if (road.isRoadNotShip())
                                ownRoad = true;
                            else
                                ownShip = true;
                        }
                    }
                }

                /**
                 * if a player other than the one who put the settlement
                 * down has 2 roads or ships adjacent to it, then we need to recalculate
                 * their longest road / trade route
                 */
                for (int i = 0; i < maxPlayers; i++)
                {
                    if ((i != placingPN) && (roads[i] == 2))
                    {
                        updateLongestRoad(i);

                        /**
                         * check to see if this created a tie
                         */
                        break;
                    }
                }

                /**
                 * if placing player has connected their own roads and ships
                 * at this new coastal settlement, recalculate their longest route
                 */
                if (ownRoad && ownShip)
                    updateLongestRoad(placingPN);
            }
        }

        /**
         * If temporary piece, don't update gamestate-related info.
         */
        if (isTempPiece || (gameState == UNDOING_ACTION))
        {
            return;   // <--- Early return: Temporary piece ---
        }

        int[] oldNewGS = null;
        if ((gameState == PLACING_ROAD) || (gameState == PLACING_SETTLEMENT)
            || (gameState == PLACING_CITY) || (gameState == PLACING_SHIP)
            || (gameState == PLACING_INV_ITEM))
        {
            if (effects == null)
                effects = new ArrayList<>();
            effects.add(new GameAction.Effect(EffectType.DEDUCT_COST_FROM_PLAYER));
        }
        else if ((gameState == PLACING_FREE_ROAD1) || (gameState == PLACING_FREE_ROAD2))
        {
            oldNewGS = new int[]{gameState, 0};  // will fill in newGS after advanceTurnStateAfterPutPiece()
            if (effects == null)
                effects = new ArrayList<>();
            effects.add(new GameAction.Effect(EffectType.CHANGE_GAMESTATE, oldNewGS));
        }

        if (longestRoadPN != playerWithLongestRoad)
        {
            if (effects == null)
                effects = new ArrayList<>();
            effects.add(new GameAction.Effect
                (EffectType.CHANGE_LONGEST_ROAD_PLAYER, new int[]{longestRoadPN, playerWithLongestRoad}));
        }

        lastActionTime = System.currentTimeMillis();
        lastAction = new GameAction(ActionType.BUILD_PIECE, pieceType, coord, placingPN, effects);
            // TODO set rs1 if revealed fog hexes? What else should we record about revealed fog hexes? coords, types

        /**
         * Remember ships placed this turn
         */
        if ((pp.getType() == SOCPlayingPiece.SHIP) && (gameState != 0) && (gameState != LOADING))
            shipsPlacedThisTurn.add(Integer.valueOf(coord));

        /**
         * check if the game is over
         */
        if ((gameState > READY) && (oldGameState != SPECIAL_BUILDING))
            checkForWinner();

        /**
         * update the state of the game, and possibly current player
         */
        if (active)
            advanceTurnStateAfterPutPiece();

        if (oldNewGS != null)
            oldNewGS[1] = gameState;
    }

    /**
     * On the large sea board, look for and reveal any adjacent fog hex,
     * if we're placing a road or ship touching the fog hex's corner node.
     * Reveal it before placing the new piece, so it's easier for
     * players and bots to updatePotentials (their data about the
     * board reachable through their roads/ships).
     * Each revealed fog hex triggers {@link SOCGameEvent#SGE_FOG_HEX_REVEALED}
     * and gives the current player that resource (if not desert or water or gold).
     * The server should send the clients messages to reveal the hex
     * and give the resource to that player.
     * If gold is revealed, calls
     * {@link SOCPlayer#setNeedToPickGoldHexResources(int) currentPlayer.setNeedToPickGoldHexResources(numGoldHexes)}.
     *<P>
     * Called only at server, only when {@link #hasSeaBoard}.
     * During initial placement, placing a settlement could reveal up to 3 hexes.
     *
     * @param hexCoords  Hex coordinates to check type for {@link SOCBoardLarge#FOG_HEX}
     * @param initialSettlement  Are we checking for initial settlement placement?
     *     If so, keep checking after finding a fog hex.
     * @since 2.0.00
     */
    private final void putPieceCommon_checkFogHexes(final int[] hexCoords, final boolean initialSettlement)
    {
        int goldHexes = 0;

        for (int i = 0; i < hexCoords.length; ++i)
        {
            final int hexCoord = hexCoords[i];
            if ((hexCoord != 0) && (board.getHexTypeFromCoord(hexCoord) == SOCBoardLarge.FOG_HEX))
            {
                final int encodedHexInfo =
                    ((SOCBoardLarge) board).revealFogHiddenHexPrep(hexCoord);
                final int hexType = encodedHexInfo >> 8;
                int diceNum = encodedHexInfo & 0xFF;
                if (diceNum == 0xFF)
                    diceNum = 0;

                revealFogHiddenHex(hexCoord, hexType, diceNum);
                if (currentPlayerNumber != -1)
                {
                    if ((hexType >= SOCResourceConstants.CLAY) && (hexType <= SOCResourceConstants.WOOD))
                        players[currentPlayerNumber].getResources().add(1, hexType);
                    else if (hexType == SOCBoardLarge.GOLD_HEX)
                        ++goldHexes;
                }

                if (gameEventListener != null)
                    gameEventListener.gameEvent
                        (this, SOCGameEvent.SGE_FOG_HEX_REVEALED, Integer.valueOf(hexCoord));

                if (! initialSettlement)
                    break;
                    // No need to keep looking, because only one end of the road or ship's
                    // edge is new; player was already at the other end, so it can't be fog.
            }
        }

        if ((goldHexes > 0) && (currentPlayerNumber != -1))
        {
            // ask player to pick a resource from the revealed gold hex
            // in advanceTurnStateAfterPutPiece()
            players[currentPlayerNumber].setNeedToPickGoldHexResources(goldHexes);
        }
    }

    /**
     * After placing a piece on the board, update the state of
     * the game, and possibly current player at server, for play to continue.
     *<P>
     * Called at server and at each client by {@link #putPieceCommon(SOCPlayingPiece, boolean)}.
     * At clients, the PUTPIECE message that triggers that call will soon be
     * followed by a GAMESTATE message to confirm the new state.
     *<P>
     * During {@link #isInitialPlacement()}, only the server advances game state; when client's game calls
     * this method it returns immediately. In {@link #START2B} or {@link #START3B} after the last initial
     * road/ship placement, at server this method calls {@link #updateAtGameFirstTurn()}
     * which includes {@link #updateAtTurn()}.
     *<P>
     * If {@link #debugFreePlacement}, does nothing unless current player's
     * {@link SOCPlayer#getNeedToPickGoldHexResources()} &gt; 0 and so the state should
     * change to one where they're prompted to pick their gains.
     *<P>
     * Also used in {@link #forceEndTurn()} to continue the game
     * after a cancelled piece placement in {@link #START1A}..{@link #START3B} .
     * If the current player number changes here, {@link #isForcingEndTurn()} is cleared.
     *<P>
     * This method is not called after placing a {@link SOCInventoryItem} on the board, which
     * happens only with some scenario options such as {@link SOCGameOptionSet#K_SC_FTRI _SC_FTRI}.
     *
     * @return true if game is still active, false if all players have left and
     *          the gamestate has been changed here to {@link #OVER}.
     * @since 1.1.00
     */
    private boolean advanceTurnStateAfterPutPiece()
    {
        if (currentPlayerNumber < 0)
            return true;  // Game hasn't started yet

        if ((gameState < ROLL_OR_CARD) && ! isAtServer)
            return true;  // Only server advances state during initial placement

        final boolean needToPickFromGold
            = hasSeaBoard && (players[currentPlayerNumber].getNeedToPickGoldHexResources() != 0);

        if (debugFreePlacement && ! needToPickFromGold)
            return true;  // Free placement doesn't change state or player

        //D.ebugPrintln("CHANGING GAME STATE FROM "+gameState);

        switch (gameState)
        {
        case START1A:
            if (needToPickFromGold)
            {
                oldGameState = START1A;
                gameState = STARTS_WAITING_FOR_PICK_GOLD_RESOURCE;
            } else {
                gameState = START1B;
            }
            break;

        case START1B:
            if (needToPickFromGold)
            {
                oldGameState = START1B;
                gameState = STARTS_WAITING_FOR_PICK_GOLD_RESOURCE;
            } else {
                int tmpCPN = currentPlayerNumber + 1;
                if (tmpCPN >= maxPlayers)
                    tmpCPN = 0;

                while (isSeatVacant (tmpCPN))
                {
                    ++tmpCPN;

                    if (tmpCPN >= maxPlayers)
                        tmpCPN = 0;

                    if (tmpCPN == currentPlayerNumber)
                    {
                        setGameStateOVER();  // Looped around, no one is here

                        return false;
                    }
                }

                if (tmpCPN == firstPlayerNumber)
                {
                    // All have placed their first settlement/road.
                    // Begin second placement.
                    gameState = START2A;
                }
                else
                {
                    if (advanceTurn())
                        gameState = START1A;
                }
            }
            break;

        case START2A:
            if (needToPickFromGold)
            {
                oldGameState = START2A;
                gameState = STARTS_WAITING_FOR_PICK_GOLD_RESOURCE;
            } else {
                gameState = START2B;
            }
            break;

        case START2B:
            if (needToPickFromGold)
            {
                oldGameState = START2B;
                gameState = STARTS_WAITING_FOR_PICK_GOLD_RESOURCE;
            } else {
                int tmpCPN = currentPlayerNumber - 1;

                // who places next? same algorithm as advanceTurnBackwards.
                if (tmpCPN < 0)
                    tmpCPN = maxPlayers - 1;

                while (isSeatVacant (tmpCPN))
                {
                    --tmpCPN;

                    if (tmpCPN < 0)
                        tmpCPN = maxPlayers - 1;

                    if (tmpCPN == currentPlayerNumber)
                    {
                        setGameStateOVER();  // Looped around, no one is here

                        return false;
                    }
                }

                if (tmpCPN == lastPlayerNumber)
                {
                    // All have placed their second settlement/road.
                    if (! isGameOptionSet(SOCGameOptionSet.K_SC_3IP))
                    {
                        // Begin play.
                        // Player number is unchanged; "virtual" endTurn here.
                        // Don't clear forcingEndTurn flag, if it's set.
                        //
                        // Not done if at client; instead, server will send a TURN message
                        // from which client will call updateAtTurn and setGameState
                        // in order to call updateAtGameFirstTurn.
                        if (isAtServer)
                        {
                            gameState = ROLL_OR_CARD;
                            updateAtGameFirstTurn();
                        }
                    } else {
                        // Begin third placement.
                        gameState = START3A;
                    }
                }
                else
                {
                    if (advanceTurnBackwards())
                        gameState = START2A;
                }
            }
            break;

        case START3A:
            if (needToPickFromGold)
            {
                oldGameState = START3A;
                gameState = STARTS_WAITING_FOR_PICK_GOLD_RESOURCE;
            } else {
                gameState = START3B;
            }
            break;

        case START3B:
            if (needToPickFromGold)
            {
                oldGameState = START3B;
                gameState = STARTS_WAITING_FOR_PICK_GOLD_RESOURCE;
            } else {
                // who places next? same algorithm as advanceTurn.
                int tmpCPN = currentPlayerNumber + 1;
                if (tmpCPN >= maxPlayers)
                    tmpCPN = 0;

                while (isSeatVacant (tmpCPN))
                {
                    ++tmpCPN;

                    if (tmpCPN >= maxPlayers)
                        tmpCPN = 0;

                    if (tmpCPN == currentPlayerNumber)
                    {
                        setGameStateOVER();  // Looped around, no one is here

                        return false;
                    }
                }

                if (tmpCPN == firstPlayerNumber)
                {
                    // All have placed their third settlement/road.
                    // Begin play.  The first player to roll is firstPlayerNumber.
                    // "virtual" endTurn here.
                    // Don't clear forcingEndTurn flag, if it's set.
                    //
                    // Not done if at client; instead, server will send a TURN message
                    // from which client will call updateAtTurn and setGameState
                    // in order to call updateAtGameFirstTurn.
                    if (isAtServer)
                    {
                        currentPlayerNumber = firstPlayerNumber;
                        gameState = ROLL_OR_CARD;
                        updateAtGameFirstTurn();
                    }
                }
                else
                {
                    if (advanceTurn())
                        gameState = START3A;
                }
            }
            break;

        case PLAY1:
            // PLAY1 is the gamestate when moveShip calls putPiece.
            // In scenario _SC_FOG, moving a ship might reveal a gold hex.
            // In scenario _SC_PIRI, PLAY1 is the gamestate when a SOCFortress is conquered
            //   and the replacement SOCSettlement is placed by attackPirateFortress.
            //   No special action is needed here.
            if (needToPickFromGold)
            {
                oldGameState = PLAY1;
                gameState = WAITING_FOR_PICK_GOLD_RESOURCE;
            }
            break;

        case PLACING_ROAD:
            // fall through
        case PLACING_SETTLEMENT:
            // fall through
        case PLACING_CITY:
            // fall through
        case PLACING_SHIP:
            if (needToPickFromGold)
            {
                if (oldGameState != SPECIAL_BUILDING)
                    oldGameState = PLAY1;
                gameState = WAITING_FOR_PICK_GOLD_RESOURCE;
            }
            else if (oldGameState != SPECIAL_BUILDING)
            {
                gameState = PLAY1;
            }
            else
            {
                gameState = SPECIAL_BUILDING;
            }
            break;

        case PLACING_FREE_ROAD1:
            if (needToPickFromGold)
            {
                oldGameState = PLACING_FREE_ROAD2;
                gameState = WAITING_FOR_PICK_GOLD_RESOURCE;
            } else {
                gameState = PLACING_FREE_ROAD2;
            }
            break;

        case PLACING_FREE_ROAD2:
            {
                final int nextState;
                if (currentDice != 0)
                    nextState = PLAY1;
                else
                    nextState = ROLL_OR_CARD;  // played dev card before roll

                if (needToPickFromGold)
                {
                    oldGameState = nextState;
                    gameState = WAITING_FOR_PICK_GOLD_RESOURCE;
                } else {
                    gameState = nextState;
                }

                playingRoadBuildingCardForLastRoad = false;
            }
            break;

        // case PLACING_INV_ITEM:
            //    No advance needed if that's the current state; in _SC_FTRI
            //    we're here because the player placed a ship on a special edge
            //    with a port, and that changed the state, we're still waiting
            //    for the player to place their port.  State mentioned here
            //    only for completeness.

        }

        //D.ebugPrintln("  TO "+gameState);
        return true;
    }

    /**
     * A temporary piece has been put on the board; update all related game state.
     * Update player potentials, longest road, etc.
     * Does not advance turn or update gamestate-related fields.
     *
     * @param pp the piece to put on the board
     *
     * @see #undoPutTempPiece(SOCPlayingPiece)
     * @see #saveLargestArmyState()
     */
    public void putTempPiece(SOCPlayingPiece pp)
    {
        //D.ebugPrintln("@@@ putTempPiece "+pp);

        /**
         * save who the last lr player was
         */
        oldPlayerWithLongestRoad.push(new SOCOldLRStats(this));

        putPieceCommon(pp, true);
    }

    /**
     * Can this player currently move this ship, based on game state and
     * their trade routes and settlements/cities?
     * Must be current player.  Game state must be {@link #PLAY1}.
     * Can't move ships during a Special Building Phase.
     *<P>
     * Use this method to check a specific move-from location.
     * Use {@link #canMoveShip(int, int, int)} to also check a specific move-to location
     * before calling {@link #moveShip(SOCShip, int)}.
     *<P>
     * Only the ship at the newer end of an open trade route can be moved.
     * So, to move a ship, one of its end nodes must be clear: No
     * settlement or city, and no other adjacent ship on the other
     * side of the node.
     *<P>
     * You cannot place a ship, and then move the same ship, during the same turn.
     * You cannot move a ship from an edge of the pirate ship's hex.
     *<P>
     * Trade routes can branch, so it may be that more than one ship
     * could be moved.  The game limits players to one move per turn.
     *
     * @param pn   Player number
     * @param fromEdge  Edge coordinate to move the ship from; must contain this player's ship
     * @return  The ship at {@code fromEdge} if player can move that ship now; {@code null} otherwise
     * @see #canMoveShip(int, int, int)
     * @since 2.0.00
     */
    public SOCShip canMoveShip(final int pn, final int fromEdge)
    {
        if (movedShipThisTurn || ! (hasSeaBoard && (currentPlayerNumber == pn) && (gameState == PLAY1)))
            return null;
        if (shipsPlacedThisTurn.contains(Integer.valueOf(fromEdge)))
            return null;

        // check fromEdge vs. pirate hex
        {
            SOCBoardLarge bL = (SOCBoardLarge) board;
            final int ph = bL.getPirateHex();
            if ((ph != 0) && bL.isEdgeAdjacentToHex(fromEdge, ph))
                return null;
        }

        final SOCPlayer pl = players[pn];
        final SOCRoutePiece pieceAtFrom = pl.getRoadOrShip(fromEdge);
        if ((pieceAtFrom == null) || pieceAtFrom.isRoadNotShip())
            return null;
        SOCShip canShip = (SOCShip) pieceAtFrom;
        if (! pl.canMoveShip(canShip))
            return null;

        return canShip;
    }

    /**
     * Can this player currently move this ship to this new coordinate,
     * based on game state and their trade routes and settlements/cities?
     * Must be current player.  Game state must be {@link #PLAY1}.
     * Can't move ships during a Special Building Phase.
     *<P>
     * Use this method to check a specific move-from and move-to location pair.
     * Use {@link #canMoveShip(int, int)} to check only the move-from.
     *<P>
     * Only the ship at the newer end of an open trade route can be moved.
     * So, to move a ship, one of <tt>fromEdge</tt>'s end nodes must be
     * clear: No settlement or city, and no other adjacent ship on the other
     * side of the node.
     *<P>
     * The new location <tt>toEdge</tt> must also be a potential ship location,
     * even if <tt>fromEdge</tt> was unoccupied; calls
     * {@link SOCPlayer#isPotentialShipMoveTo(int, int) pn.isPotentialShipMoveTo(toEdge, fromEdge)}
     * to check that.
     *<P>
     * You cannot move a ship to or from an edge of the pirate ship's hex.
     *<P>
     * Trade routes can branch, so it may be that more than one ship
     * could be moved.  The game limits players to one move per turn.
     *<P>
     * <B>Scenario option {@link SOCGameOptionSet#K_SC_PIRI _SC_PIRI}:</B><br>
     * Ship movement options are limited, because the route can't branch
     * and only a few sea edges are legal for placement.
     *
     * @param pn   Player number
     * @param fromEdge  Edge coordinate to move the ship from; must contain this player's ship.
     * @param toEdge    Edge coordinate to move to; must be different than <tt>fromEdge</tt>.
     *            Checks {@link SOCPlayer#isPotentialShip(int) players[pn].isPotentialShip(toEdge)}.
     * @return  The ship at {@code fromEdge} if player can move that ship now; {@code null} otherwise
     * @see #canMoveShip(int, int)
     * @see #moveShip(SOCShip, int)
     * @since 2.0.00
     */
    public SOCShip canMoveShip(final int pn, final int fromEdge, final int toEdge)
    {
        if (fromEdge == toEdge)
            return null;
        final SOCPlayer pl = players[pn];
        if (! pl.isPotentialShipMoveTo(toEdge, fromEdge))
            return null;

        // check toEdge vs. pirate hex
        {
            SOCBoardLarge bL = (SOCBoardLarge) board;
            final int ph = bL.getPirateHex();
            if ((ph != 0) && bL.isEdgeAdjacentToHex(toEdge, ph))
                return null;
        }

        return canMoveShip(pn, fromEdge);  // <-- checks most other conditions
    }

    /**
     * Move this ship on the board and update all related game state.
     * Unless {@link #getGameState()} is currently {@link #UNDOING_ACTION}:
     * Calls {@link #checkForWinner()}; gamestate may become {@link #OVER}
     * if a player gets the longest trade route.
     *<P>
     * Calls {@link #undoPutPieceCommon(SOCPlayingPiece, boolean, boolean) undoPutPieceCommon(sh, false, true)}
     * and {@link #putPiece(SOCPlayingPiece)}.
     * Updates {@link #getLastAction()}.
     * Updates longest trade route.
     * Not for use with temporary pieces.
     *<P>
     * To undo this move, call {@link #undoMoveShip(SOCShip)}.
     *<P>
     *<b>Note:</b> Because <tt>sh</tt> and <tt>toEdge</tt>
     * are not checked for validity, please call
     * {@link #canMoveShip(int, int, int)} before calling this method.
     *<P>
     * The call to putPiece incorrectly adds the moved ship's
     * new location to {@link #getShipsPlacedThisTurn()}, but since
     * we can only move 1 ship per turn, the add is harmless.
     *<P>
     * During {@link #isDebugFreePlacement()}, the gamestate is not changed,
     * unless the current player gains enough points to win.
     *<P>
     * <B>Scenario option {@link SOCGameOptionSet#K_SC_FOG _SC_FOG}:</B><br>
     * moveShip's caller should check {@link SOCPlayer#getNeedToPickGoldHexResources()} != 0.
     * Revealing a gold hex from fog will set that player field and also
     * sets gamestate to {@link #WAITING_FOR_PICK_GOLD_RESOURCE}.
     *
     * @param sh the ship to move on the board; its coordinate must be
     *           the edge to move from. Must not be a temporary ship.
     * @param toEdge    Edge coordinate to move to
     * @since 2.0.00
     */
    public void moveShip(SOCShip sh, final int toEdge)
    {
        final int fromEdge = sh.getCoordinates();
        undoPutPieceCommon(sh, false, true);
        putPiece(new SOCShip(sh.getPlayer(), toEdge, board));  // calls checkForWinner, etc
        if (gameState == UNDOING_ACTION)
            return;

        movedShipThisTurn = true;
        if ((lastAction != null) && (lastAction.actType == ActionType.BUILD_PIECE))
            // change lastAction from BUILD_PIECE to MOVE_PIECE, but keep anything like revealed fog hex info
            lastAction = new GameAction(lastAction, ActionType.MOVE_PIECE, sh.getType(), fromEdge, toEdge);
    }

    /**
     * Can this player currently undo moving this ship?
     * {@link #getLastAction()} must be a move of this piece ({@link ActionType#MOVE_PIECE}).
     * Must be current player. Game state must be {@link #PLAY1}.
     * {@link SOCGameOption} {@code "UB"} must be set.
     * If using game option {@code "UBL"}, player's {@link SOCPlayer#getUndosRemaining()} must be &gt; 0.
     * @param pn  Player number
     * @param sh  Their ship to undo moving
     * @return  True if can undo that move now
     * @since 2.7.00
     * @see #undoMoveShip(SOCShip)
     * @see #canUndoPutPiece(int, SOCPlayingPiece)
     */
    public boolean canUndoMoveShip(final int pn, final SOCShip sh)
    {
        final GameAction moveAct = lastAction;
        boolean ok = (pn == currentPlayerNumber) && (gameState == PLAY1)  // rules reminder: can't move ships during SBP
            && (moveAct != null) && (moveAct.actType == ActionType.MOVE_PIECE)
            && (moveAct.param1 == SOCPlayingPiece.SHIP)
            && (moveAct.param3 == sh.getCoordinates())
            && isGameOptionSet("UB");
        if (ok && isGameOptionSet("UBL") && (players[currentPlayerNumber].getUndosRemaining() <= 0))
            ok = false;

        return ok;
    }

    /**
     * Undo the previous {@link #moveShip(SOCShip, int)} if possible.
     * Temporarily sets gameState to {@link #UNDOING_ACTION} while it does so,
     * then restores the actual gameState to what it was at start of the method.
     * Sets {@link #getLastAction()} to {@link ActionType#UNDO_MOVE_PIECE}.
     * Decrements current player's {@link SOCPlayer#getUndosRemaining()} if using game option {@code "UBL"}.
     *<P>
     * For validity checks, please call {@link #canUndoMoveShip(int, SOCShip)} before this method.
     *
     * @param sh  Ship to undo the move of, from its new location
     * @return  Undo information; see {@link GameAction.ActionType#UNDO_MOVE_PIECE} for details
     * @throws NullPointerException if {@code sh} is {@code null}
     * @throws IllegalStateException  If {@link #getLastAction()} isn't
     *     a {@link GameAction.ActionType#MOVE_PIECE MOVE_PIECE} to {@code sh}'s coordinates
     * @since 2.7.00
     * @see #removeShip(SOCShip)
     * @see #undoPutPiece(SOCPlayingPiece)
     */
    public GameAction undoMoveShip(final SOCShip sh)
        throws NullPointerException, IllegalStateException
    {
        final int wasMovedToEdge = sh.getCoordinates();
        final GameAction moveAct = lastAction;
        if ((moveAct == null) || (moveAct.actType != ActionType.MOVE_PIECE)
            || (moveAct.param1 != SOCPlayingPiece.SHIP)
            || (moveAct.param3 != wasMovedToEdge))
            throw new IllegalStateException("lastAction");

        final int wasMovedFromEdge = moveAct.param2;

        final int actualGS = gameState;
        gameState = UNDOING_ACTION;
        if (isAtServer)
            undoActionSideEffects_pre(moveAct, SOCPlayingPiece.SHIP);

        shipsPlacedThisTurn.remove(Integer.valueOf(wasMovedToEdge));
        moveShip(sh, wasMovedFromEdge);
        movedShipThisTurn = false;

        if (isAtServer)
            undoActionSideEffects_post(moveAct, SOCPlayingPiece.SHIP);
        if (gameState == UNDOING_ACTION)
            gameState = actualGS;

        if (isGameOptionSet("UBL"))
            players[currentPlayerNumber].decrementUndosRemaining();

        final GameAction undoAct = new GameAction
            (moveAct, ActionType.UNDO_MOVE_PIECE, SOCPlayingPiece.SHIP, wasMovedToEdge, wasMovedFromEdge);
        lastAction = undoAct;
        lastActionTime = System.currentTimeMillis();

        return undoAct;
    }

    /**
     * Remove this ship from the board and update all related game state.
     * Used in scenario option {@link SOCGameOptionSet#K_SC_PIRI _SC_PIRI}
     * by {@link #attackPirateFortress(SOCShip)} and at the client.
     *<P>
     * Calls {@link #undoPutPieceCommon(SOCPlayingPiece, boolean, boolean) undoPutPieceCommon(sh, false, false)}.
     * Not for use with temporary pieces or ship moves.
     *
     * @param sh  the ship to remove
     * @see #undoMoveShip(SOCShip)
     * @since 2.0.00
     */
    public void removeShip(SOCShip sh)
    {
        undoPutPieceCommon(sh, false, false);
    }

    /**
     * Can this player currently undo placing (building) this piece?
     * {@link #getLastAction()} must be the placement of this piece ({@link ActionType#BUILD_PIECE}).
     * Must be current player. Game state must be {@link #PLAY1} or {@link #SPECIAL_BUILDING}.
     * {@link SOCGameOption} {@code "UB"} must be set.
     * If using game option {@code "UBL"}, player's {@link SOCPlayer#getUndosRemaining()} must be &gt; 0.
     * @param pn  Player number
     * @param pp  Their piece to undo placing
     * @return  True if can undo that placement now
     * @since 2.7.00
     * @see #undoPutPiece(SOCPlayingPiece)
     * @see #canUndoMoveShip(int, SOCShip)
     */
    public boolean canUndoPutPiece(final int pn, final SOCPlayingPiece pp)
    {
        final GameAction buildAct = lastAction;
        final int ptype = pp.getType();
        boolean ok = (pn == currentPlayerNumber) && ((gameState == PLAY1) || (gameState == SPECIAL_BUILDING))
            && (ptype >= SOCPlayingPiece.ROAD) && (ptype <= SOCPlayingPiece.SHIP)
            && (buildAct != null) && (buildAct.actType == ActionType.BUILD_PIECE)
            && (buildAct.param1 == ptype)
            && (buildAct.param2 == pp.getCoordinates())
            && (buildAct.param3 == pn)
            && isGameOptionSet("UB");
        if (ok && isGameOptionSet("UBL") && (players[currentPlayerNumber].getUndosRemaining() <= 0))
            ok = false;

        return ok;
    }

    /**
     * Undo the previous {@link #putPiece(SOCPlayingPiece)} if possible.
     * Temporarily sets gameState to {@link #UNDOING_ACTION} while it does so,
     * then restores the actual gameState to what it was at start of the method.
     * Sets {@link #getLastAction()} to {@link ActionType#UNDO_BUILD_PIECE}.
     * Decrements current player's {@link SOCPlayer#getUndosRemaining()} if using game option {@code "UBL"}.
     *<P>
     * For validity checks, please call {@link #canUndoPutPiece(int, SOCPlayingPiece)} before this method.
     *<P>
     * The putPiece's {@link GameAction#effects} are undone only at server;
     * the server will send messages to the client to take care of it there.
     *
     * @param pp  Piece to undo the placement of
     * @return Undo information; see {@link GameAction.ActionType#UNDO_BUILD_PIECE} for details
     * @throws NullPointerException if {@code pp} is {@code null}
     * @throws IllegalStateException  If {@link #getLastAction()} isn't
     *     a {@link GameAction.ActionType#BUILD_PIECE BUILD_PIECE} at {@code pp}'s coordinates.
     * @since 2.7.00
     * @see #undoPutTempPiece(SOCPlayingPiece)
     */
    public GameAction undoPutPiece(final SOCPlayingPiece pp)
        throws NullPointerException, IllegalStateException
    {
        final GameAction buildAct = lastAction;
        final int ptype = pp.getType(), coord = pp.getCoordinates();
        if ((buildAct == null) || (buildAct.actType != ActionType.BUILD_PIECE)
            || (buildAct.param1 != buildAct.param1)
            || (buildAct.param2 != coord))
            throw new IllegalStateException("lastAction");

        final int actualGS = gameState;
        gameState = UNDOING_ACTION;
        if (isAtServer)
            undoActionSideEffects_pre(buildAct, ptype);

        switch (ptype)
        {
        case SOCPlayingPiece.ROAD:
        case SOCPlayingPiece.SETTLEMENT:
        case SOCPlayingPiece.SHIP:
            undoPutPieceCommon(pp, false, false);
            for (SOCPlayer pl : players)
                pl.calcLongestRoad2();
            break;

        case SOCPlayingPiece.CITY:
            undoPutPieceCommon(pp, false, false);  // places a settlement there
            break;

        default:
            // ... TODO debug prn?
            gameState = actualGS;
            throw new IllegalStateException("ptype: " + ptype);
        }

        if (isAtServer)
            undoActionSideEffects_post(buildAct, ptype);
        if (gameState == UNDOING_ACTION)
            gameState = actualGS;

        if (isGameOptionSet("UBL"))
            players[currentPlayerNumber].decrementUndosRemaining();

        final GameAction undoAct = new GameAction(buildAct, ActionType.UNDO_BUILD_PIECE, ptype, coord, 0);
        lastAction = undoAct;
        lastActionTime = System.currentTimeMillis();

        return undoAct;
    }

    /**
     * undo the putting of a temporary or initial piece
     * or a ship being moved.
     * Updates player potentials, but doesn't update longest route;
     * calls {@link SOCPlayer#undoPutPiece(SOCPlayingPiece, boolean)}.
     *<P>
     * If the piece is a city, puts a settlement back at that location.
     *<P>
     * If state is START2B or START3B and resources were given, they will be returned.
     *<P>
     * If a ship is removed in scenario {@code _SC_PIRI}, makes sure its player's
     * {@link SOCPlayer#getNumWarships()} is never more than the number of their ships on the board.
     *
     * @param pp  the piece to remove from the board
     * @param isTempPiece  Is this a temporary piece?  If so, do not call the
     *            game's {@link SOCGameEventListener}.
     * @param isMoveOrReplacement  Is the piece really being moved to a new location, or replaced with another?
     *            If so, don't remove its {@link SOCPlayingPiece#specialVP} from player.
     * @since 1.1.00
     * @see #undoPutPiece(SOCPlayingPiece)
     */
    protected void undoPutPieceCommon
        (SOCPlayingPiece pp, final boolean isTempPiece, final boolean isMoveOrReplacement)
    {
        //D.ebugPrintln("@@@ undoPutTempPiece "+pp);
        board.removePiece(pp);

        //
        // call undoPutPiece() on every player so that
        // they can update their potentials
        //
        for (int i = 0; i < maxPlayers; i++)
        {
            players[i].undoPutPiece(pp, isMoveOrReplacement);   // If state START2B or START3B, will also zero resources
        }

        //
        // if the piece is a city, put the settlement back
        //
        if (pp.getType() == SOCPlayingPiece.CITY)
        {
            SOCSettlement se = new SOCSettlement(pp.getPlayer(), pp.getCoordinates(), board);

            for (int i = 0; i < maxPlayers; i++)
            {
                players[i].putPiece(se, isTempPiece);
            }

            board.putPiece(se);
        }
    }

    /**
     * undo the putting of a temporary piece
     *
     * @param pp  the piece to remove from the board
     *
     * @see #undoPutInitSettlement(SOCPlayingPiece)
     * @see #restoreLargestArmyState()
     * @see #undoPutPiece(SOCPlayingPiece)
     */
    public void undoPutTempPiece(SOCPlayingPiece pp)
    {
        undoPutPieceCommon(pp, true, false);

        //
        // update which player has longest road
        //
        SOCOldLRStats oldLRStats = oldPlayerWithLongestRoad.pop();
        oldLRStats.restoreOldStats(this);
    }

    /**
     * undo the putting of an initial settlement.
     * If state is START2B or START3B and resources were given, they will be returned.
     * Player is unchanged; state will become START1A or START2A or START3A.
     * Not for use with temporary pieces (use {@link #undoPutTempPiece(SOCPlayingPiece)} instead).
     *
     * @param pp the piece to remove from the board
     * @see #canCancelBuildPiece(int)
     * @since 1.1.00
     */
    public void undoPutInitSettlement(SOCPlayingPiece pp)
    {
        if ((gameState != START1B) && (gameState != START2B) && (gameState != START3B))
            throw new IllegalStateException("Cannot remove at this game state: " + gameState);
        if (pp.getType() != SOCPlayingPiece.SETTLEMENT)
            throw new IllegalArgumentException("Not a settlement: type " + pp.getType());
        if (pp.getCoordinates() != pp.getPlayer().getLastSettlementCoord())
            throw new IllegalArgumentException("Not coordinate of last settlement");

        undoPutPieceCommon(pp, false, false);  // Will also zero resources via player.undoPutPiece

        if (gameState == START1B)
            gameState = START1A;
        else if (gameState == START2B)
            gameState = START2A;
        else // gameState == START3B
            gameState = START3A;
    }

    /**
     * At server, handle undoing some side effects of a game action.
     * Called by undo methods before they undo the direct part of the action (like building a piece).
     * After that, they'll call {@link #undoActionSideEffects_post(GameAction, int)}
     * to undo any other possible side effects.
     *
     * @param actToUndo  Action being undone; not {@code null}.
     *     Does nothing if {@link GameAction#effects actToUndo.effects} is {@code null} or empty.
     * @param pieceType  Piece type for action being undone if relevant, such as {@link SOCPlayingPiece#SHIP}, or -1
     * @exception IllegalStateException if {@link #getGameState()} != {@link #UNDOING_ACTION} when called
     * @since 2.7.00
     */
    protected void undoActionSideEffects_pre(final GameAction actToUndo, final int pieceType)
    {
        if (actToUndo.effects == null)
            return;
        if (gameState != UNDOING_ACTION)
            throw new IllegalStateException("gameState " + gameState + " != UNDOING_ACTION");

        // The effects undone here have corresponding messages sent immediately in
        // SOCGameMessageHandler.sendUndoSideEffects; if you update this method,
        // update that one too

        for (GameAction.Effect e : actToUndo.effects)
            switch (e.eType)
            {
            case CLOSE_SHIP_ROUTE:
                ((SOCBoardLarge) board).setShipsClosed(false, e.params, 0);
                break;

            // TODO any other side effects for now? (SVP reaching a new island, etc)

            default:
                ;  // nothing yet
            }
    }

    /**
     * At server, handle undoing some side effects of a game action.
     * Called by undo methods after they undo the direct part of the action (like building a piece).
     *<P>
     * If {@link GameAction#effects} includes {@link GameAction.EffectType#CHANGE_GAMESTATE},
     * {@link SOCGame#setGameState(int)} is called only after applying all other {@code effects}.
     * After calling this method, check {@link SOCGame#getGameState()} to see if
     * it's been changed from {@link #UNDOING_ACTION}.
     *
     * @param actToUndo  Action being undone; not {@code null}.
     *     Does nothing if {@link GameAction#effects actToUndo.effects} is {@code null} or empty.
     * @param pieceType  Piece type for action being undone if relevant, such as {@link SOCPlayingPiece#SHIP}, or -1
     * @exception IllegalStateException if {@link #getGameState()} != {@link #UNDOING_ACTION} when called
     * @since 2.7.00
     * @see #undoActionSideEffects_pre(GameAction, int)
     */
    protected void undoActionSideEffects_post(final GameAction actToUndo, final int pieceType)
    {
        if (actToUndo.effects == null)
            return;
        if (gameState != UNDOING_ACTION)
            throw new IllegalStateException("gameState " + gameState + " != UNDOING_ACTION");

        // The effects undone here have corresponding messages queued into msgsAfter in
        // SOCGameMessageHandler.sendUndoSideEffects; if you update this method,
        // update that one too

        final SOCPlayer currPlayer = players[currentPlayerNumber];
        int gameStateAfterUndo = 0;
        for (GameAction.Effect e : actToUndo.effects)
            switch (e.eType)
            {
            case DEDUCT_COST_FROM_PLAYER:
                {
                    SOCResourceSet cost = null;
                    if (e.params != null)
                        cost = new SOCResourceSet(e.params);
                    else
                        try
                        {
                            cost = SOCPlayingPiece.getResourcesToBuild(pieceType);
                        }
                        catch(IllegalArgumentException ex) {}

                    if (cost != null)
                        currPlayer.getResources().add(cost);
                }
                break;

            case CHANGE_GAMESTATE:
                gameStateAfterUndo = e.params[0];
                break;

            case CHANGE_LONGEST_ROAD_PLAYER:
                {
                    final int longestPNBeforePut = e.params[0];
                    setPlayerWithLongestRoad(longestPNBeforePut >= 0 ? players[longestPNBeforePut] : null);
                }
                break;

            case PLAYER_GAIN_SVP:
                {
                    currPlayer.setSpecialVP(e.params[0]);
                    if (e.params.length >= 3)
                    {
                        final int prevEvents = e.params[2];
                        if (prevEvents != currPlayer.getPlayerEvents())
                            currPlayer.setPlayerEvents(prevEvents);
                                // is equiv to calling pl.clearPlayerEvent
                    }
                }
                break;

            case PLAYER_GAIN_SETTLED_LANDAREA:
                {
                    currPlayer.setSpecialVP(e.params[0]);
                    currPlayer.setScenarioSVPLandAreas(e.params[1]);
                }
                break;

            case GAME_SET_HAS_BUILT_CITY_N7C:
                hasBuiltCity = false;
                break;

            case PLAYER_SET_EVENT_FLAGS:
                {
                    int playerEvents_bitmask = currPlayer.getPlayerEvents();
                    if (e.params[1] == 0)
                        playerEvents_bitmask |= e.params[0];      // set to undo clear
                    else
                        playerEvents_bitmask &= (~ e.params[0]);  // clear to undo set

                    currPlayer.setPlayerEvents(playerEvents_bitmask);
                }
                break;

            case PLAYER_GAIN_INVENTORY_ITEM:
                currPlayer.getInventory().removeItem
                    ((e.params[1] == 1) ? SOCInventory.PLAYABLE : ((e.params[2] == 1) ? SOCInventory.KEPT : SOCInventory.NEW),
                     e.params[0]);
                break;

            case PLAYER_SCEN_CLVI_RECEIVE_CLOTH:
                {
                    int nCloth = e.params[0];
                    currPlayer.setCloth(currPlayer.getCloth() - nCloth);

                    final int villageNodeCoord = e.params[1];
                    if (villageNodeCoord != 0)
                    {
                        final SOCVillage vi = ((SOCBoardLarge) board).getVillageAtNode(villageNodeCoord);
                        if (vi != null)
                        {
                            vi.setCloth(nCloth + vi.getCloth());
                            if (e.params[2] != 0)
                                vi.removeTradingPlayer(currPlayer);
                        }
                    } else {
                        ((SOCBoardLarge) board).setCloth(nCloth + ((SOCBoardLarge) board).getCloth());
                    }
                }
                break;

            case PLAYER_SCEN_FTRI_REACHED_SPECIAL_EDGE:
                {
                    final int edgeCoord = e.params[0], seType = e.params[1];

                    switch (seType)
                    {
                    case SOCBoardLarge.SPECIAL_EDGE_SVP:
                        currPlayer.setSpecialVP(currPlayer.getSpecialVP() - 1);
                        break;

                    case SOCBoardLarge.SPECIAL_EDGE_DEV_CARD:
                        final int cardType = e.params[2];
                        currPlayer.getInventory().removeDevCard(SOCInventory.NEW, cardType);
                        ((SOCBoardLarge) board).putItemInStackRandomly(cardType);
                        break;
                    }

                    ((SOCBoardLarge) board).setSpecialEdge(edgeCoord, seType);
                }
                break;

            // TODO these 2 SCEN_FTRI_PORT effects may be within the same action;
            // should undo them in reverse order of effects list

            case GAME_SCEN_FTRI_PORT_REMOVED:
                {
                    final int edgeCoord = e.params[0], portType = e.params[1];
                    placePort(currPlayer, edgeCoord, portType);
                }
                break;

            case GAME_SCEN_FTRI_PORT_PLACED:
                {
                    final int edgeCoord = e.params[0];
                    removePort(currPlayer, edgeCoord);
                }
                break;

            // TODO any other side effects for now? (SVP from scenarios, etc)

            default:
                ;  // nothing yet
            }

        if (gameStateAfterUndo > 0)
            setGameState(gameStateAfterUndo);
    }

    /**
     * Initialize server-only game fields.
     * Called from {@link #startGame()} and saved-game loader.
     * Sets {@link #isAtServer} and {@link #allOriginalPlayers()} flags.
     * Updates {@link #lastActionTime}.
     * Adds all seated players to the Chat Allow List.
     * Initializes misc fields like each player's {@link SOCPlayer#pendingMessagesOut}.
     * Fills and shuffles the development card deck.
     * @since 2.3.00
     */
    public void initAtServer()
    {
        isAtServer = true;

        chatAllowList = Collections.synchronizedSet(new HashSet<>());

        pendingMessagesOut = new ArrayList<Object>();
        for (int i = 0; i < maxPlayers; ++i)
        {
            players[i].pendingMessagesOut = new ArrayList<Object>();
            if (! isSeatVacant(i))
                chatAllowList.add(players[i].getName());
        }

        // make sure game doesn't look idle, in case first player is a robot
        lastActionTime = System.currentTimeMillis();

        allOriginalPlayers = true;

        startGame_setupDevCards();
    }

    /**
     * Do the things involved in starting a game at server:
     * Call {@link #initAtServer()},
     * shuffle the tiles and cards,
     * make a board by calling {@link SOCBoard#makeNewBoard(SOCGameOptionSet)},
     * set players' legal and potential piece locations,
     * choose first player.
     * gameState becomes {@link #START1A}.
     * Updates {@link #lastActionTime}.
     * Adds all seated players to the Chat Allow List.
     *<P>
     * <B>Note:</B> This method requires at least 1 seated player, or it will loop forever.
     *<P>
     * Called only at server, not client.  For a method called during game start
     * at server and clients, see {@link #updateAtBoardLayout()}.
     *<P>
     * Some scenarios require other methods to finish setting up the game;
     * call them in this order before any other board or game methods:
     *<UL>
     * <LI> This method {@code startGame()}
     * <LI> If appropriate, {@link soc.server.SOCBoardAtServer#startGame_scenarioSetup(SOCGame)}
     *</UL>
     */
    public void startGame()
    {
        initAtServer();

        board.makeNewBoard(opts);
        if (hasSeaBoard)
        {
            /**
             * Set each player's legal and potential settlements and roads
             * to reflect the new board layout.
             *
             * Only necessary when hasSeaBoard (v3 board encoding):
             * In the v1 and v2 board encodings, the legal coordinates never change, so
             * SOCPlayer knows them already.
             */
            setPlayersLandHexCoordinates();
            HashSet<Integer> psList = ((SOCBoardLarge) board).getLegalSettlements();
            final HashSet<Integer>[] las = ((SOCBoardLarge) board).getLandAreasLegalNodes();
            for (int i = 0; i < maxPlayers; ++i)
                players[i].setPotentialAndLegalSettlements(psList, true, las);
        }
        updateAtBoardLayout();

        gameState = START1A;

        /**
         * choose who goes first
         */

//        do
//        {
//            currentPlayerNumber = Math.abs(rand.nextInt() % maxPlayers);
//        } while (isSeatVacant(currentPlayerNumber));
        currentPlayerNumber=0;
        setFirstPlayer(0);
    }

    /**
     * For {@link #startGame()}, fill and shuffle the development card deck.
     * {@link #devCardDeck} contents are based on game options and number of players.
     * Calls {@link #shuffleDevCardDeck(int)}.
     * @since 2.0.00
     */
    private final void startGame_setupDevCards()
    {
        /**
         * set up devCardDeck.  numDevCards is already set in constructor based on maxPlayers.
         */
        final boolean sc_piri_devcards = isGameOptionSet(SOCGameOptionSet.K_SC_PIRI);
        if (maxPlayers > 4)
        {
            // 6-player set
            devCardDeck = new int[NUM_DEVCARDS_6PLAYER];
        } else if (sc_piri_devcards && (getGameOptionIntValue("PL", 4, false) < 4)) {
            // _SC_PIRI with 2 or 3 players omits Victory Point cards
            devCardDeck = new int[NUM_DEVCARDS_STANDARD - NUM_DEVCARDS_VP];
            numDevCards = devCardDeck.length;
        } else {
            // 4-player set
            devCardDeck = new int[NUM_DEVCARDS_STANDARD];
        }

        int i;

        // Standard set of knights
        for (i = 0; i < 14; i++)
        {
            devCardDeck[i] = SOCDevCardConstants.KNIGHT;
        }

        for (i = 14; i < 16; i++)
        {
            devCardDeck[i] = SOCDevCardConstants.ROADS;
        }

        for (i = 16; i < 18; i++)
        {
            devCardDeck[i] = SOCDevCardConstants.MONO;
        }

        for (i = 18; i < 20; i++)
        {
            devCardDeck[i] = SOCDevCardConstants.DISC;
        }

        // VP cards are set up after the 4-player non-VP cards.

        if (! sc_piri_devcards)
        {
            devCardDeck[20] = SOCDevCardConstants.CAP;
            devCardDeck[21] = SOCDevCardConstants.MARKET;
            devCardDeck[22] = SOCDevCardConstants.UNIV;
            devCardDeck[23] = SOCDevCardConstants.TEMPLE;
            devCardDeck[24] = SOCDevCardConstants.CHAPEL;
        } else {
            // _SC_PIRI: VP cards become Knight cards, or omit if < 4 players
            if (devCardDeck.length > 24)
                for (i = 20; i <= 24; ++i)
                    devCardDeck[i] = SOCDevCardConstants.KNIGHT;
        }

        if (maxPlayers > 4)
        {
            // 6-player extension

            for (i = 25; i < 31; i++)
            {
                devCardDeck[i] = SOCDevCardConstants.KNIGHT;
            }
            devCardDeck[31] = SOCDevCardConstants.ROADS;
            devCardDeck[32] = SOCDevCardConstants.MONO;
            devCardDeck[33] = SOCDevCardConstants.DISC;
        }

        /**
         * shuffle.
         */
        shuffleDevCardDeck(0);
    }

    /**
     * Sets who the first player is.
     * Based on <code>pn</code> and on vacant seats, also recalculates lastPlayer.
     *
     * @param pn  the seat number of the first player, or -1 if not set yet
     * @see #getFirstPlayer()
     */
    public void setFirstPlayer(final int pn)
    {
        firstPlayerNumber = pn;
        if (pn < 0)  // -1 == not set yet; use <0 to be defensive in while-loop
        {
            lastPlayerNumber = -1;
            return;
        }

        lastPlayerNumber = pn - 1;  // start before firstPlayerNumber, and we'll loop backwards
        if (lastPlayerNumber < 0)
            lastPlayerNumber = maxPlayers - 1;

        while (isSeatVacant (lastPlayerNumber))
        {
            --lastPlayerNumber;
            if (lastPlayerNumber < 0)
            {
                lastPlayerNumber = maxPlayers - 1;
            }
            if (lastPlayerNumber == firstPlayerNumber)
            {
                // Should not happen: All seats blank
                D.ebugPrintlnINFO("** setFirstPlayer: Should not happen: All seats blank");
                lastPlayerNumber = -1;
                break;
            }
        }
    }

    /**
     * Get the first player number, who went first during initial placement.
     * Not needed after initial placement.
     * @return the seat number of the first player
     */
    public int getFirstPlayer()
    {
        return firstPlayerNumber;
    }

    /**
     * Can this player end the current turn without any forced actions?
     *<P>
     * In some states, the current player can't end their turn yet
     * (such as needing to move the robber, or choose resources for a
     *  year-of-plenty card, or discard if a 7 is rolled).
     *<P>
     * v1.2.01 and newer allow player to end their turn during
     * {@link #PLACING_FREE_ROAD1} and {@link #PLACING_FREE_ROAD2}
     * if they rolled the dice before playing the Road Building card:
     * In some situations or scenarios, player may not want to or be able to
     * place both free roads. They also can call {@link #cancelBuildRoad(int)}
     * to continue their turn without placing the second free road.
     *
     * @param pn  player number of the player who wants to end the turn;
     *    returns false if out of range (-1, etc)
     * @return true if okay for this player to end the turn
     *    (They are current player; game state is {@link #PLAY1} or {@link #SPECIAL_BUILDING};
     *    or is {@link #PLACING_FREE_ROAD1} or {@link #PLACING_FREE_ROAD2} and
     *    {@link #getCurrentDice()} != 0).
     *
     * @see #endTurn()
     * @see #forceEndTurn()
     */
    public boolean canEndTurn(final int pn)
    {
        if (currentPlayerNumber != pn)
        {
            return false;
        }

        switch (gameState)
        {
        case PLAY1:
            // fall through
        case SPECIAL_BUILDING:
            return true;

        case PLACING_FREE_ROAD1:
            // fall through
        case PLACING_FREE_ROAD2:
            return (currentDice != 0);

        default:
            return false;
        }
    }

    /**
     * At server, end the turn for the current player, and check for winner.
     * If no winner yet, set up for the next player's turn (see below).
     * Check for gamestate >= {@link #OVER} after calling endTurn.
     *<P>
     * endTurn() is called <b>only at server</b> - client instead calls
     * {@link #setCurrentPlayerNumber(int)}, then client calls {@link #updateAtTurn()}.
     * endTurn() also calls {@link #updateAtTurn()}.
     *<P>
     * endTurn() is not called before the first dice roll.
     * endTurn() will call {@link #updateAtTurn()}.
     * In the 6-player game, calling endTurn() may begin or
     * continue the {@link #SPECIAL_BUILDING Special Building Phase}.
     * Does not clear any player's {@link SOCPlayer#hasAskedSpecialBuild()} flag.
     *<P>
     * The winner check is needed because a player can win only
     * during their own turn; if they reach winning points ({@link #vp_winner}
     * or more) during another player's turn, they must wait.
     * So, this method calls {@link #checkForWinner()} if the new current player has
     * {@link #vp_winner} or if the game's {@link #hasScenarioWinCondition} is true.
     *<P>
     * In 1.1.09 and later, player is allowed to Special Build at start of their
     * own turn, only if they haven't yet rolled or played a dev card.
     * To do so, call {@link #askSpecialBuild(int, boolean)} and then {@link #endTurn()}.
     *<P>
     * In 2.5.00 and later, if ending turn during {@link #PLACING_FREE_ROAD1}
     * or if {@link #doesCancelRoadBuildingReturnCard()},
     * this method calls {@link #cancelBuildRoad(int)} to return the dev card
     * to current player's inventory.
     *
     * @see #forceEndTurn()
     * @see #isForcingEndTurn()
     */
    public void endTurn()
    {
        if ((gameState == SOCGame.PLACING_FREE_ROAD1)
            || (playingRoadBuildingCardForLastRoad && (gameState == SOCGame.PLACING_FREE_ROAD2)))
            cancelBuildRoad(currentPlayerNumber);

        if (! advanceTurnToSpecialBuilding())
        {
            // "Normal" end-turn:

            gameState = ROLL_OR_CARD;
            if (! advanceTurn())
                return;
        }

        updateAtTurn();

        if ((players[currentPlayerNumber].getTotalVP() >= vp_winner) || hasScenarioWinCondition)
            checkForWinner();  // Will do nothing during Special Building Phase
    }

    /**
     * Update any miscellaneous game info as needed after the board layout is set, before the game starts.
     *<P>
     * Called at server and clients during game startup, immediately after all board-layout methods
     * and related game methods like {@link #setPlayersLandHexCoordinates()} have been called.
     *<P>
     * When called at the client, the board layout is set, but neither the gameState nor the players'
     * potential settlements have been sent from the server yet.  Even if the client joined after game start,
     * this method will still be called at that client.
     *<P>
     * Currently used for:
     *<UL>
     *<LI> Game option {@code "UBL"}: Call each player's {@link SOCPlayer#setUndosRemaining(int)}
     *<LI> Special Item placement by the {@link SOCGameOptionSet#K_SC_WOND _SC_WOND} scenario,
     * where (1 + {@link #maxPlayers}) wonders are available for the players to choose from, held in game
     * Special Item indexes 1 - n.  Because of this limited and non-dynamic use, it's easier to set them up in code
     * here than to create, send, and parse messages with all details of the game's Special Items.  This method
     * sets up the Special Items as they are during game start.  If the game has started before a client joins,
     * other messages sent during the join will then update Special Item info in case they've changed since
     * game start.
     *</UL>
     *
     * @since 2.0.00
     */
    public void updateAtBoardLayout()
    {
        if (isGameOptionSet("UBL"))
        {
            final int numUndo = getGameOptionIntValue("UBL");

            for (int pn = 0; pn < maxPlayers; ++pn)
                players[pn].setUndosRemaining(numUndo);
        }

        if (! isGameOptionSet(SOCGameOptionSet.K_SC_WOND))
            return;

        final int numWonders = 1 + maxPlayers;
        for (int i = 1; i <= numWonders; ++i)
            setSpecialItem(SOCGameOptionSet.K_SC_WOND, i, SOCSpecialItem.makeKnownItem(SOCGameOptionSet.K_SC_WOND, i));
    }

    /**
     * Update game state as needed after initial placement before the first turn of normal play:
     *<UL>
     *<LI> Calls each player's {@link SOCPlayer#clearPotentialSettlements()}
     *
     *<LI> At server, if {@link SOCBoardAtServer#getBonusExcludeLandArea()} != 0,
     *     use that to set each player's second starting land area as a client compatibility workaround
     *     for bonus calculations: Calls {@link SOCPlayer#setStartingLandAreasEncoded(int)}.
     *
     *<LI> If {@link #hasSeaBoard}, check board for Added Layout Part {@code "AL"} for node lists that
     *     become legal locations for settlements after initial placement, and make them legal now.
     *     (This Added Layout Part is rarely used, currently is in scenario {@link SOCScenario#K_SC_WOND SC_WOND}.)
     *     If any node has an adjacent settlement or city, that node won't be made legal.
     *    <P>
     *     Calls {@link SOCBoardLarge#addLegalNodes(int[], int)} for each referenced node list.
     *     Does not adjust players' potential settlement locations, because at the start of a game,
     *     players won't have roads to any node 2 away from their settlements, so they will have no
     *     new potential settlements yet.  Does call each player's
     *     {@link SOCPlayer#addLegalSettlement(int, boolean) pl.addLegalSettlement(coord, true)}.
     *
     *<LI> At server, calls {@link #updateAtTurn()}. Client will instead receive a {@link soc.message.SOCTurn}
     *     message which will call that (always in v2.5+, sometimes in v2.0+).
     *</UL>
     *<P>
     * Called after gameState is set to {@link #ROLL_OR_CARD}.
     * Called at server by {@link #advanceTurnStateAfterPutPiece()}, and at client by first
     * {@link #setGameState(int) setGameState}({@link #ROLL_OR_CARD}).
     *<P>
     * Before v2.0.00, this was in various places.  The players' potential settlements were cleared by
     * {@code putPiece} after placing their last initial road.  If a bot's initial placement turn was
     * forced to end, their potentials might not have been cleared.
     *
     * @since 2.0.00
     */
    private void updateAtGameFirstTurn()
    {
        for (int pn = 0; pn < maxPlayers; ++pn)
            players[pn].clearPotentialSettlements();

        if (board instanceof SOCBoardAtServer)
        {
            final int bxLAEnc = ((SOCBoardAtServer) board).getBonusExcludeLandArea() << 8;
                // Shift left for "encoded" form of players' 2nd starting land area.
                // If bxLAEnc != 0, board must have 1 starting land area, so can assume players' 2nd starting LA is 0.
            if (bxLAEnc != 0)
                for (final SOCPlayer pl: players)
                    pl.setStartingLandAreasEncoded(pl.getStartingLandAreasEncoded() | bxLAEnc);
        }

        final int[] partAL =
            (board instanceof SOCBoardLarge) ? ((SOCBoardLarge) board).getAddedLayoutPart("AL") : null;
        if (partAL != null)
        {
            // Look through board's Added Layout Part "AL" for node list numbers:
            // Part "AL" was already strictly parsed in SOCBoardLarge.initLegalRoadsFromLandNodes(),
            // so there shouldn't be any problems in it. Ignore problems here instead of throwing exceptions.
            // If you update the "AL" parser here, update the similar one there too.

            boolean emptiedAnyNodeSet = false;
            for (int i = 0; i < partAL.length; ++i)
            {
                final int elem = partAL[i];
                if (elem <= 0)
                    continue;  // ignore unless it's a node list number

                ++i;
                int lan = partAL[i];  // land area number follows elem
                final boolean doEmptyNodeSet;
                if (lan < 0)
                {
                    doEmptyNodeSet = true;
                    lan = -lan;
                } else {
                    doEmptyNodeSet = false;
                }

                final String nodeListKey = "N" + elem;
                final int[] nodeList = ((SOCBoardLarge) board).getAddedLayoutPart(nodeListKey);
                if (nodeList == null)
                    continue;

                ((SOCBoardLarge) board).addLegalNodes(nodeList, lan);

                for (int j = 0; j < nodeList.length; ++j)
                    for (int pn = maxPlayers - 1; pn >= 0; --pn)
                        players[pn].addLegalSettlement(nodeList[j], true);

                if (doEmptyNodeSet)
                {
                    emptiedAnyNodeSet = true;
                    ((SOCBoardLarge) board).setAddedLayoutPart(nodeListKey, EMPTY_INT_ARRAY);
                }
            }

            if (emptiedAnyNodeSet && (gameEventListener != null))
                gameEventListener.gameEvent
                    (this, SOCGameEvent.SGE_STARTPLAY_BOARD_SPECIAL_NODES_EMPTIED, null);
        }

        // Begin play.
        // Player number is unchanged; "virtual" endTurn here if at server.
        // This code formerly in advanceTurnStateAfterPutPiece() when last initial piece has been placed.

        if (isAtServer)
            updateAtTurn();
    }

    /**
     * Update game state as needed when a player begins their turn (before dice are rolled).
     *<P>
     * May be called during initial placement.
     * (Game methods don't call during this time, but the server sends each client
     *  a message to call <tt>updateAtTurn</tt> whenever the current player changes.)
     * Is called at the end of initial placement, before the first player's first roll.
     * On the 6-player board, is called at the start of
     * each player's {@link #SPECIAL_BUILDING Special Building Phase}.
     *<UL>
     *<LI> Set first player and last player, if they're currently -1
     *<LI> Set current dice to 0
     *<LI> Call each player's {@link SOCPlayer#updateAtTurn()}
     *<LI> Call the new current player's {@link SOCPlayer#updateAtOurTurn()},
     *     to mark their new dev cards as old and clear other flags
     *<LI> Clear any "x happened this turn" flags/lists
     *<LI> Clear any votes to reset the board
     *<LI> If game state is {@link #ROLL_OR_CARD}, increment {@link #getTurnCount()}
     *     (and {@link #getRoundCount()} if necessary).
     *     These include the current turn; they both are 1 during the first player's first turn.
     *</UL>
     * Called by server and client.
     * At client, call this after {@link #setGameState(int)} and {@link #setCurrentPlayerNumber(int)}.
     * At server, this is called from within {@link #endTurn()}.
     * @since 1.1.07
     */
    public void updateAtTurn()
    {
        if (firstPlayerNumber == -1)
            setFirstPlayer(currentPlayerNumber);  // also sets lastPlayerNumber

        currentDice = 0;
        for (int pl = 0; pl < maxPlayers; ++pl)
            players[pl].updateAtTurn();
        SOCPlayer currPlayer = players[currentPlayerNumber];
        currPlayer.updateAtOurTurn();
        resetVoteClear();
        lastActionTime = System.currentTimeMillis();
        lastAction = null;
        if (hasSeaBoard)
        {
            movedShipThisTurn = false;
            shipsPlacedThisTurn.clear();
        }
        placingItem = null;
        placingRobberForKnightCard = false;

        if (gameState == ROLL_OR_CARD)
        {
            ++turnCount;
            if (currentPlayerNumber == firstPlayerNumber)
                ++roundCount;

            if (askedSpecialBuildPhase)
            {
                // clear did-SBP flags for all players
                askedSpecialBuildPhase = false;
                for (int pl = 0; pl < maxPlayers; ++pl)
                    players[pl].setSpecialBuilt(false);
            }
        } else if (gameState == SPECIAL_BUILDING)
        {
            // Set player's flag: active in this Special Building Phase
            currPlayer.setSpecialBuilt(true);
        }
    }

    /**
     * In an active game, force current turn to be able to be ended.
     * This method updates {@link #getGameState()} and takes other actions,
     * but does not end the turn.
     *<P>
     * May be used if player loses connection, or robot does not respond.
     * Takes whatever action needed to force current player to end their turn,
     * and if possible, sets state to {@link #PLAY1}, but does not call {@link #endTurn()}.
     * If player was placing for {@link #SPECIAL_BUILDING}, will cancel that
     * placement and set state to {@link #SPECIAL_BUILDING}.
     *<P>
     * Called by controller of game (server).  The results are then reported to
     * the other players as if the player had manually taken actions to
     * end their turn.  (Resources are shown as returned to player's hand
     * from Cancel Build Road, etc.)
     *<P>
     * Since only the server calls {@link #endTurn()}, this method does not do so.
     * This method also does not check if a board-reset vote is in progress,
     * because endTurn will unconditionally cancel such a vote.
     * Does not clear any player's {@link SOCPlayer#hasAskedSpecialBuild()} flag;
     * do that at the server, and report it out to other players.
     *<P>
     * After calling forceEndTurn, usually the gameState will be {@link #PLAY1},
     * and the caller should call {@link #endTurn()}.  The {@link #isForcingEndTurn()}
     * flag is also set.  The return value in this case is
     * {@link SOCForceEndTurnResult#FORCE_ENDTURN_NONE FORCE_ENDTURN_NONE}.
     * The state in this case could also be {@link #SPECIAL_BUILDING}.
     *<P>
     * Exceptions (where caller should not call endTurn) are these return types:
     * <UL>
     * <LI> {@link SOCForceEndTurnResult#FORCE_ENDTURN_RSRC_DISCARD_WAIT}
     *       - Have forced current player to discard or gain resources randomly,
     *         must now wait for other players to pick their discards or gains.
     *         gameState is {@link #WAITING_FOR_DISCARDS}, current player
     *         as yet unchanged.
     * <LI> {@link SOCForceEndTurnResult#FORCE_ENDTURN_SKIP_START_ADV}
     *       - During initial placement, have skipped placement of
     *         a player's first or third settlement or road.  gameState is
     *         {@link #START1A} or {@link #START3A}, current player has changed.
     *         Game's first or last player may have changed.
     * <LI> {@link SOCForceEndTurnResult#FORCE_ENDTURN_SKIP_START_ADVBACK}
     *       - During initial placement, have skipped placement of
     *         a player's second settlement or road. (Or, final player's
     *         first _and_ second settlement or road.)
     *         gameState is {@link #START2A}, current player has changed.
     *         Game's first or last player may have changed.
     *       <P>
     *       Note that for the very last initial road placed, during normal
     *       gameplay, that player continues by rolling the first turn's dice.
     *       To force skipping such a placement, the caller should call endTurn()
     *       to change the current player.  This is indicated by
     *       {@link SOCForceEndTurnResult#FORCE_ENDTURN_SKIP_START_TURN}.
     * </UL>
     *<P>
     * See also <tt>SOCGameHandler.forceEndGameTurn, SOCGameHandler.endGameTurnOrForce</tt>.
     *
     * @return Type of action performed, one of these values:
     *     <UL>
     *     <LI> {@link SOCForceEndTurnResult#FORCE_ENDTURN_NONE}
     *     <LI> {@link SOCForceEndTurnResult#FORCE_ENDTURN_SKIP_START_ADV}
     *     <LI> {@link SOCForceEndTurnResult#FORCE_ENDTURN_SKIP_START_ADVBACK}
     *     <LI> {@link SOCForceEndTurnResult#FORCE_ENDTURN_SKIP_START_TURN}
     *     <LI> {@link SOCForceEndTurnResult#FORCE_ENDTURN_RSRC_RET_UNPLACE}
     *     <LI> {@link SOCForceEndTurnResult#FORCE_ENDTURN_UNPLACE_ROBBER}
     *     <LI> {@link SOCForceEndTurnResult#FORCE_ENDTURN_RSRC_DISCARD}
     *     <LI> {@link SOCForceEndTurnResult#FORCE_ENDTURN_RSRC_DISCARD_WAIT}
     *     <LI> {@link SOCForceEndTurnResult#FORCE_ENDTURN_LOST_CHOICE}
     *     </UL>
     * @throws IllegalStateException if game is not active
     *     (gamestate < {@link #START1A} or >= {@link #OVER})
     * @see #canEndTurn(int)
     * @see #endTurn()
     * @since 1.1.00
     */
    public SOCForceEndTurnResult forceEndTurn()
        throws IllegalStateException
    {
        if ((gameState < START1A) || (gameState >= OVER))
            throw new IllegalStateException("Game not active: state " + gameState);

        forcingEndTurn = true;
        final SOCPlayer currPlayer = players[currentPlayerNumber];
        SOCInventoryItem itemCard = null;  // card/inventory item being returned to player, if any

        if (gameState == WAITING_FOR_ROBBER_OR_PIRATE)
            chooseMovePirate(false);  // gameState becomes PLACING_ROBBER, which is in the switch

        switch (gameState)
        {
        case START1A:
        case START1B:
        case START3A:
        case START3B:
            return forceEndTurnStartState(true);
                // FORCE_ENDTURN_SKIP_START_ADV,
                // FORCE_ENDTURN_SKIP_START_ADVBACK,
                // or FORCE_ENDTURN_SKIP_START_TURN

        case START2A:
        case START2B:
            return forceEndTurnStartState(false);
                // same types as above

        case STARTS_WAITING_FOR_PICK_GOLD_RESOURCE:
            return forceEndTurnStartState((oldGameState != START2A) && (oldGameState != START2B));
                // sets gameState, picks randomly;
                // FORCE_ENDTURN_SKIP_START_ADV,
                // FORCE_ENDTURN_SKIP_START_ADVBACK,
                // or FORCE_ENDTURN_SKIP_START_TURN

        case ROLL_OR_CARD:
            gameState = PLAY1;
            return new SOCForceEndTurnResult
                (SOCForceEndTurnResult.FORCE_ENDTURN_NONE);

        case PLAY1:
            // already can end it; fall through to SPECIAL_BUILDING

        case SPECIAL_BUILDING:
            // already can end it
            return new SOCForceEndTurnResult
                (SOCForceEndTurnResult.FORCE_ENDTURN_NONE);

        case PLACING_ROAD:
            {
                final boolean rets = cancelBuildRoad(currentPlayerNumber);
                return new SOCForceEndTurnResult
                    (SOCForceEndTurnResult.FORCE_ENDTURN_RSRC_RET_UNPLACE, rets ? SOCRoad.COST : null);
            }

        case PLACING_SETTLEMENT:
            cancelBuildSettlement(currentPlayerNumber);
            return new SOCForceEndTurnResult
                (SOCForceEndTurnResult.FORCE_ENDTURN_RSRC_RET_UNPLACE, SOCSettlement.COST);

        case PLACING_CITY:
            cancelBuildCity(currentPlayerNumber);
            return new SOCForceEndTurnResult
                (SOCForceEndTurnResult.FORCE_ENDTURN_RSRC_RET_UNPLACE, SOCCity.COST);

        case PLACING_SHIP:
            {
                final boolean rets = cancelBuildShip(currentPlayerNumber);
                return new SOCForceEndTurnResult
                    (SOCForceEndTurnResult.FORCE_ENDTURN_RSRC_RET_UNPLACE, rets ? SOCShip.COST : null);
            }

        case PLACING_INV_ITEM:
            itemCard = cancelPlaceInventoryItem(true);
            if (itemCard != null)
                return new SOCForceEndTurnResult
                    (SOCForceEndTurnResult.FORCE_ENDTURN_LOST_CHOICE, itemCard);
            else
                return new SOCForceEndTurnResult
                    (SOCForceEndTurnResult.FORCE_ENDTURN_NONE);

        case PLACING_ROBBER:
        case PLACING_PIRATE:
            {
                final boolean isFromDevCard = placingRobberForKnightCard;
                gameState = PLAY1;
                if (isFromDevCard)
                {
                    placingRobberForKnightCard = false;
                    itemCard = new SOCDevCard(SOCDevCardConstants.KNIGHT, false);
                    currPlayer.getInventory().addItem(itemCard);

                    final int newNumKnights = currPlayer.getNumKnights() - 1;
                    if (newNumKnights >= 0)
                        currPlayer.setNumKnights(newNumKnights);

                    if (currentPlayerNumber == playerWithLargestArmy)
                    {
                        if (newNumKnights < 3)
                            playerWithLargestArmy = -1;

                        updateLargestArmy();
                            // TODO: Not perfect; if there had been a tie before the Knight was played,
                            // the current player would've taken Largest Army by playing it,
                            // now it's returned so there's a tie again, but they keep Largest Army.
                    }
                }
                return new SOCForceEndTurnResult
                    (SOCForceEndTurnResult.FORCE_ENDTURN_UNPLACE_ROBBER, itemCard);
            }

        case PLACING_FREE_ROAD1:
        case PLACING_FREE_ROAD2:
            {
                final boolean retDevCard =
                    (gameState == PLACING_FREE_ROAD1)
                    || (playingRoadBuildingCardForLastRoad && (gameState == PLACING_FREE_ROAD2));
                gameState = PLAY1;
                if (retDevCard)
                {
                    itemCard = new SOCDevCard(SOCDevCardConstants.ROADS, false);
                    currPlayer.getInventory().addItem(itemCard);
                    return new SOCForceEndTurnResult
                        (SOCForceEndTurnResult.FORCE_ENDTURN_LOST_CHOICE, itemCard);
                } else {
                    return new SOCForceEndTurnResult
                        (SOCForceEndTurnResult.FORCE_ENDTURN_RSRC_RET_UNPLACE);
                }
            }

        case WAITING_FOR_DISCARDS:
            return forceEndTurnChkDiscardOrGain(currentPlayerNumber, true);  // sets gameState, discards randomly

        case WAITING_FOR_ROB_CHOOSE_PLAYER:
            gameState = PLAY1;
            return new SOCForceEndTurnResult
                (SOCForceEndTurnResult.FORCE_ENDTURN_LOST_CHOICE);

        case WAITING_FOR_DISCOVERY:
            gameState = PLAY1;
            itemCard = new SOCDevCard(SOCDevCardConstants.DISC, false);
            currPlayer.getInventory().addItem(itemCard);
            return new SOCForceEndTurnResult
                (SOCForceEndTurnResult.FORCE_ENDTURN_LOST_CHOICE, itemCard);

        case WAITING_FOR_MONOPOLY:
            gameState = PLAY1;
            itemCard = new SOCDevCard(SOCDevCardConstants.MONO, false);
            currPlayer.getInventory().addItem(itemCard);
            return new SOCForceEndTurnResult
                (SOCForceEndTurnResult.FORCE_ENDTURN_LOST_CHOICE, itemCard);

        case WAITING_FOR_ROB_CLOTH_OR_RESOURCE:
            gameState = PLAY1;
            return new SOCForceEndTurnResult
                (SOCForceEndTurnResult.FORCE_ENDTURN_LOST_CHOICE);

        case WAITING_FOR_PICK_GOLD_RESOURCE:
            return forceEndTurnChkDiscardOrGain(currentPlayerNumber, false);  // sets gameState, picks randomly

        default:
            throw new IllegalStateException("Internal error in force, un-handled gamestate: "
                    + gameState);
        }

        // Always returns within switch
    }

    /**
     * Special forceEndTurn() treatment for start-game states.
     * Changes gameState and usually {@link #currentPlayerNumber}.
     * Handles {@link #START1A} - {@link #START3B} and {@link #STARTS_WAITING_FOR_PICK_GOLD_RESOURCE}.
     * See {@link #forceEndTurn()} for description.
     *<P>
     * Check for gamestate >= {@link #OVER} after calling this method,
     * in case all players have left the game.
     *
     * @param advTurnForward Should the next player be normal (placing first settlement),
     *                       or backwards (placing second settlement)?
     * @return A forceEndTurn result of type
     *         {@link SOCForceEndTurnResult#FORCE_ENDTURN_SKIP_START_ADV},
     *         {@link SOCForceEndTurnResult#FORCE_ENDTURN_SKIP_START_ADVBACK},
     *         or {@link SOCForceEndTurnResult#FORCE_ENDTURN_SKIP_START_TURN}.
     * @since 1.1.00
     */
    private SOCForceEndTurnResult forceEndTurnStartState(final boolean advTurnForward)
    {
        final int cpn = currentPlayerNumber;
        int cancelResType;  // Turn result type
        final SOCResourceSet goldPicks;  // null unless STARTS_WAITING_FOR_PICK_GOLD_RESOURCE
        boolean updateFirstPlayer, updateLastPlayer;  // are we forcing the very first player's (or last player's) turn?
        updateFirstPlayer = (cpn == firstPlayerNumber);
        updateLastPlayer = (cpn == lastPlayerNumber);

        if (gameState == STARTS_WAITING_FOR_PICK_GOLD_RESOURCE)
        {
            goldPicks = new SOCResourceSet();

            // From this state, pickGoldHexResources will call advanceTurnStateAfterPutPiece.
            // It knows about oldGameState, but doesn't know we're force-ending the turn.
            // Before calling, make sure oldGameState is one that will advance the turn:
            if (advTurnForward)
            {
                if (oldGameState >= START3A)
                    oldGameState = START3B;  // third init placement
                else
                    oldGameState = START1B;  // first init placement
            } else {
                oldGameState = START2B;
            }

            // Choose random resource(s) and pick:
            discardOrGainPickRandom
                (players[cpn].getResources(), players[cpn].getNeedToPickGoldHexResources(), false, goldPicks, rand);
            pickGoldHexResources(cpn, goldPicks);  // sets gameState based on oldGameState + advance
            if (gameState == ROLL_OR_CARD)
                gameState = PLAY1;

            if (gameState == PLAY1)
                cancelResType = SOCForceEndTurnResult.FORCE_ENDTURN_SKIP_START_TURN;
            else if (advTurnForward)
                cancelResType = SOCForceEndTurnResult.FORCE_ENDTURN_SKIP_START_ADV;
            else
                cancelResType = SOCForceEndTurnResult.FORCE_ENDTURN_SKIP_START_ADVBACK;

        } else {
            // Normal start states (not STARTS_WAITING_FOR_PICK_GOLD_RESOURCE)

            goldPicks = null;

            /**
             * Set the state we're advancing "from";
             * this is needed because {@link #START1A}, {@link #START2A}, {@link #START3A}
             * don't change player number after placing their piece.
             */
            if (advTurnForward)
            {
                if (gameState >= START3A)
                    gameState = START3B;  // third init placement
                else
                    gameState = START1B;  // first init placement
            } else {
                gameState = START2B;
            }

            final boolean stillActive = advanceTurnStateAfterPutPiece();  // Changes state, may change current player

            if ((cpn == currentPlayerNumber) && stillActive)
            {
                // Player didn't change.  This happens when the last player places
                // their first or second road.  But we're trying to end this player's
                // turn, and give another player a chance.
                if (advTurnForward)
                {
                    if (gameState == START1B)
                    {
                        // Was first placement; allow other players to begin second placement.
                        // This player won't get a second placement either.
                        gameState = START2A;
                        advanceTurnBackwards();
                        cancelResType = SOCForceEndTurnResult.FORCE_ENDTURN_SKIP_START_ADVBACK;
                    } else {
                        // Was third placement.  Begin normal gameplay.
                        // Set resType to tell caller to call endTurn().
                        gameState = PLAY1;
                        cancelResType = SOCForceEndTurnResult.FORCE_ENDTURN_SKIP_START_TURN;
                    }
                } else {
                    // Was second placement; begin normal gameplay?
                    if (! isGameOptionSet(SOCGameOptionSet.K_SC_3IP))
                    {
                        // Set resType to tell caller to call endTurn().
                        gameState = PLAY1;
                        cancelResType = SOCForceEndTurnResult.FORCE_ENDTURN_SKIP_START_TURN;
                    } else {
                        // Begin third settlement.  This player won't get one.
                        gameState = START3A;
                        advanceTurn();
                        cancelResType = SOCForceEndTurnResult.FORCE_ENDTURN_SKIP_START_ADV;
                    }
                }
            } else {
                // OK, player has changed.  This means advanceTurnStateAfterPutPiece()
                // has also cleared the forcingEndTurn flag.
                if (advTurnForward)
                    cancelResType = SOCForceEndTurnResult.FORCE_ENDTURN_SKIP_START_ADV;
                else
                    cancelResType = SOCForceEndTurnResult.FORCE_ENDTURN_SKIP_START_ADVBACK;
            }
        }

        // update these so the game knows when to stop initial placement
        if (updateFirstPlayer)
            firstPlayerNumber = currentPlayerNumber;
        if (updateLastPlayer)
            lastPlayerNumber = currentPlayerNumber;

        return new SOCForceEndTurnResult(cancelResType, updateFirstPlayer, updateLastPlayer, goldPicks);
    }

    /**
     * Randomly discards from this player's hand or pick random gains,
     * and updates {@link #gameState} so play can continue.
     * Does not end turn or change {@link #currentPlayerNumber}.
     * Assumes {@link #isForcingEndTurn()} flag is already set.
     *<P>
     * If {@code isDiscard}, picks random resources from the player's hand
     * and calls {@link #discard(int, ResourceSet)},
     * Otherwise gains random resources by calling {@link #pickGoldHexResources(int, SOCResourceSet)}.
     * Then, looks at other players' hand size. If no one else must discard or pick,
     * ready to end turn, sets state {@link #PLAY1}.
     * Otherwise must wait for them; sets game state to wait
     * ({@link #WAITING_FOR_DISCARDS} or {@link #WAITING_FOR_PICK_GOLD_RESOURCE}).
     *<P>
     * Not called for {@link #STARTS_WAITING_FOR_PICK_GOLD_RESOURCE},
     * which has different result types and doesn't need to check other players.
     *<P>
     * In version 1.x.xx this method was {@code forceEndTurnChkDiscards}.
     *
     * @param pn Player number to force to randomly discard or gain
     * @param isDiscard  True to discard resources, false to gain
     * @return The force result, including any discarded or gained resources.
     *         Type will be {@link SOCForceEndTurnResult#FORCE_ENDTURN_RSRC_DISCARD}
     *         or {@link SOCForceEndTurnResult#FORCE_ENDTURN_RSRC_DISCARD_WAIT}.
     * @see #playerDiscardOrGainRandom(int, boolean)
     * @since 1.1.00
     */
    private SOCForceEndTurnResult forceEndTurnChkDiscardOrGain(final int pn, final boolean isDiscard)
    {
        // select random cards, and discard or gain
        SOCResourceSet picks = new SOCResourceSet();
        SOCResourceSet hand = players[pn].getResources();
        if (isDiscard)
        {
            discardOrGainPickRandom(hand, players[pn].getCountToDiscard(), true, picks, rand);
            discard(pn, picks);  // Checks for other discarders, sets gameState
        } else {
            discardOrGainPickRandom(hand, players[pn].getNeedToPickGoldHexResources(), false, picks, rand);
            pickGoldHexResources(pn, picks);  // Checks for other players, sets gameState
        }

        if ((gameState == WAITING_FOR_DISCARDS) || (gameState == WAITING_FOR_PICK_GOLD_RESOURCE))
        {
            return new SOCForceEndTurnResult
                (SOCForceEndTurnResult.FORCE_ENDTURN_RSRC_DISCARD_WAIT, picks, isDiscard);
        } else {
            // gameState == PLAY1 - was set in discard()
            // or is START2B/START3B from pickGoldHexResources() if STARTS_WAITING_FOR_PICK_GOLD_RESOURCE
            return new SOCForceEndTurnResult
                (SOCForceEndTurnResult.FORCE_ENDTURN_RSRC_DISCARD, picks, isDiscard);
        }
    }

    /**
     * Choose discards or picks at random; does not actually discard or gain anything or change game state.
     * For discards, randomly choose from contents of <tt>fromHand</tt>.
     * For gains, randomly choose resource types least plentiful in <tt>fromHand</tt>.
     *<P>
     * Before v2.0.00 this method was {@code discardPickRandom}.
     *
     * @param fromHand     Discard from this set, or gain to add to this set
     * @param numToPick    This many must be discarded or gained
     * @param isDiscard    True to discard resources, false to gain
     * @param picks        Add the picked resources to this set (typically new and empty when called)
     * @param rand         Source of random
     * @throws IllegalArgumentException if <tt>isDiscard</tt> and
     *     <tt>numDiscards</tt> &gt; {@link SOCResourceSet#getKnownTotal() fromHand.getKnownTotal()}
     * @since 1.1.00
     */
    public static void discardOrGainPickRandom
        (SOCResourceSet fromHand, int numToPick, final boolean isDiscard, SOCResourceSet picks, Random rand)
        throws IllegalArgumentException
    {
        // resources, to be shuffled and chosen from;
        // discards from fromHand, or possible new picks.
        ArrayList<Integer> tempHand = new ArrayList<>();

        if (isDiscard)
        {
            // First, check the total
            final int totalHand = fromHand.getKnownTotal();
            if (numToPick > totalHand)
                throw new IllegalArgumentException("Has " + totalHand + ", discard " + numToPick);

            // Add everything in fromHand.
            // System.err.println("resources="+ourPlayerData.getResources());
            for (int rsrcType = SOCResourceConstants.CLAY;
                    rsrcType <= SOCResourceConstants.WOOD; rsrcType++)
            {
                for (int i = fromHand.getAmount(rsrcType);
                        i != 0; i--)
                {
                    tempHand.add(Integer.valueOf(rsrcType));
                    // System.err.println("rsrcType="+rsrcType);
                }
            }
        } else {

            // First, determine the res type(s) with lowest amount in hand
            int lowestNum = fromHand.getAmount(SOCResourceConstants.CLAY);
            for (int rsrcType = SOCResourceConstants.ORE;
                     rsrcType <= SOCResourceConstants.WOOD; ++rsrcType)
            {
                final int num = fromHand.getAmount(rsrcType);
                if (num < lowestNum)
                    lowestNum = num;
            }

            // Next, add resources with that amount, and then increase
            // lowestNum until we've found at least numToPick resources.
            int toAdd = numToPick;
            ArrayList<Integer> alreadyPicked = new ArrayList<>();
            do
            {
                for (int rsrcType = SOCResourceConstants.CLAY;
                         rsrcType <= SOCResourceConstants.WOOD; ++rsrcType)
                {
                    final int num = fromHand.getAmount(rsrcType);
                    if (num == lowestNum)
                    {
                        tempHand.add(Integer.valueOf(rsrcType));
                        --toAdd;  // might go below 0, that's okay: we'll shuffle.
                    }
                    else if (num < lowestNum)
                    {
                        // Already added in previous iterations.
                        // Add more of this type only if we need more.
                        alreadyPicked.add(Integer.valueOf(rsrcType));
                    }
                }

                if (toAdd > 0)
                {
                    ++lowestNum;

                    if (! alreadyPicked.isEmpty())
                    {
                        toAdd -= alreadyPicked.size();
                        tempHand.addAll(alreadyPicked);
                        alreadyPicked.clear();
                    }
                }
            } while (toAdd > 0);
        }

        /**
         * randomly pick the resources
         * (same as 'pick cards' when shuffling development cards)
         * and move from tempHand to picks.
         */
        for (; numToPick > 0; numToPick--)
        {
            // System.err.println("numDiscards="+numDiscards+"|hand.size="+hand.size());
            int idx = Math.abs(rand.nextInt() % tempHand.size());

            // System.err.println("idx="+idx);
            picks.add(1, tempHand.get(idx).intValue());
            tempHand.remove(idx);
        }
    }

    /**
     * Force this non-current player to discard or gain resources randomly.
     * Used at server when a player must discard or pick free resources
     * and player loses connection while the game is waiting for them,
     * or a bot is unresponsive. Calls {@link #discard(int, ResourceSet)}
     * or {@link #pickGoldHexResources(int, SOCResourceSet)}.
     *<P>
     * On return, gameState will be:
     *<UL>
     * <LI> {@link #WAITING_FOR_DISCARDS} if other players still must discard
     * <LI> {@link #WAITING_FOR_PICK_GOLD_RESOURCE} if other players still must pick their resources
     * <LI> {@link #PLAY1} if everyone has picked (gained) resources
     * <LI> {@link #PLAY1} if everyone has discarded, and {@link #isForcingEndTurn()} is set
     * <LI> {@link #PLACING_ROBBER} or {@link #WAITING_FOR_ROBBER_OR_PIRATE},
     *      if everyone has discarded and {@link #isForcingEndTurn()} is not set
     *</UL>
     * Before v2.0.00 this method was {@code playerDiscardRandom}.
     *
     * @param pn Player number to discard; player must must need to discard,
     *           must not be current player (use {@link #forceEndTurn()} for that)
     * @param isDiscard  True to discard resources, false to gain (pick from gold hex)
     * @return   Set of resource cards which were discarded or gained
     * @throws IllegalStateException If the gameState isn't {@link #WAITING_FOR_DISCARDS}
     *                               or {@link #WAITING_FOR_PICK_GOLD_RESOURCE},
     *                               or if pn's {@link SOCPlayer#getNeedToDiscard()} is false
     *                                  and their {@link SOCPlayer#getNeedToPickGoldHexResources()} == 0,
     *                               or if pn == currentPlayer.
     * @since 1.1.00
     */
    public SOCResourceSet playerDiscardOrGainRandom(final int pn, final boolean isDiscard)
        throws IllegalStateException
    {
        if (pn == currentPlayerNumber)
            throw new IllegalStateException("Cannot call for current player, use forceEndTurn instead");
        if ((gameState != WAITING_FOR_DISCARDS) && (gameState != WAITING_FOR_PICK_GOLD_RESOURCE))
            throw new IllegalStateException("gameState not WAITING_FOR_DISCARDS: " + gameState);
        if ((players[pn].getNeedToPickGoldHexResources() == 0) && ! (players[pn].getNeedToDiscard()))
            throw new IllegalStateException("Player " + pn + " does not need to discard or pick");

        // Since doesn't change current player number, this is safe to call
        SOCForceEndTurnResult rs = forceEndTurnChkDiscardOrGain(pn, isDiscard);
        return rs.getResourcesGainedLost();
    }

    /**
     * @return true if it's ok for this player to roll the dice
     *
     * @param pn  player number of the player who wants to roll
     */
    public boolean canRollDice(int pn)
    {
        if (currentPlayerNumber != pn)
        {
            return false;
        }
        else if (gameState != ROLL_OR_CARD)
        {
            return false;
        }
        else
        {
            return true;
        }
    }

    /**
     * roll the dice.  Distribute resources, or (for 7) set gamestate to
     * move robber or to wait for players to discard.
     * {@link #getGameState()} will usually become {@link #PLAY1}.
     * If the board contains gold hexes, it may become {@link #WAITING_FOR_PICK_GOLD_RESOURCE}.
     * For 7, gameState becomes either {@link #WAITING_FOR_DISCARDS},
     * {@link #WAITING_FOR_ROBBER_OR_PIRATE}, or {@link #PLACING_ROBBER}.
     *<P>
     * For dice roll total, see returned {@link RollResult} or call {@link #getCurrentDice()} afterwards.
     * You can call each player's {@link SOCPlayer#getRolledResources()} for their resources gained, if any,
     * not including gold or scenario-specific items from {@link RollResult}.
     *<P>
     * Checks game option N7: Roll no 7s during first # rounds
     * and N7C: Roll no 7s until a city is built.
     *<P>
     * For scenario option {@link SOCGameOptionSet#K_SC_CLVI}, calls
     * {@link SOCBoardAtServer#distributeClothFromRoll(SOCGame, RollResult, int)}.
     * Cloth are worth VP, so check for game state {@link #OVER} if results include {@link RollResult#cloth}.
     *<P>
     * For scenario option {@link SOCGameOptionSet#K_SC_PIRI}, calls {@link SOCBoardLarge#movePirateHexAlongPath(int)}
     * and then {@link #movePirate(int, int, int)}:
     * Check {@link RollResult#sc_piri_fleetAttackVictim} and {@link RollResult#sc_piri_fleetAttackRsrcs}.
     * Note that if player's warships are stronger than the pirate fleet, {@link SOCMoveRobberResult#sc_piri_loot}
     * will contain {@link SOCResourceConstants#GOLD_LOCAL}, that player's {@link SOCPlayer#setNeedToPickGoldHexResources(int)}
     * will be set to include the free pick, and game state becomes {@link #WAITING_FOR_PICK_GOLD_RESOURCE}.
     * If a 7 was rolled, the free pick happens before any discards.
     *<P>
     * Called at server only.
     *
     * @return The roll results: Dice numbers, and any scenario-specific results
     *         such as {@link RollResult#cloth}.  The game reuses the same instance
     *         each turn, so its field contents will change when <tt>rollDice()</tt>
     *         is called again.
     * @see #getResourcesGainedFromRoll(SOCPlayer, int)
     */

    public static int GetValueFromBackend() {
<<<<<<< HEAD
        try (Socket socket = new Socket("localhost", 6969); BufferedReader in = new BufferedReader(new InputStreamReader(socket.getInputStream()))) {
            String line;
            while ((line = in.readLine()) != null) {
                String[] parts = line.split(" ");
                String keyword = parts[0];
                System.out.println(line+"rup pizza");
                switch (keyword) {
                    case "DICE_NUMBER":
=======
        while (true) {
            try (Socket socket = new Socket("localhost", 6969);
                 BufferedReader in = new BufferedReader(new InputStreamReader(socket.getInputStream()))) {

                String line;
                while ((line = in.readLine()) != null) {
                    String[] parts = line.split(" ");
                    String keyword = parts[0];
                    System.out.println(line);
                    if ("DICE_NUMBER".equals(keyword)) {
>>>>>>> 49affe88
                        return Integer.parseInt(parts[1]);
                    } else {
                        System.err.println("Unknown keyword: " + keyword);
                    }
                }
            } catch (Exception e) {
                System.err.println("Connection failed or error occurred: " + e.getMessage());
                // Optionally wait a bit before retrying
                try {
                    Thread.sleep(1000);
                } catch (InterruptedException ignored) {}
            }
        }
    }

















    public RollResult rollDice()
    {
        // N7C: Roll no 7s until a city is built.
        // N7: Roll no 7s during first # rounds.
        //     Use > not >= because roundCount includes current round
        final boolean okToRoll7
            = ((isGameOptionSet("N7C")) ? hasBuiltCity : true)
              && (( ! isGameOptionSet("N7")) || (roundCount > getGameOptionIntValue("N7")));

        int die1, die2;
        System.out.println("a mers ");
        do
        {
//            if (rand.nextBoolean())  // JM TEMP - try trigger bot discard-no-move-robber bug
//            {
//                die1 = 0; die2 = 7;
//            } else {
            die1 = Math.abs(rand.nextInt() % 6) + 1;

            die2 = Math.abs(rand.nextInt() % 6) + 1;
//            }

            currentDice = GetValueFromBackend();
            System.out.println("a mers "+ currentDice);
        } while ((currentDice == 7) && ! okToRoll7);

        currentRoll.update(die1, die2);  // also clears currentRoll.cloth (SC_CLVI)

        boolean sc_piri_plGainsGold = false;  // Has a player won against pirate fleet attack? (SC_PIRI)
        if (isGameOptionSet(SOCGameOptionSet.K_SC_PIRI))
        {
            /**
             * Move the pirate fleet along their path.
             * Copy pirate fleet attack results to currentRoll.
             * If the pirate fleet is already defeated, do nothing.
             */
            final int numSteps = (die1 < die2) ? die1 : die2;
            final int newPirateHex = ((SOCBoardLarge) board).movePirateHexAlongPath(numSteps);
            oldGameState = gameState;
            if (newPirateHex != 0)
                movePirate(currentPlayerNumber, newPirateHex, numSteps);
            else
                robberResult.victims = null;

            final List<SOCPlayer> victims = robberResult.victims;
            if ((victims != null) && (victims.size() == 1))
            {
                currentRoll.sc_piri_fleetAttackVictim = victims.get(0);

                currentRoll.sc_piri_fleetAttackRsrcs = robberResult.sc_piri_loot;
                if (currentRoll.sc_piri_fleetAttackRsrcs.contains(SOCResourceConstants.GOLD_LOCAL))
                {
                    final SOCPlayer plGold = currentRoll.sc_piri_fleetAttackVictim;  // won't be null
                    plGold.setNeedToPickGoldHexResources(1 + plGold.getNeedToPickGoldHexResources());

                    if (currentDice == 7)
                    {
                        hasRolledSeven = true;

                        // Need to set this state only on 7, to pick _before_ discards.  On any other
                        // dice roll, the free pick here will be combined with the usual roll-result gold picks.
                        oldGameState = ROLL_OR_CARD;
                        gameState = WAITING_FOR_PICK_GOLD_RESOURCE;

                        return currentRoll;  // <--- Early return: Wait to pick, then come back & discard ---

                    } else {
                        sc_piri_plGainsGold = true;
                    }
                }
            } else {
                currentRoll.sc_piri_fleetAttackVictim = null;
                currentRoll.sc_piri_fleetAttackRsrcs = null;
            }
        }

        /**
         * handle the seven case
         */
        if (currentDice == 7)
        {
            rollDice_update7gameState();
        }
        else
        {
            boolean anyGoldHex = false;

            /**
             * distribute resources
             */
            for (int i = 0; i < maxPlayers; i++)
            {
                if (! isSeatVacant(i))
                {
                    SOCPlayer pl = players[i];
                    pl.addRolledResources(getResourcesGainedFromRoll(pl, currentDice));
                    if (hasSeaBoard && pl.getNeedToPickGoldHexResources() > 0)
                        anyGoldHex = true;
                }
            }

            if (sc_piri_plGainsGold)
            {
                anyGoldHex = true;
                // this 1 gold was already added to that player's getNeedToPickGoldHexResources
            }

            /**
             * distribute cloth from villages
             */
            if (hasSeaBoard && isGameOptionSet(SOCGameOptionSet.K_SC_CLVI))
            {
                // distribute will usually return false; most rolls don't hit dice#s which distribute cloth
                if (((SOCBoardAtServer) board).distributeClothFromRoll(this, currentRoll, currentDice))
                    checkForWinner();
            }

            /**
             * done, next game state
             */
            if (gameState != OVER)
            {
                if (! anyGoldHex)
                {
                    gameState = PLAY1;
                } else {
                    oldGameState = PLAY1;
                    gameState = WAITING_FOR_PICK_GOLD_RESOURCE;
                }
            }
        }

        return currentRoll;
    }

    /**
     * When a 7 is rolled, update the {@link #gameState}:
     * Always {@link #WAITING_FOR_DISCARDS} if any {@link SOCPlayer#getResources()} total &gt; 7.
     * Otherwise {@link #PLACING_ROBBER}, {@link #WAITING_FOR_ROBBER_OR_PIRATE}, or (for
     * scenario option {@link SOCGameOptionSet#K_SC_PIRI _SC_PIRI})
     * {@link #WAITING_FOR_ROB_CHOOSE_PLAYER} or {@link #PLAY1}.
     *<P>
     * For state {@link #WAITING_FOR_DISCARDS}, also sets {@link SOCPlayer#setNeedToDiscard(boolean)}.
     * For state {@link #PLACING_ROBBER}, also clears {@link #robberyWithPirateNotRobber}.
     * For <tt>_SC_PIRI</tt>, sets <tt>currentRoll.sc_robPossibleVictims</tt>.
     *<P>
     * This is a separate method from {@link #rollDice()} because for <tt>_SC_PIRI</tt>, if a player wins against
     * the pirate fleet, this "7 update" happens only after they pick and gain their free resource.
     * @since 2.0.00
     */
    private final void rollDice_update7gameState()
    {
        hasRolledSeven = true;

        /**
         * if there are players with too many cards, wait for
         * them to discard
         */
        for (int i = 0; i < maxPlayers; i++)
        {
            if (players[i].getResources().getTotal() > 7)
            {
                players[i].setNeedToDiscard(true);
                gameState = WAITING_FOR_DISCARDS;
            }
        }

        /**
         * if no one needs to discard, then wait for
         * the robber to move
         */
        if (gameState != WAITING_FOR_DISCARDS)
        {
            // next-state logic is similar to playKnight and discard;
            // if you update this method, check those ones

            placingRobberForKnightCard = false;
            oldGameState = PLAY1;
            if (isGameOptionSet(SOCGameOptionSet.K_SC_PIRI))
            {
                robberyWithPirateNotRobber = false;
                currentRoll.sc_robPossibleVictims = getPossibleVictims();
                if (currentRoll.sc_robPossibleVictims.isEmpty())
                    gameState = PLAY1;  // no victims
                else
                    gameState = WAITING_FOR_ROB_CHOOSE_PLAYER;  // 1 or more victims; could choose to not steal anything
            }
            else if (canChooseMovePirate())
            {
                gameState = WAITING_FOR_ROBBER_OR_PIRATE;
            } else {
                robberyWithPirateNotRobber = false;
                gameState = PLACING_ROBBER;
            }
        }
    }

    /**
     * For {@link #rollDice()}, figure out what resources a player gets on a given roll,
     * based on the hexes adjacent to the player's settlements and cities
     * and based on the robber's position.
     *<P>
     * If {@link #hasSeaBoard}, and the player's adjacent to a
     * {@link SOCBoardLarge#GOLD_HEX}, the gold-hex resources they must pick
     * are returned as {@link SOCResourceConstants#GOLD_LOCAL}.
     *
     * @param player   the player
     * @param roll     the total number rolled on the dice
     *
     * @return the resource set
     */
    public SOCResourceSet getResourcesGainedFromRoll(SOCPlayer player, final int roll)
    {
        SOCResourceSet resources = new SOCResourceSet();
        final int robberHex = board.getRobberHex();

        /**
         * check the hexes touching settlements
         */
        getResourcesGainedFromRollPieces(roll, resources, robberHex, player.getSettlements(), 1);

        /**
         * check the hexes touching cities
         */
        getResourcesGainedFromRollPieces(roll, resources, robberHex, player.getCities(), 2);

        return resources;
    }

    /**
     * Figure out what resources these piece positions would get on a given roll,
     * based on the hexes adjacent to the pieces' node coordinates.
     * Used in {@link #getResourcesGainedFromRoll(SOCPlayer, int)}.
     *<P>
     * If {@link #hasSeaBoard}, and the player's adjacent to a
     * {@link SOCBoardLarge#GOLD_HEX}, the gold-hex resources they must pick
     * are returned as {@link SOCResourceConstants#GOLD_LOCAL}.
     *
     * @param roll     the total number rolled on the dice
     * @param resources  Add new resources to this set
     * @param robberHex  Robber's position, from {@link SOCBoard#getRobberHex()}
     * @param pieces  Collection of a type of the player's {@link SOCPlayingPiece}s at nodes on the board;
     *             should be either {@link SOCSettlement}s or {@link SOCCity}s
     * @param incr   Add this many resources (1 or 2) per playing piece
     * @since 1.1.17
     */
    private final void getResourcesGainedFromRollPieces
        (final int roll, SOCResourceSet resources,
         final int robberHex, Collection<? extends SOCPlayingPiece> pieces, final int incr)
    {
        for (final SOCPlayingPiece p : pieces)
        {
            for (final int hexCoord : board.getAdjacentHexesToNode(p.getCoordinates()))
            {
                if ((hexCoord == robberHex) || (board.getNumberOnHexFromCoord(hexCoord) != roll))
                    continue;

                switch (board.getHexTypeFromCoord(hexCoord))
                {
                case SOCBoard.CLAY_HEX:
                    resources.add(incr, SOCResourceConstants.CLAY);
                    break;

                case SOCBoard.ORE_HEX:
                    resources.add(incr, SOCResourceConstants.ORE);
                    break;

                case SOCBoard.SHEEP_HEX:
                    resources.add(incr, SOCResourceConstants.SHEEP);
                    break;

                case SOCBoard.WHEAT_HEX:
                    resources.add(incr, SOCResourceConstants.WHEAT);
                    break;

                case SOCBoard.WOOD_HEX:
                    resources.add(incr, SOCResourceConstants.WOOD);
                    break;

                case SOCBoardLarge.GOLD_HEX:
                    if (hasSeaBoard)
                        resources.add(incr, SOCResourceConstants.GOLD_LOCAL);
                        // if not hasSeaBoard, GOLD_HEX == SOCBoard.MISC_PORT_HEX
                    break;
                }
            }
        }
    }

    /**
     * @return true if the player can discard these resources
     * @see #discard(int, ResourceSet)
     *
     * @param pn  the number of the player that is discarding
     * @param rs  the resources that the player is discarding
     */
    public boolean canDiscard(final int pn, ResourceSet rs)
    {
        if (gameState != WAITING_FOR_DISCARDS)
        {
            return false;
        }

        SOCResourceSet resources = players[pn].getResources();

        if (! players[pn].getNeedToDiscard())
        {
            return false;
        }

        if (rs.getTotal() != players[pn].getCountToDiscard())
        {
            return false;
        }

        if (! resources.contains(rs))
        {
            return false;
        }

        return true;
    }

    /**
     * A player is discarding resources. Discard, check if other players
     * must still discard, and set gameState to {@link #WAITING_FOR_DISCARDS}
     * or {@link #WAITING_FOR_ROBBER_OR_PIRATE}
     * or {@link #PLACING_ROBBER} accordingly.
     *<P>
     * Assumes {@link #canDiscard(int, ResourceSet)} already called to validate.
     *<P>
     * In scenario option <tt>_SC_PIRI</tt>, there is no robber
     * to move, but the player will choose their robbery victim
     * (state {@link #WAITING_FOR_ROB_CHOOSE_PLAYER}) after any discards.
     * If there are no possible victims, state becomes {@link #PLAY1}.
     * Check for those game states after calling this method.
     *<P>
     * Special case:
     * If {@link #isForcingEndTurn()}, and no one else needs to discard,
     * gameState becomes {@link #PLAY1} but the caller must call
     * {@link #endTurn()} as soon as possible.
     *<P>
     * Called only at server.
     *
     * @param pn   the number of the player
     * @param rs   the resources that are being discarded
     */
    public void discard(final int pn, ResourceSet rs)
    {
        players[pn].getResources().subtract(rs);
        players[pn].setNeedToDiscard(false);

        /**
         * check if we're still waiting for players to discard
         */
        gameState = -1;  // temp value; oldGameState is set below

        for (int i = 0; i < maxPlayers; i++)
        {
            if (players[i].getNeedToDiscard())
            {
                gameState = WAITING_FOR_DISCARDS;

                break;
            }
        }

        /**
         * if no one needs to discard, and not forcing end of turn,
         * then wait for the robber to move
         */
        if (gameState == -1)
        {
            oldGameState = PLAY1;
            placingRobberForKnightCard = false;  // known because knight card doesn't trigger discard

            if (! forcingEndTurn)
            {
                // next-state logic is similar to playKnight and rollDice_update7gameState;
                // if you update this method, check those ones

                if (isGameOptionSet(SOCGameOptionSet.K_SC_PIRI))
                {
                    robberyWithPirateNotRobber = false;
                    currentRoll.sc_robPossibleVictims = getPossibleVictims();
                    if (currentRoll.sc_robPossibleVictims.isEmpty())
                        gameState = PLAY1;  // no victims
                    else
                        gameState = WAITING_FOR_ROB_CHOOSE_PLAYER;  // 1 or more victims; could choose to not steal anything
                }
                else if (canChooseMovePirate())
                {
                    gameState = WAITING_FOR_ROBBER_OR_PIRATE;
                } else {
                    robberyWithPirateNotRobber = false;
                    gameState = PLACING_ROBBER;
                }
            } else {
                gameState = PLAY1;
            }
        }

        lastActionTime = System.currentTimeMillis();
    }

    /**
     * Can the player pick these resources from the gold hex?
     * <tt>rs.</tt>{@link SOCResourceSet#getTotal() getTotal()}
     * must == {@link SOCPlayer#getNeedToPickGoldHexResources()}.
     * Game state must be {@link #WAITING_FOR_PICK_GOLD_RESOURCE}
     * or {@link #STARTS_WAITING_FOR_PICK_GOLD_RESOURCE}.
     *
     * @param pn  the number of the player that is picking
     * @param rs  the resources that the player is picking
     * @return true if the player can pick these resources
     * @see #pickGoldHexResources(int, SOCResourceSet)
     * @since 2.0.00
     */
    public boolean canPickGoldHexResources(final int pn, final ResourceSet rs)
    {
        if ((gameState != WAITING_FOR_PICK_GOLD_RESOURCE)
            && (gameState != STARTS_WAITING_FOR_PICK_GOLD_RESOURCE))
        {
            return false;
        }

        return (rs.getTotal() == players[pn].getNeedToPickGoldHexResources());
    }

    /**
     * A player is picking which resources to gain from the gold hex.
     * Gain them, check if other players must still pick, and set
     * gameState to {@link #WAITING_FOR_PICK_GOLD_RESOURCE} if so,
     * oldGameState otherwise (usually {@link #PLAY1}).
     * (Or, during initial placement, usually {@link #START2B} or {@link #START3B} after initial settlement at gold,
     * or {@link #START1A} or {@link #START2A} after placing a ship to a fog hex reveals gold.)
     * During normal play, the oldGameState might sometimes be {@link #PLACING_FREE_ROAD2} or {@link #SPECIAL_BUILDING}.
     *<P>
     * Assumes {@link #canPickGoldHexResources(int, ResourceSet)} was already called to validate.
     *<P>
     * During initial placement from {@link #STARTS_WAITING_FOR_PICK_GOLD_RESOURCE},
     * calls {@link #advanceTurnStateAfterPutPiece()}.
     * The current player won't change if the gold pick was for the player's final initial settlement.
     * If the gold pick was for placing a road or ship that revealed a gold hex from {@link SOCBoardLarge#FOG_HEX fog},
     * the player will probably change here, since the player changes after most inital roads or ships.
     *<P>
     * Also used in scenario {@link SOCGameOptionSet#K_SC_PIRI SC_PIRI} after winning a pirate fleet battle at dice roll.
     *<P>
     * Called at server only; clients will instead get <tt>SOCPlayerElement</tt> messages
     * for the resources picked and the "need to pick" flag, and will call
     * {@link SOCPlayer#getResources()}<tt>.add</tt> and {@link SOCPlayer#setNeedToPickGoldHexResources(int)}.
     * Server will send out messages for new game state and any change of current player
     * from {@link #advanceTurnStateAfterPutPiece()}.
     *
     * @param pn   the number of the player
     * @param rs   the resources that are being picked
     * @return  {@link #getGameState()} from before the gold-revealing placement if called during initial placement
     *     ({@link #START1A}, START2A, etc; can be {@link #START1B} or START2B if ship was placed to a fog hex),
     *     otherwise {@link #PLAY1}
     * @since 2.0.00
     */
    public int pickGoldHexResources(final int pn, final SOCResourceSet rs)
    {
        players[pn].getResources().add(rs);
        players[pn].setNeedToPickGoldHexResources(0);
        lastActionTime = System.currentTimeMillis();

        // initial placement?
        if (gameState == STARTS_WAITING_FOR_PICK_GOLD_RESOURCE)
        {
            final int prevGS = oldGameState;
            gameState = prevGS;  // usually START2A or START3A, for initial settlement at gold without fog
            advanceTurnStateAfterPutPiece();  // player may change if was START1B, START2B, START3B
            return prevGS;
        }

        if ((oldGameState == PLAY1) || (oldGameState == SPECIAL_BUILDING) || (oldGameState == PLACING_FREE_ROAD2))
        {
            // Update player's Rolled Resource stats
            //     Note: PLAY1 is also the case for building a road/ship
            //     that revealed gold from a fog hex
            int[] resourceStats = players[pn].getResourceRollStats();
            for (int rtype = SOCResourceConstants.CLAY; rtype < resourceStats.length; ++rtype)
                resourceStats[rtype] += rs.getAmount(rtype);
        }

        /**
         * check if we're still waiting for players to pick
         */
        gameState = oldGameState;  // nearly always PLAY1, after a roll

        if ((gameState == ROLL_OR_CARD) && (currentDice == 7))
        {
            rollDice_update7gameState();  // from win vs pirate fleet at dice roll (SC_PIRI)
                // -- may set gameState to WAITING_FOR_DISCARDS, etc; see javadoc.
        } else {
            for (int i = 0; i < maxPlayers; i++)
            {
                if (players[i].getNeedToPickGoldHexResources() > 0)
                {
                    gameState = WAITING_FOR_PICK_GOLD_RESOURCE;
                    break;
                }
            }
        }

        return PLAY1;
    }

    /**
     * Based on game options, can the pirate ship be moved instead of the robber?
     * True only if {@link #hasSeaBoard}.
     *<UL>
     *<LI> For scenario option {@link SOCGameOptionSet#K_SC_CLVI _SC_CLVI}, the player
     * must have {@link SOCPlayerEvent#CLOTH_TRADE_ESTABLISHED_VILLAGE}.
     *<LI> Scenario option {@link SOCGameOptionSet#K_SC_PIRI _SC_PIRI} has a pirate fleet
     * and no robber; this scenario is checked in {@link #rollDice()} and does not call
     * {@code canChooseMovePirate()}.
     *<LI> Scenario option {@link SOCGameOptionSet#K_SC_WOND _SC_WOND} does not use the pirate ship.
     *</UL>
     * @return  true if the pirate ship can be moved
     * @see #WAITING_FOR_ROBBER_OR_PIRATE
     * @see #chooseMovePirate(boolean)
     * @since 2.0.00
     */
    public boolean canChooseMovePirate()
    {
        if (! hasSeaBoard)
            return false;

        if (isGameOptionSet(SOCGameOptionSet.K_SC_WOND))
            return false;

        if (isGameOptionSet(SOCGameOptionSet.K_SC_CLVI)
            && ! players[currentPlayerNumber].hasPlayerEvent
                 (SOCPlayerEvent.CLOTH_TRADE_ESTABLISHED_VILLAGE))
            return false;

        return true;
    }

    /**
     * Choose to move the pirate or the robber, from game state
     * {@link #WAITING_FOR_ROBBER_OR_PIRATE}.
     * Game state becomes {@link #PLACING_ROBBER} or {@link #PLACING_PIRATE}.
     * {@link #getRobberyPirateFlag()} is set or cleared accordingly.
     *<P>
     * Called from server's game handler and also from {@link #forceEndTurn()} if necessary.
     *
     * @param pirateNotRobber  True to move pirate, false to move robber
     * @throws IllegalStateException if gameState != {@link #WAITING_FOR_ROBBER_OR_PIRATE}
     * @since 2.0.00
     */
    public void chooseMovePirate(final boolean pirateNotRobber)
        throws IllegalStateException
    {
        if (gameState != WAITING_FOR_ROBBER_OR_PIRATE)
            throw new IllegalStateException();

        robberyWithPirateNotRobber = pirateNotRobber;
        if (pirateNotRobber)
            gameState = PLACING_PIRATE;
        else
            gameState = PLACING_ROBBER;
    }

    /**
     * Can this player currently move the robber to these coordinates?
     * Must be different from current robber coordinates.
     * Must not be a desert if {@link SOCGameOption game option} RD is set to true
     * ("Robber can't return to the desert").
     * Must not be a fog hex ({@link SOCBoardLarge#FOG_HEX} can sometimes be hidden water, not land).
     * Must be current player.  Game state must be {@link #PLACING_ROBBER}.
     *
     * @return true if the player can move the robber to the coordinates
     *
     * @param pn  the number of the player that is moving the robber
     * @param co  the new robber hex coordinates; not validated
     * @see #moveRobber(int, int)
     * @see #canMovePirate(int, int)
     */
    public boolean canMoveRobber(final int pn, final int co)
    {
        if (gameState != PLACING_ROBBER)
        {
            return false;
        }

        if (currentPlayerNumber != pn)
        {
            return false;
        }

        if (board.getRobberHex() == co)
        {
            return false;
        }

        if (board instanceof SOCBoardLarge)
        {
            if (((SOCBoardLarge) board).isHexInLandAreas
                (co, ((SOCBoardLarge) board).getRobberExcludedLandAreas()))
                return false;
        }

        switch (board.getHexTypeFromCoord(co))
        {
        case SOCBoard.DESERT_HEX:
            return ! isGameOptionSet("RD");  // Only if it can return to the desert

        case SOCBoard.CLAY_HEX:
        case SOCBoard.ORE_HEX:
        case SOCBoard.SHEEP_HEX:
        case SOCBoard.WHEAT_HEX:
        case SOCBoard.WOOD_HEX:
            return true;

        case SOCBoardLarge.GOLD_HEX:
            // Must check these because the original board has port types (water hexes)
            // with the same numeric values as GOLD_HEX and FOG_HEX.
            return (board instanceof SOCBoardLarge);

        // case SOCBoardLarge.FOG_HEX:
            // Fall through to default, can't place on fog. Might be water.

        default:
            return false;  // Land hexes only (Could check board.max_robber_hex, if we didn't special-case desert,gold,fog)
        }
    }

    /**
     * move the robber.
     *<P>
     * Called only at server.  Client gets messages with results of the move, and
     * calls {@link SOCBoard#setRobberHex(int, boolean)}.
     *
     *<UL>
     * <LI> If no victims (players to possibly steal from): State becomes oldGameState,
     *      or {@link #OVER} if they just won with Largest Army.
     * <LI> If just one victim: calls stealFromPlayer, during which State becomes oldGameState,
     *      or {@link #OVER} if won with Largest Army
     * <LI> If multiple possible victims: Player must choose a victim: State becomes {@link #WAITING_FOR_ROB_CHOOSE_PLAYER}.
     *</UL>
     *<P>
     * Assumes {@link #canMoveRobber(int, int)} has been called already to validate the move.
     * Assumes gameState {@link #PLACING_ROBBER}.
     * Also updates {@link #getRobberyResult()}.
     *
     * @param pn  the number of the player that is moving the robber
     * @param rh  the robber's new hex coordinate; must be &gt; 0, not validated beyond that
     *
     * @return returns a result that says if a resource was stolen, or
     *         if the player needs to make a choice.  It also returns
     *         what was stolen and who was the victim.
     *         The private <tt>robberResult</tt> field is updated to this return value.
     * @throws IllegalArgumentException if <tt>rh</tt> &lt;= 0
     * @see #movePirate(int, int)
     */
    public SOCMoveRobberResult moveRobber(final int pn, final int rh)
        throws IllegalArgumentException
    {
        if (robberResult == null)
            robberResult = new SOCMoveRobberResult();
        else
            robberResult.clear();

        board.setRobberHex(rh, true);  // if rh coord invalid, throws IllegalArgumentException
        placingRobberForKnightCard = false;  // since the move is now complete
        robberyWithPirateNotRobber = false;
        lastActionTime = System.currentTimeMillis();
        lastAction = null;

        /**
         * do the robbing thing
         */
        final List<SOCPlayer> victims = getPossibleVictims();

        if (victims.isEmpty())
        {
            gameState = oldGameState;
        }
        else if (victims.size() == 1)
        {
            final SOCPlayer victim = victims.get(0);
            final int loot = stealFromPlayer(victim.getPlayerNumber(), false);
            robberResult.setLoot(loot);
        }
        else
        {
            /**
             * the current player needs to make a choice
             */
            gameState = WAITING_FOR_ROB_CHOOSE_PLAYER;
        }

        robberResult.setVictims(victims);

        return robberResult;
    }

    /**
     * Can this player currently move the pirate ship to these coordinates?
     * Must be a water hex, per {@link SOCBoardLarge#isHexOnWater(int)}.
     * Must be different from current pirate coordinates.
     * Must not be a fog hex ({@link SOCBoardLarge#FOG_HEX} can sometimes be hidden land, not water).
     * Game must have {@link #hasSeaBoard}.
     * Must be current player.  Game state must be {@link #PLACING_PIRATE}.
     * For scenario option {@link SOCGameOptionSet#K_SC_CLVI _SC_CLVI}, the player
     * must have {@link SOCPlayerEvent#CLOTH_TRADE_ESTABLISHED_VILLAGE}.
     *
     * @return true if this player can move the pirate ship to this hex coordinate
     *
     * @param pn  the number of the player that is moving the pirate
     * @param hco  the new pirate hex coordinates; will check for a water hex
     * @see #movePirate(int, int)
     * @see #canMoveRobber(int, int)
     * @since 2.0.00
     */
    public boolean canMovePirate(final int pn, final int hco)
    {
        if (! hasSeaBoard)
            return false;
        if (gameState != PLACING_PIRATE)
            return false;
        if (currentPlayerNumber != pn)
            return false;
        if (((SOCBoardLarge) board).getPirateHex() == hco)
            return false;
        if (isGameOptionSet(SOCGameOptionSet.K_SC_CLVI)
            && ! players[pn].hasPlayerEvent(SOCPlayerEvent.CLOTH_TRADE_ESTABLISHED_VILLAGE))
            return false;

        return (board.isHexOnWater(hco));
    }

    /**
     * Move the pirate ship.
     *<P>
     * Called only at server.  Client gets messages with results of the move, and
     * calls {@link SOCBoardLarge#setPirateHex(int, boolean)}.
     *
     *<H5>Normal operation:</H5>
     *
     *<UL>
     * <LI> If no victims (players to possibly steal from): State becomes oldGameState,
     *      or {@link #OVER} if they just won with Largest Army.
     * <LI> If multiple possible victims: Player must choose a victim:
     *      State becomes {@link #WAITING_FOR_ROB_CHOOSE_PLAYER}.
     *      Once chosen, call {@link #choosePlayerForRobbery(int)} to choose a victim.
     * <LI> If just one victim: calls stealFromPlayer, State becomes oldGameState.
     *      If Largest Army or cloth robbery gives player enough VP to win, sets gameState to {@link #OVER}.
     *      <P>
     *      Or if just one victim but {@link #canChooseRobClothOrResource(int)},
     *      state becomes {@link #WAITING_FOR_ROB_CLOTH_OR_RESOURCE}.
     *      Once chosen, call {@link #stealFromPlayer(int, boolean)}.
     *</UL>
     *
     * Assumes {@link #canMovePirate(int, int)} has been called already to validate the move.
     * Assumes gameState {@link #PLACING_PIRATE}.
     * Also updates {@link #getRobberyResult()}.
     *
     *<H5>Game scenario {@link SOCGameOptionSet#K_SC_PIRI _SC_PIRI}:</H5>
     *
     * The pirate is moved not by the player,
     * but by the game at every dice roll.  See {@link #movePirate(int, int, int)} instead of this method.
     *
     * @param pn  the number of the player that is moving the pirate ship
     * @param ph  the pirate's new hex coordinate; should be a water hex
     *
     * @return returns a result that says if a resource was stolen, or
     *         if the player needs to make a choice.  It also returns
     *         what was stolen and who was the victim.
     *         <P>
     *         In scenario <tt>_SC_PIRI</tt> only, might contain {@link SOCResourceConstants#GOLD_LOCAL}
     *         if the player wins; see {@link #movePirate(int, int, int)} for details.
     * @throws IllegalArgumentException if <tt>ph</tt> &lt;= 0
     * @see #moveRobber(int, int)
     * @since 2.0.00
     */
    public SOCMoveRobberResult movePirate(final int pn, final int ph)
        throws IllegalArgumentException
    {
        return movePirate(pn, ph, -1);
    }

    /**
     * Move the pirate, optionally with a pirate fleet strength, and do a robbery/fleet battle if needed.
     * Called only at server, by {@link #rollDice()} in scenario {@link SOCGameOptionSet#K_SC_PIRI _SC_PIRI}.
     *<P>
     * See {@link #movePirate(int, int)} for method javadocs in "normal" operation (not {@code _SC_PIRI}).
     *<P>
     * In <b>game scenario {@link SOCGameOptionSet#K_SC_PIRI _SC_PIRI},</b> the pirate is moved not by the player,
     * but by the game at every dice roll.  See {@link SOCBoardLarge#movePirateHexAlongPath(int)},
     * {@link #getPossibleVictims()}, and {@link #stealFromPlayerPirateFleet(int, int)} for details.
     *
     *<H5>Results:</H5>
     *<UL>
     * <LI> {@link SOCMoveRobberResult#victims} will be the player(s) having a settlement/city adjacent to
     *      the new pirate hex, or {@code null} or an empty list.<BR>
     *      <B>SC_PIRI:</B> See {@link #getPossibleVictims()}: Is empty if multiple players
     *      or {@link SOCPlayer#getAddedLegalSettlement()} locations are adjacent to the pirate.
     * <LI> If there is 1 victim, {@link SOCMoveRobberResult#sc_piri_loot} will be set to the robbed resource(s) if any,
     *      or empty if nothing to rob
     * <LI> If player's warship strength equals the pirate fleet's, nothing is stolen or gained
     * <LI> If player's warships are stronger than the pirate fleet:
     *    <UL>
     *     <LI> {@code sc_piri_loot} will contain {@link SOCResourceConstants#GOLD_LOCAL}
     *     <LI> Does not set {@link SOCPlayer#setNeedToPickGoldHexResources(int)}
     *     <LI> Does not set game state
     *     <LI> Caller {@link #rollDice()} will set the game state and that player flag
     *    </UL>
     *</UL>
     *
     * @param pn  the number of the player that is moving the pirate ship
     * @param ph  the pirate's new hex coordinate; should be a water hex
     * @param pirFleetStrength  Pirate fleet strength, or -1 if not scenario _SC_PIRI
     * @return  see above and {@link #movePirate(int, int)} return value;
     *     also sets {@link #robberResult} to the reported results
     * @throws IllegalArgumentException if {@code ph} &lt; 0
     * @since 2.0.00
     */
    public SOCMoveRobberResult movePirate(final int pn, final int ph, final int pirFleetStrength)
        throws IllegalArgumentException
    {
        if (robberResult == null)
            robberResult = new SOCMoveRobberResult();
        else
            robberResult.clear();

        ((SOCBoardLarge) board).setPirateHex(ph, true);  // if ph invalid, throws IllegalArgumentException
        placingRobberForKnightCard = false;  // since the move is now complete
        robberyWithPirateNotRobber = true;
        lastActionTime = System.currentTimeMillis();
        lastAction = null;

        /**
         * do the robbing thing
         */
        final List<SOCPlayer> victims = getPossibleVictims();

        if (victims.isEmpty())
        {
            gameState = oldGameState;
        }
        else if (victims.size() == 1)
        {
            final SOCPlayer victim = victims.get(0);
            final int vpn = victim.getPlayerNumber();

            if (isGameOptionSet(SOCGameOptionSet.K_SC_PIRI))
            {
                // Call is from rollDice():
                // If player has warships, might tie or be stronger (win gold), otherwise pirate steals multiple items
                // Set sc_piri_loot; don't change gameState
                stealFromPlayerPirateFleet(vpn, pirFleetStrength);
            }
            else if (! canChooseRobClothOrResource(vpn))
            {
                // steal item, also sets gameState
                final int loot = stealFromPlayer(vpn, false);
                robberResult.setLoot(loot);
            } else {
                /**
                 * the current player needs to make a choice
                 * of whether to steal cloth or a resource
                 */
                gameState = WAITING_FOR_ROB_CLOTH_OR_RESOURCE;
            }
        }
        else if (! isGameOptionSet(SOCGameOptionSet.K_SC_PIRI))
        {
            /**
             * the current player needs to make a choice
             * of which player to steal from
             * (no pirate robbery in _SC_PIRI if multiple victims)
             */
            gameState = WAITING_FOR_ROB_CHOOSE_PLAYER;
        }

        robberResult.setVictims(victims);

        return robberResult;
    }

    /**
     * When moving the robber or pirate, can this player be chosen to be robbed?
     * Game state must be {@link #WAITING_FOR_ROB_CHOOSE_PLAYER} or {@link #WAITING_FOR_PICK_GOLD_RESOURCE}.
     * To choose the player and rob, call {@link #choosePlayerForRobbery(int)}.
     *
     * @return true if the current player can choose this player to rob
     * @param pn  the number of the player to rob, or -1 to rob no one
     *           in game scenario <tt>_SC_PIRI</tt> as described in
     *           {@link #WAITING_FOR_ROB_CHOOSE_PLAYER}.
     *
     * @see #getRobberyPirateFlag()
     * @see #getPossibleVictims()
     * @see #canChooseRobClothOrResource(int)
     * @see #stealFromPlayer(int, boolean)
     */
    public boolean canChoosePlayer(final int pn)
    {
        if ((gameState != WAITING_FOR_ROB_CHOOSE_PLAYER) && (gameState != WAITING_FOR_ROB_CLOTH_OR_RESOURCE))
        {
            return false;
        }

        if (pn == -1)
        {
            if (gameState != WAITING_FOR_ROB_CHOOSE_PLAYER)
                return false;

            return isGameOptionSet(SOCGameOptionSet.K_SC_PIRI);
        }

        for (SOCPlayer pl : getPossibleVictims())
        {
            if (pl.getPlayerNumber() == pn)
            {
                return true;
            }
        }

        return false;
    }

    /**
     * The current player has chosen a victim to rob.
     * Do that, unless they must choose whether to rob cloth or a resource.
     * Calls {@link #canChooseRobClothOrResource(int)} to check that.
     *<P>
     * Calls {@link #stealFromPlayer(int, boolean)} to perform the robbery and set gameState back to oldGameState.
     * If cloth robbery gives player enough VP to win, sets gameState to {@link #OVER}.
     *<P>
     * If they must choose what to steal, instead sets gameState to {@link #WAITING_FOR_ROB_CLOTH_OR_RESOURCE}.
     * Once chosen, call {@link #stealFromPlayer(int, boolean)}.
     *<P>
     * Does not validate <tt>pn</tt>; assumes {@link #canChoosePlayer(int)} has been called already.
     *<P>
     * In scenario option <tt>_SC_PIRI</tt>, the player can
     * choose to not steal from anyone after rolling a 7.
     * In that case, call with <tt>pn == -1</tt>.
     * State becomes {@link #PLAY1}.
     *
     * @param pn  the number of the player being robbed
     * @return the type of resource that was stolen, as in {@link SOCResourceConstants}, or 0
     *     if must choose first (state {@link #WAITING_FOR_ROB_CLOTH_OR_RESOURCE}),
     *     or {@link SOCResourceConstants#CLOTH_STOLEN_LOCAL} for cloth.
     * @since 2.0.00
     */
    public int choosePlayerForRobbery(final int pn)
    {
        if ((pn == -1) && (gameState == WAITING_FOR_ROB_CHOOSE_PLAYER))
        {
            gameState = PLAY1;
            return 0;
        }

        if (! canChooseRobClothOrResource(pn))
        {
            return stealFromPlayer(pn, false);
        } else {
            gameState = WAITING_FOR_ROB_CLOTH_OR_RESOURCE;
            return 0;
        }
    }

    /**
     * Can this player be robbed of either cloth or resources?
     * True only if {@link #hasSeaBoard} and when robbing with the pirate
     * ({@link #getRobberyPirateFlag()}).  True only if the player has
     * both cloth and resources.
     *<P>
     * Assumes {@link #canChoosePlayer(int)} has been called already.
     *<P>
     * Used with scenario option {@link SOCGameOptionSet#K_SC_CLVI _SC_CLVI}.
     *
     * @param pn  Player number to check
     * @return true  only if current player can choose to rob either cloth or resources from <tt>pn</tt>.
     * @since 2.0.00
     */
    public boolean canChooseRobClothOrResource(final int pn)
    {
        if (! (hasSeaBoard && robberyWithPirateNotRobber))
            return false;
        final SOCPlayer pl = players[pn];
        return (pl.getCloth() > 0) && (pl.getResources().getTotal() > 0);
    }

    /**
     * Can the current player attack their pirate fortress, and try to conquer and recapture it?
     * This method is validation before calling {@link #attackPirateFortress(SOCShip)}.
     *<P>
     * To attack, game state must be {@link #PLAY1}.
     * The current player must have a {@link SOCPlayer#getFortress()} != {@code null},
     * and a ship on an edge adjacent to that {@link SOCFortress}'s node.
     *<P>
     * Used with scenario option {@link SOCGameOptionSet#K_SC_PIRI _SC_PIRI}.
     *
     * @return Current player's ship adjacent to their {@link SOCFortress}, or {@code null} if they can't attack
     * @see #canAttackPirateFortress(SOCPlayer, boolean)
     * @since 2.0.00
     */
    public SOCShip canAttackPirateFortress()
    {
        return canAttackPirateFortress(null, false);
    }

    /**
     * Can this player attack their pirate fortress, and try to conquer and recapture it?
     * Same logic as {@link #canAttackPirateFortress()}, but can optionally call for
     * other players and/or ignore current game state. See that method's javadoc for details.
     * Useful for client-side tooltips or menus.
     *
     * @param pl  Player to check, or {@code null} for current player
     * @param checkPiecesOnly  True if should ignore current game state and current player,
     *     only check whether the pieces are in position to do so
     * @return  Player's ship adjacent to their {@link SOCFortress}, or {@code null} if they can't attack
     * @since 2.0.00
     */
    public SOCShip canAttackPirateFortress(SOCPlayer pl, final boolean checkPiecesOnly)
    {
        if (! (checkPiecesOnly || (gameState == PLAY1)))
            return null;

        if (pl == null)
            pl = players[currentPlayerNumber];
        else if (! (checkPiecesOnly || (pl.getPlayerNumber() == currentPlayerNumber)))
            return null;

        SOCFortress fort = pl.getFortress();
        if (fort == null)   // will be null unless _SC_PIRI; will be null if already recaptured by player
            return null;

        // Look for player's ship at edge adjacent to pirate fortress;
        // start with most recently placed ship
        final int[] edges = board.getAdjacentEdgesToNode_arr(fort.getCoordinates());
        Vector<SOCRoutePiece> roadsAndShips = pl.getRoadsAndShips();
        for (int i = roadsAndShips.size() - 1; i >= 0; --i)
        {
            SOCRoutePiece rs = roadsAndShips.get(i);
            if (! (rs instanceof SOCShip))
                continue;

            final int rsCoord = rs.getCoordinates();
            for (int j = 0; j < edges.length; ++j)
                if (rsCoord == edges[j])
                    return (SOCShip) rs;  // <--- found adjacent ship ---
        }

        return null;
    }

    /**
     * The current player has built ships to their pirate fortress, and attacks now to try to conquer and recapture it.
     * This can happen at most once per turn: Attacking the fortress always ends the player's turn.
     * Assumes {@link #canAttackPirateFortress()} called first, to validate and get the {@code adjacent} ship.
     *<P>
     * Before calling, call {@link SOCPlayer#getFortress()} so that you can get its new strength afterwards,
     * and call {@link SOCPlayer#getNumWarships()} in case the player doesn't win and the ship they lose is a warship.
     *<P>
     * The player's fleet strength ({@link SOCPlayer#getNumWarships()}) will be compared to a pirate defense
     * strength of 1 to 6 (random).  Players lose 1 ship on a tie, 2 ships if defeated by the pirates.
     *<P>
     * If the player wins, the {@link SOCFortress} strength is reduced by 1.  After several wins, its strength is 0 and
     * the fortress is recaptured, becoming a {@link SOCSettlement} for the player.  This method will fire a
     * {@link SOCPlayerEvent#PIRI_FORTRESS_RECAPTURED} to announce this to any listener.
     *<P>
     * Used with scenario option {@link SOCGameOptionSet#K_SC_PIRI _SC_PIRI}.
     *
     * @param adjacent  The current player's ship adjacent to their {@link SOCFortress},
     *     from {@link #canAttackPirateFortress()}; unless player wins, this ship will be lost to the pirates.
     * @return  Results array, whose length depends on the number of ships lost by the player to the pirates' defense.<BR>
     *     results[0] is the pirate defense strength rolled here.<BR>
     *     <UL>
     *     <LI> If the player wins, they lose no ships.
     *          Array length is 1.
     *     <LI> If the player ties the pirates, they lose their 1 adjacent ship.
     *          Array length is 2; results[1] is {@code adjacent}'s coordinates.
     *     <LI> If the player loses to the pirates, they lose their 2 ships closest to the pirate fortress.
     *          Array length is 3; results[1] is {@code adjacent}'s coordinates, results[2] is the other lost ship's coord.
     *     </UL>
     * @since 2.0.00
     */
    public int[] attackPirateFortress(final SOCShip adjacent)
    {
        SOCPlayer currPlayer = players[currentPlayerNumber];
        final int nWarships = currPlayer.getNumWarships();
        SOCFortress fort = currPlayer.getFortress();  // not null if caller validated with canAttackPirateFortress

        final int pirStrength = 1 + rand.nextInt(6);

        final int nShipsLost;
        if (nWarships < pirStrength)
            nShipsLost = 2;
        else if (nWarships == pirStrength)
            nShipsLost = 1;
        else
        {
            // player won, reduce fortress strength
            nShipsLost = 0;
            final int newFortStrength = fort.getStrength() - 1;
            fort.setStrength(newFortStrength);

            if (newFortStrength == 0)
            {
                // Fortress defeated: Convert to a settlement
                final SOCSettlement recaptSettle = new SOCSettlement(currPlayer, fort.getCoordinates(), board);
                putPiece(recaptSettle);
                //  game.putPiece will call currPlayer.putPiece, which will set player's fortress field = null.
                //  game.putPiece will also call checkForWinner, and may set gamestate to OVER.

                // Fire the scenario player event, with the resulting SOCSettlement
                if (gameEventListener != null)
                    gameEventListener.playerEvent
                        (this, currPlayer, SOCPlayerEvent.PIRI_FORTRESS_RECAPTURED, true, recaptSettle);

                // Have all other players' fortresses also been conquered?
                boolean stillHasFortress = false;
                for (int pn = 0; pn < maxPlayers; ++pn)
                {
                    if ((pn == currentPlayerNumber) || isSeatVacant(pn))
                        continue;

                    final SOCFortress pfort = players[pn].getFortress();
                    if ((pfort != null) && (pfort.getStrength() > 0))
                    {
                        stillHasFortress = true;
                        break;
                    }
                }

                if (! stillHasFortress)
                {
                    // All fortresses defeated. pirate fleet goes away; trigger a further scenario game event for that.
                    ((SOCBoardLarge) board).setPirateHex(0, true);
                    if (gameEventListener != null)
                        gameEventListener.gameEvent
                            (this, SOCGameEvent.SGE_PIRI_LAST_FORTRESS_FLEET_DEFEATED, null);
                }
            }
        }

        // Remove player's lost ships, if any,
        // and build our results array
        int[] retval = new int[1 + nShipsLost];
        retval[0] = pirStrength;
        if (nShipsLost > 0)
        {
            final int shipEdge = adjacent.getCoordinates();
            retval[1] = shipEdge;
            removeShip(adjacent);

            if (nShipsLost > 1)
            {
                // find player's newest-placed ship adjacent to shipEdge;
                // it will also be lost
                final List<Integer> adjacEdges = board.getAdjacentEdgesToEdge(shipEdge);
                List<SOCRoutePiece> roadsAndShips = currPlayer.getRoadsAndShips();
                for (int i = roadsAndShips.size() - 1; i >= 0; --i)
                {
                    SOCRoutePiece rs = roadsAndShips.get(i);
                    if (! (rs instanceof SOCShip))
                        continue;

                    final int rsCoord = rs.getCoordinates();
                    if (! adjacEdges.contains(Integer.valueOf(rsCoord)))
                        continue;

                    retval[2] = rsCoord;
                    removeShip((SOCShip) rs);
                    break;
                }
            }
        }

        // Attacking the pirate fortress ends the player's turn.
        if (gameState < OVER)
            endTurn();

        return retval;
    }

    /**
     * Get the players who have settlements or cities on this hex.
     * @return a list of players touching a hex
     *   with their settlements/cities, or an empty list if none.
     *   Any player with multiple settlements/cities on the hex
     *   will be in the list just once, not once per piece.
     *
     * @param hex  the coordinates of the hex; not checked for validity
     * @param collectAdjacentPieces  optional set to use to return all players' settlements and cities
     *     adjacent to {@code hex}, or {@code null}
     * @see #getPlayersShipsOnHex(int)
     */
    public List<SOCPlayer> getPlayersOnHex(final int hex, final Set<SOCPlayingPiece> collectAdjacentPieces)
    {
        final List<SOCPlayer> playerList = new ArrayList<SOCPlayer>(3);

        final int[] nodes = board.getAdjacentNodesToHex_arr(hex);

        for (int i = 0; i < maxPlayers; i++)
        {
            if (isSeatVacant(i))
                continue;

            boolean touching = false;

            for (SOCSettlement ss : players[i].getSettlements())
            {
                final int seCoord = ss.getCoordinates();
                for (int d = 0; d < 6; ++d)
                {
                    if (seCoord == nodes[d])
                    {
                        touching = true;
                        if (collectAdjacentPieces != null)
                            collectAdjacentPieces.add(ss);
                        break;
                    }
                }

                if (touching && (collectAdjacentPieces == null))
                    break;
            }

            if ((! touching) || (collectAdjacentPieces != null))
            {
                for (SOCCity ci : players[i].getCities())
                {
                    final int ciCoord = ci.getCoordinates();
                    for (int d = 0; d < 6; ++d)
                    {
                        if (ciCoord == nodes[d])
                        {
                            touching = true;
                            if (collectAdjacentPieces != null)
                                collectAdjacentPieces.add(ci);
                            break;
                        }
                    }

                    if (touching && (collectAdjacentPieces == null))
                        break;
                }
            }

            if (touching)
                playerList.add(players[i]);
        }

        return playerList;
    }

    /**
     * Get the list of players who have ships on the edges of this hex.
     *
     * @param hex  the coordinates of the hex; not checked for validity
     * @return a list of {@link SOCPlayer}s touching a hex
     *   with ships, or an empty list if none
     * @see #getPlayersOnHex(int, Set)
     * @since 2.0.00
     */
    public List<SOCPlayer> getPlayersShipsOnHex(final int hex)
    {
        ArrayList<SOCPlayer> playerList = new ArrayList<>(3);

        final int[] edges = ((SOCBoardLarge) board).getAdjacentEdgesToHex_arr(hex);

        for (int i = 0; i < maxPlayers; i++)
        {
            if (isSeatVacant(i))
                continue;

            Vector<SOCRoutePiece> roads_ships = players[i].getRoadsAndShips();
            boolean touching = false;
            for (SOCRoutePiece rs : roads_ships)
            {
                if (rs.isRoadNotShip())
                    continue;

                final int shCoord = rs.getCoordinates();
                for (int d = 0; d < 6; ++d)
                {
                    if (shCoord == edges[d])
                    {
                        touching = true;
                        break;
                    }
                }
            }

            if (touching)
                playerList.add(players[i]);
        }

        return playerList;
    }

    /**
     * For scenario option {@link SOCGameOptionSet#K_SC_PIRI _SC_PIRI}, get the Pirate Fortress
     * at this node location, if any.  A player must defeat 'their' fortress to win.
     * @param  node  Coordinate to check for fortress
     * @return  Fortress at that location, or null if none or if <tt>_SC_PIRI</tt> not active.
     *          If the player has already defeated their fortress, this will return null, like
     *          {@link SOCPlayer#getFortress()}; use {@link SOCBoard#settlementAtNode(int)} to
     *          get the settlement that it's converted into after defeat.
     * @since 2.0.00
     */
    public SOCFortress getFortress(final int node)
    {
        if (! isGameOptionSet(SOCGameOptionSet.K_SC_PIRI))
            return null;

        for (int i = 0; i < maxPlayers; ++i)
        {
            final SOCFortress pf = players[i].getFortress();
            if ((pf != null) && (node == pf.getCoordinates()))
                return pf;
        }

        return null;
    }

    /**
     * Get the most recent game action, if recorded.
     * For efficiency, this is usually set only when the last action is undoable;
     * the {@link GameAction} returned here holds the necessary info to do so.
     *<P>
     * Is also cleared at the start of each turn.
     *<P>
     * Currently recorded:
     *<UL>
     * <LI> {@link GameAction.ActionType#BUILD_PIECE}
     * <LI> {@link GameAction.ActionType#MOVE_PIECE}
     * <LI> {@link GameAction.ActionType#TRADE_BANK}
     *</UL>
     *
     * @return  Most recent action if that action type is recorded, otherwise {@code null}
     * @since 2.7.00
     * @see #setLastAction(GameAction)
     */
    public GameAction getLastAction()
    {
        return lastAction;
    }

    /**
     * Set the most recent game action, if any, at client.
     * See {@link #getLastAction()} for details.
     * Server sends this to client when joining a game, and then
     * the {@code SOCGame} at client updates the field locally
     * as each player takes actions on their turn.
     *<P>
     * Also set at server while loading a game.
     *
     * @param act  Game action, or {@code null} for none
     * @since 2.7.00
     */
    public void setLastAction(final GameAction act)
    {
        lastAction = act;
    }

    /**
     * If true, and if state is {@link #PLACING_ROBBER}, {@link #PLACING_PIRATE},
     * or {@link #WAITING_FOR_ROBBER_OR_PIRATE},
     * the robber or pirate is being moved because a knight card
     * has just been played (not because 7 was rolled): {@link #playKnight()}.
     *<P>
     * If {@link #forceEndTurn()} is called, the knight card
     * should be returned to the player's inventory.
     *<P>
     * Is cleared after placement or canceling the move. Also cleared in {@link #updateAtTurn()}.
     *<P>
     * Was server-only before v2.7.00 ({@link #VERSION_FOR_CANCEL_PLAY_CURRENT_DEV_CARD}).
     * At that version and newer, client also updates this flag when various card-related messages are received
     * by calling {@link #setPlacingRobberForKnightCard(boolean)}.
     *
     * @return true if knight card has just been played
     * @see #setPlacingRobberForKnightCard(boolean)
     * @see #getRobberyPirateFlag()
     * @since 2.7.00
     */
    public boolean isPlacingRobberForKnightCard()
    {
        return placingRobberForKnightCard;
    }

    /**
     * At client, set the value of {@link #isPlacingRobberForKnightCard()}.
     * @param value  True to set, false to clear, that flag
     * @since 2.7.00
     */
    public void setPlacingRobberForKnightCard(final boolean value)
    {
        placingRobberForKnightCard = value;
    }

    /**
     * Get the results of the most recent {@link #moveRobber(int, int)} or {@link #movePirate(int, int)}.
     * Is set at server only.
     * @return Robbery results at server, or {@code null} if none so far or at client
     * @see #getRobberyPirateFlag()
     * @since 2.5.00
     */
    public SOCMoveRobberResult getRobberyResult()
    {
        return robberResult;
    }

    /**
     * Does the current or most recent robbery use the pirate ship, not the robber?
     * If true, victims will be based on adjacent ships, not settlements/cities.
     * @return true for pirate ship, false for robber
     * @see #getRobberyResult()
     * @see #isPlacingRobberForKnightCard()
     * @since 2.0.00
     */
    public boolean getRobberyPirateFlag()
    {
        return robberyWithPirateNotRobber;
    }

    /**
     * Given the robber or pirate's current position on the board,
     * and {@link #getRobberyPirateFlag()},
     * the list of victims with adjacent settlements/cities or ships (if any).
     * Victims are players with resources; for scenario option
     * {@link SOCGameOptionSet#K_SC_CLVI _SC_CLVI}, also players with cloth
     * when robbing with the pirate.
     *<P>
     * Calls {@link #getPlayersOnHex(int, Set)} or {@link #getPlayersShipsOnHex(int)}.
     *
     *<H3>For scenario option {@link SOCGameOptionSet#K_SC_PIRI}:</H3>
     * This is called after a 7 is rolled, or after the game moves the pirate ship (fleet).
     * When a 7 is rolled, the current player may rob from any player with resources.
     * When the pirate ship is moved (at every dice roll), the player with a
     * port settlement/city adjacent to the pirate ship's hex is attacked.
     * Internal flag {@code robberyWithPirateNotRobber} tracks whether this robbery
     * comes from moving the robber or the pirate.
     *<P>
     * If there are multiple adjacent players, there is no battle and no robbery victim:
     * returns an empty list. This also applies to the hex in the middle of the 6-player board
     * that's adjacent to 2 players' {@link SOCPlayer#getAddedLegalSettlement()} locations,
     * even if they haven't both built there.
     *
     * @return a list of possible players to rob, or an empty list
     * @see #canChoosePlayer(int)
     * @see #choosePlayerForRobbery(int)
     */
    public List<SOCPlayer> getPossibleVictims()
    {
        if ((currentRoll.sc_robPossibleVictims != null)
            && ((gameState == WAITING_FOR_ROB_CHOOSE_PLAYER) || (gameState == WAITING_FOR_ROB_CLOTH_OR_RESOURCE)))
        {
            // already computed this turn
            return currentRoll.sc_robPossibleVictims;
        }

        // victims wil be a subset of candidates:
        // has resources, ! isSeatVacant, ! currentPlayer.

        List<SOCPlayer> candidates;

        if (isGameOptionSet(SOCGameOptionSet.K_SC_PIRI))
        {
            if (robberyWithPirateNotRobber)
            {
                // Pirate moved: Any player with adjacent port settlement/city.
                // If more than 1 player, no one is attacked by the pirates.
                // Resource counts don't matter.

                final int ph = ((SOCBoardLarge) board).getPirateHex();
                if (ph != 0)
                {
                    Set<SOCPlayingPiece> adjacPieces = new HashSet<SOCPlayingPiece>();
                    candidates = getPlayersOnHex(ph, adjacPieces);
                    final int nCandidates = candidates.size();
                    if (nCandidates > 1)
                    {
                        candidates.clear();
                    } else if (nCandidates == 1) {
                        // Check adjacPieces for victim's getAddedLegalSettlement
                        // and if found, check for other players'.
                        final SOCPlayer victim = candidates.get(0);
                        final int victimSettleNode = victim.getAddedLegalSettlement();
                        boolean atAdded = false;
                        for (SOCPlayingPiece pp : adjacPieces)
                        {
                            if (victimSettleNode == pp.getCoordinates())
                            {
                                atAdded = true;
                                break;
                            }
                        }
                        if (atAdded)
                        {
                            // See if any other player's getAddedLegalSettlement is also adjacent to this hex.
                            // If so, should not rob at this hex per SC_PIRI scenairo rules.
                            final int[] pirateAdjacNodes = board.getAdjacentNodesToHex_arr(ph);
                            boolean hasOtherPlayer = false;
                            outerLoop:
                            for (int pn = 0; pn < maxPlayers; ++pn)
                            {
                                if (isSeatVacant(pn))
                                    continue;
                                final SOCPlayer pl = players[pn];
                                if (pl == victim)
                                    continue;
                                final int plSettleNode = pl.getAddedLegalSettlement();
                                for (final int node : pirateAdjacNodes)
                                {
                                    if (node == plSettleNode)
                                    {
                                        hasOtherPlayer = true;
                                        break outerLoop;
                                    }
                                }
                            }

                            if (hasOtherPlayer)
                                candidates.clear();
                        }
                    }
                } else {
                    candidates = new ArrayList<SOCPlayer>();
                }

                return candidates;  // <--- Early return: Special for scenario ---

            } else {
                // Robber (7 rolled): all non-current players with resources.
                // For-loop below will check candidate resources.
                candidates = new ArrayList<SOCPlayer>();
                for (int pn = 0; pn < maxPlayers; ++pn)
                    if ((pn != currentPlayerNumber) && ! isSeatVacant(pn))
                        candidates.add(players[pn]);
            }
        }
        else if (robberyWithPirateNotRobber)
        {
            candidates = getPlayersShipsOnHex(((SOCBoardLarge) board).getPirateHex());
        } else {
            candidates = getPlayersOnHex(board.getRobberHex(), null);
        }

        List<SOCPlayer> victims = new ArrayList<SOCPlayer>();
        for (SOCPlayer pl : candidates)
        {
            final int pn = pl.getPlayerNumber();

            if ((pn != currentPlayerNumber)
                && ( (pl.getResources().getTotal() > 0) || (robberyWithPirateNotRobber && (pl.getCloth() > 0)) ))
            {
                victims.add(pl);
            }
        }

        return victims;
    }

    /**
     * the current player has choosen a victim to rob.
     * perform the robbery.  Set gameState back to {@code oldGameState}.
     * The current player gets the stolen item.
     *<P>
     * For the cloth game scenario, can steal cloth, and can gain victory points from having
     * cloth. If cloth robbery gives player enough VP to win, sets gameState to {@link #OVER}.
     *<P>
     * Does not validate <tt>pn</tt>; assumes {@link #canChoosePlayer(int)}
     * and {@link #choosePlayerForRobbery(int)} have been called already.
     * Assumes current game state is {@link #PLACING_ROBBER} or
     * {@link #WAITING_FOR_ROB_CHOOSE_PLAYER}.
     *
     * @param pn  the number of the player being robbed
     * @param choseCloth  player has both resources and {@link SOCPlayer#getCloth() cloth},
     *                    the robbing player chose to steal cloth.
     *                    Even if false (no choice made), will steal cloth
     *                    if player has 0 {@link SOCPlayer#getResources() resources}.
     * @return the type of resource that was stolen, as in {@link SOCResourceConstants},
     *         or {@link SOCResourceConstants#CLOTH_STOLEN_LOCAL} for cloth.
     * @see #stealFromPlayerPirateFleet(int, int)
     */
    public int stealFromPlayer(final int pn, boolean choseCloth)
    {
        SOCPlayer victim = players[pn];
        final int nRsrcs = victim.getResources().getTotal();
        final int rpick;  // resource picked to steal

        if ((nRsrcs == 0) || choseCloth)
        {
            /**
             * steal 1 cloth
             */
            rpick = SOCResourceConstants.CLOTH_STOLEN_LOCAL;
            victim.setCloth(victim.getCloth() - 1);
            players[currentPlayerNumber].setCloth(players[currentPlayerNumber].getCloth() + 1);
            checkForWinner();  // cloth are worth VP
        }
        else
        {
            /**
             * pick a resource card at random
             */
            int[] rsrcs = new int[nRsrcs];  // 1 element per resource card held by victim
            int cnt = 0;

            for (int i = SOCResourceConstants.CLAY; i <= SOCResourceConstants.WOOD;
                    i++)
            {
                for (int j = 0; j < victim.getResources().getAmount(i); j++)
                {
                    rsrcs[cnt] = i;
                    cnt++;
                }
            }

            int pick = Math.abs(rand.nextInt() % cnt);
            rpick = rsrcs[pick];

            /**
             * and transfer it to the current player
             */
            victim.getResources().subtract(1, rpick);
            players[currentPlayerNumber].getResources().add(1, rpick);
        }

        /**
         * restore the game state to what it was before the robber or pirate moved
         * unless player just won from cloth VP
         */
        if (gameState != OVER)
            gameState = oldGameState;

        return rpick;
    }

    /**
     * In game scenario {@link SOCGameOptionSet#K_SC_PIRI _SC_PIRI}, after the pirate fleet is moved,
     * have the pirate fleet attack the victim player with an adjacent settlement or city.
     * If pirate fleet is stronger than player's fleet ({@link SOCPlayer#getNumWarships()}),
     * performs the robbery.  Number of resources stolen are 1 + victim's number of cities.
     * The stolen resources are discarded, no player gets them.
     * If player's fleet is stronger, "victim" player gets to pick a free resource.
     *<P>
     * Does not change gameState.
     *<P>
     * Results are reported back through {@link #robberResult}:
     *<UL>
     * <LI> {@link SOCMoveRobberResult#sc_piri_loot} are the resource(s) stolen, if any, or an empty set
     * <LI> If player had no resources, {@code sc_piri_loot.getTotal()} is 0
     * <LI> If player's strength is tied with {@code pirFleetStrength}, nothing is gained or lost
     * <LI> If player is stronger than the pirate fleet, they get to pick a free resource:
     *      {@code sc_piri_loot} contains 1 {@link SOCResourceConstants#GOLD_LOCAL}.
     *      Caller must set {@link SOCPlayer#setNeedToPickGoldHexResources(int)}, isn't set here.
     *</UL>
     * Assumes proper game state and scenario, does not validate those or {@code pn}.
     *
     * @param pn  The player number being robbed; not validated
     * @param pirFleetStrength  Pirate fleet strength, from {@link #rollDice()} dice roll
     * @see #stealFromPlayer(int, boolean)
     * @since 2.0.00
     */
    private void stealFromPlayerPirateFleet(final int pn, final int pirFleetStrength)
    {
        if (robberResult == null)
            robberResult = new SOCMoveRobberResult();

        robberResult.loot = -1;
        if (robberResult.sc_piri_loot == null)
            robberResult.sc_piri_loot = new SOCResourceSet();
        SOCResourceSet loot = robberResult.sc_piri_loot;
        loot.clear();

        SOCPlayer victim = players[pn];
        final int vicStrength = victim.getNumWarships();

        if (vicStrength > pirFleetStrength)
            // player will pick a free resource
            loot.add(1, SOCResourceConstants.GOLD_LOCAL);

        if (vicStrength >= pirFleetStrength)
        {
            return;  // <--- Early return: Tie or player wins ---
        }

        final int nRsrcs = victim.getResources().getTotal();
        int nSteal = 1 + victim.getCities().size();
        if (nSteal > nRsrcs)
            nSteal = nRsrcs;

        int[] rsrcs = new int[nRsrcs];  // 1 element per resource card held by victim
        int cnt = 0;
        for (int i = SOCResourceConstants.CLAY; i <= SOCResourceConstants.WOOD; ++i)
        {
            for (int j = victim.getResources().getAmount(i); j > 0; --j)
            {
                rsrcs[cnt] = i;
                cnt++;
            }
        }

        for (int k = nSteal; k > 0; --k, --cnt)
        {
            final int rpick;  // resource type picked to steal

            /**
             * pick a resource card at random
             */
            final int pick = Math.abs(rand.nextInt() % cnt);
            rpick = rsrcs[pick];

            /**
             * and discard it from the current player
             */
            victim.getResources().subtract(1, rpick);
            loot.add(1, rpick);

            /**
             * update rsrcs for next steal, if any
             */
            if ((k > 1) && (pick < (cnt-1)))
                rsrcs[pick] = rsrcs[cnt - 1];
        }
    }

    /**
     * Are there currently any trade offers?
     * Calls each player's {@link SOCPlayer#getCurrentOffer()}.
     * @return true if any, false if not
     * @see #makeTrade(int, int)
     * @since 1.1.12
     */
    public boolean hasTradeOffers()
    {
        for (int i = 0; i < maxPlayers; ++i)
        {
            if ((seats[i] == OCCUPIED) && (players[i].getCurrentOffer() != null))
                return true;
        }

        return false;
    }

    /**
     * This player is declining or rejecting all trade offers sent to them.
     * For all active trade offers, calls
     * {@link SOCTradeOffer#clearWaitingReplyFrom(int) offer.clearWaitingReplyFrom(rejectingPN)}.
     * @param rejectingPN  Player number who is rejecting trade offers
     * @throws IllegalArgumentException if <tt>rejectingPN &lt; 0</tt> or <tt>&gt;= {@link SOCGame#MAXPLAYERS}</tt>
     * @since 2.0.00
     */
    public void rejectTradeOffersTo(final int rejectingPN)
        throws IllegalArgumentException
    {
        for (int pn = 0; pn < maxPlayers; ++pn)
        {
            final SOCTradeOffer offer = players[pn].getCurrentOffer();
            if (offer != null)
                offer.clearWaitingReplyFrom(rejectingPN);
        }
    }

    /**
     * Can these two players currently trade?
     * If game option "NT" is set, players can trade only
     * with the bank/ports, not with other players.
     *
     * @return true if the two players can make the trade
     *         described in the offering players current offer
     *
     * @param offering  the number of the player making the offer
     * @param accepting the number of the player accepting the offer
     * @see #canMakeBankTrade(ResourceSet, ResourceSet)
     */
    public boolean canMakeTrade(final int offering, final int accepting)
    {
        D.ebugPrintlnINFO("*** canMakeTrade ***");
        D.ebugPrintlnINFO("*** offering = " + offering);
        D.ebugPrintlnINFO("*** accepting = " + accepting);

        if (gameState != PLAY1)
        {
            return false;
        }

        if (isGameOptionSet("NT"))
            return false;

        if (players[offering].getCurrentOffer() == null)
        {
            return false;
        }

        if ((currentPlayerNumber != offering) && (currentPlayerNumber != accepting))
        {
            return false;
        }

        SOCPlayer offeringPlayer = players[offering];
        SOCPlayer acceptingPlayer = players[accepting];
        SOCTradeOffer offer = offeringPlayer.getCurrentOffer();

        D.ebugPrintlnINFO("*** offer = " + offer);

        if ((offer.getGiveSet().getTotal() == 0) || (offer.getGetSet().getTotal() == 0))
        {
            return false;
        }

        D.ebugPrintlnINFO("*** offeringPlayer.getResources() = " + offeringPlayer.getResources());

        if (! (offeringPlayer.getResources().contains(offer.getGiveSet())))
        {
            return false;
        }

        D.ebugPrintlnINFO("*** acceptingPlayer.getResources() = " + acceptingPlayer.getResources());

        if (! (acceptingPlayer.getResources().contains(offer.getGetSet())))
        {
            return false;
        }

        return true;
    }

    /**
     * perform a trade between two players.
     * the trade performed is described in the offering player's
     * {@link SOCPlayer#getCurrentOffer()}.
     * Calls the two players' {@link SOCPlayer#makeTrade(ResourceSet, ResourceSet)}.
     *<P>
     * Assumes {@link #canMakeTrade(int, int)} already was called.
     * If game option "NT" is set, players can trade only
     * with the bank, not with other players.
     *
     * @param offering  the number of the player making the offer
     * @param accepting the number of the player accepting the offer
     * @see #makeBankTrade(SOCResourceSet, SOCResourceSet)
     * @see #rejectTradeOffersTo(int)
     */
    public void makeTrade(final int offering, final int accepting)
    {
        if (isGameOptionSet("NT"))
            return;

        SOCTradeOffer offer = players[offering].getCurrentOffer();
        final ResourceSet offeredToGive = offer.getGiveSet(), offeredToGet = offer.getGetSet();

        players[offering].makeTrade(offeredToGive, offeredToGet);
        players[accepting].makeTrade(offeredToGet, offeredToGive);

        lastActionTime = System.currentTimeMillis();
        lastAction = null;
    }

    /**
     * Can we undo this bank trade?
     * True only if the last action this turn was a bank trade with the same resources.
     *<P>
     * To undo the bank trade, call {@link #canMakeBankTrade(ResourceSet, ResourceSet)}
     * with give/get swapped from the original call, then call
     * {@link #makeBankTrade(SOCResourceSet, SOCResourceSet)} the same way.
     *
     * @param undo_gave  Undo giving these resources (get these back from the bank)
     * @param undo_got   Undo getting these resources (give these back to the bank)
     * @return  true if the current player can undo a bank trade of these resources
     * @since 1.1.13
     */
    public boolean canUndoBankTrade(ResourceSet undo_gave, ResourceSet undo_got)
    {
        if ((lastAction == null) || (lastAction.actType != ActionType.TRADE_BANK))
            return false;

        return ((lastAction.rset2 != null)
            && lastAction.rset2.equals(undo_got)
            && lastAction.rset1.equals(undo_gave));
    }

    /**
     * Can current player make this bank/port trade?
     * Checks {@link SOCPlayer#getPortFlags()}.
     * Can trade multiple resource types at once,
     * as long as player has the appropriate ports if trying 3:1 or 2:1.
     *
     * @return true if the current player can make a
     *         particular bank/port trade
     *
     * @param  give  what the player will give to the bank
     * @param  get   what the player wants from the bank
     * @see #canUndoBankTrade(ResourceSet, ResourceSet)
     */
    public boolean canMakeBankTrade(ResourceSet give, ResourceSet get)
    {
        if (gameState != PLAY1)
            return false;

        if ((lastAction != null) && canUndoBankTrade(get, give))
            return true;

        final SOCPlayer currPlayer = players[currentPlayerNumber];

        if ((give.getTotal() < 2) || (get.getTotal() == 0))
        {
            return false;
        }

        if (! currPlayer.getResources().contains(give))
        {
            return false;
        }

        int groupCount = 0;
        int ratio = give.getTotal() / get.getTotal();

        switch (ratio)
        {
        /**
         * bank trade
         */
        case 4:

            /**
             * check for groups of 4
             */
            for (int i = SOCResourceConstants.CLAY;
                    i <= SOCResourceConstants.WOOD; i++)
            {
                if ((give.getAmount(i) % 4) == 0)
                {
                    groupCount += (give.getAmount(i) / 4);
                }
                else
                {
                    return false;
                }
            }

            break;

        /**
         * 3:1 port trade
         */
        case 3:

            /**
             * check for groups of 3
             */
            for (int i = SOCResourceConstants.CLAY;
                    i <= SOCResourceConstants.WOOD; i++)
            {
                if ((give.getAmount(i) % 3) == 0)
                {
                    groupCount += (give.getAmount(i) / 3);

                    /**
                     * check if this player has a 3:1 port
                     */
                    if (! currPlayer.getPortFlag(SOCBoard.MISC_PORT))
                    {
                        return false;
                    }
                }
                else
                {
                    return false;
                }
            }

            break;

        /**
         * 2:1 port trade
         */
        case 2:

            /**
             * check for groups of 2
             */
            /**
             * Note: this only works if SOCResourceConstants.CLAY == 1
             */
            for (int i = SOCResourceConstants.CLAY;
                    i <= SOCResourceConstants.WOOD; i++)
            {
                final int giveAmt = give.getAmount(i);
                if (giveAmt > 0)
                {
                    if (((giveAmt % 2) == 0) && currPlayer.getPortFlag(i))
                    {
                        groupCount += (giveAmt / 2);
                    }
                    else
                    {
                        return false;
                    }
                }
            }

            break;
        }

        if (groupCount != get.getTotal())
        {
            return false;
        }

        return true;
    }

    /**
     * perform a bank trade, or undo the last bank trade, for the current player.
     *<P>
     * This method checks for undo but otherwise does not validate against game rules, so call
     * {@link #canMakeBankTrade(ResourceSet, ResourceSet)} first.
     *<P>
     * Called only at server. Client instead updates {@link SOCPlayer#getResources()} contents or,
     * when playing on server version 2.5.00 or newer, calls {@link SOCPlayer#makeBankTrade(ResourceSet, ResourceSet)}.
     *<P>
     * Undo was added in version 1.1.13; if the player's previous action
     * this turn was a bank trade, it can be undone by calling
     * {@link #canUndoBankTrade(ResourceSet, ResourceSet)},
     * then calling {@link #makeBankTrade(SOCResourceSet, SOCResourceSet)} with
     * the give/get swapped.  This is the only time the resource count
     * of <tt>give</tt> is less than <tt>get</tt> here (for example,
     * give back 1 brick to get back 3 sheep).
     *
     * @param  give  what the player will give to the bank
     * @param  get   what the player wants from the bank
     */
    public void makeBankTrade(SOCResourceSet give, SOCResourceSet get)
    {
        final SOCPlayer currPlayer = players[currentPlayerNumber];

        if ((lastAction != null) && canUndoBankTrade(get, give))
        {
            // trade is undo
            lastAction = null;
        } else {
            lastAction = new GameAction(ActionType.TRADE_BANK, give, get);
        }

        currPlayer.makeBankTrade(give, get);
        lastActionTime = System.currentTimeMillis();
    }

    /**
     * @return true if the player has the resources, pieces, and
     *         room to build a road
     *
     * @param pn  the number of the player
     */
    public boolean couldBuildRoad(final int pn)
    {
        SOCResourceSet resources = players[pn].getResources();

        return ((resources.getAmount(SOCResourceConstants.CLAY) >= 1) && (resources.getAmount(SOCResourceConstants.WOOD) >= 1) && (players[pn].getNumPieces(SOCPlayingPiece.ROAD) >= 1) && (players[pn].hasPotentialRoad()));
    }

    /**
     * @return true if the player has the resources, pieces, and
     *         room to build a settlement
     *
     * @param pn  the number of the player
     * @see SOCPlayer#canPlaceSettlement(int)
     */
    public boolean couldBuildSettlement(final int pn)
    {
        SOCResourceSet resources = players[pn].getResources();

        return ((resources.getAmount(SOCResourceConstants.CLAY) >= 1) && (resources.getAmount(SOCResourceConstants.SHEEP) >= 1) && (resources.getAmount(SOCResourceConstants.WHEAT) >= 1) && (resources.getAmount(SOCResourceConstants.WOOD) >= 1) && (players[pn].getNumPieces(SOCPlayingPiece.SETTLEMENT) >= 1) && (players[pn].hasPotentialSettlement()));
    }

    /**
     * @return true if the player has the resources, pieces, and
     *         room to build a city
     *
     * @param pn  the number of the player
     */
    public boolean couldBuildCity(final int pn)
    {
        SOCResourceSet resources = players[pn].getResources();

        return ((resources.getAmount(SOCResourceConstants.ORE) >= 3) && (resources.getAmount(SOCResourceConstants.WHEAT) >= 2) && (players[pn].getNumPieces(SOCPlayingPiece.CITY) >= 1) && (players[pn].hasPotentialCity()));
    }

    /**
     * @return true if the player has the resources
     *         to buy a dev card, and if there are dev cards
     *         left to buy: {@link #getNumDevCards()} &gt; 0.
     *
     * @param pn  the number of the player
     * @see #buyDevCard()
     */
    public boolean couldBuyDevCard(final int pn)
    {
        SOCResourceSet resources = players[pn].getResources();

        return ((resources.getAmount(SOCResourceConstants.SHEEP) >= 1) && (resources.getAmount(SOCResourceConstants.ORE) >= 1) && (resources.getAmount(SOCResourceConstants.WHEAT) >= 1) && (numDevCards > 0));
    }

    /**
     * @return true if the player has the resources, pieces, and
     *         room to build a ship.  Always false if not {@link #hasSeaBoard}
     *         because players would have 0 ship pieces.
     *
     * @param pn  the number of the player
     * @since 2.0.00
     * @see #canPlaceShip(SOCPlayer, int)
     */
    public boolean couldBuildShip(final int pn)
    {
        SOCResourceSet resources = players[pn].getResources();

        return ((resources.getAmount(SOCResourceConstants.SHEEP) >= 1) && (resources.getAmount(SOCResourceConstants.WOOD) >= 1) && (players[pn].getNumPieces(SOCPlayingPiece.SHIP) >= 1) && (players[pn].hasPotentialShip()));
    }

    /**
     * a player is buying a road.
     * Assumes {@link #couldBuildRoad(int)} is true, does not check it here.
     *
     * @param pn  the number of the player
     * @see #putPiece(SOCPlayingPiece)
     * @see #cancelBuildRoad(int)
     */
    public void buyRoad(final int pn)
    {
<<<<<<< HEAD

        if(pn!=0){
            pad
        }
=======
//
//        if(pn!=0){
//            pad
//        }
>>>>>>> 49affe88

        SOCResourceSet resources = players[pn].getResources();
        resources.subtract(1, SOCResourceConstants.CLAY);
        resources.subtract(1, SOCResourceConstants.WOOD);
        oldGameState = gameState;  // PLAY1 or SPECIAL_BUILDING
        gameState = PLACING_ROAD;
    }

    /**
     * a player is buying a settlement.
     * Assumes {@link #couldBuildSettlement(int)} is true, does not check it here.
     *
     * @param pn  the number of the player
     * @see #putPiece(SOCPlayingPiece)
     * @see #cancelBuildSettlement(int)
     */
    public void buySettlement(final int pn)
    {
        SOCResourceSet resources = players[pn].getResources();
        resources.subtract(1, SOCResourceConstants.CLAY);
        resources.subtract(1, SOCResourceConstants.SHEEP);
        resources.subtract(1, SOCResourceConstants.WHEAT);
        resources.subtract(1, SOCResourceConstants.WOOD);
        oldGameState = gameState;  // PLAY1 or SPECIAL_BUILDING
        gameState = PLACING_SETTLEMENT;
    }

    /**
     * a player is buying a city.
     * Assumes {@link #couldBuildCity(int)} is true, does not check it here.
     *
     * @param pn  the number of the player
     * @see #putPiece(SOCPlayingPiece)
     * @see #cancelBuildCity(int)
     */
    public void buyCity(final int pn)
    {
        SOCResourceSet resources = players[pn].getResources();
        resources.subtract(3, SOCResourceConstants.ORE);
        resources.subtract(2, SOCResourceConstants.WHEAT);
        oldGameState = gameState;  // PLAY1 or SPECIAL_BUILDING
        gameState = PLACING_CITY;
    }

    /**
     * a player is buying a city.
     * Assumes {@link #couldBuildShip(int)} is true, does not check it here.
     *
     * @param pn  the number of the player
     * @see #putPiece(SOCPlayingPiece)
     * @see #cancelBuildShip(int)
     * @since 2.0.00
     */
    public void buyShip(final int pn)
    {
        SOCResourceSet resources = players[pn].getResources();
        resources.subtract(1, SOCResourceConstants.SHEEP);
        resources.subtract(1, SOCResourceConstants.WOOD);
        oldGameState = gameState;  // PLAY1 or SPECIAL_BUILDING
        gameState = PLACING_SHIP;
    }

    /**
     * Can the current player cancel building a piece in this game state?
     * True for each piece's normal placing state ({@link #PLACING_ROAD}, etc),
     * and for initial settlement placement.
     * In v2.5.00+, also true in {@link #PLACING_FREE_ROAD1} to cancel playing Road Building dev card:
     * See {@link #doesCancelRoadBuildingReturnCard()}.
     * In v1.1.17+, also true in {@link #PLACING_FREE_ROAD2} to skip the second placement.
     *
     * @param buildType  Piece type ({@link SOCPlayingPiece#ROAD}, {@link SOCPlayingPiece#CITY CITY}, etc)
     * @return  true if current game state allows it
     * @see #cancelBuildRoad(int)
     * @see #cancelBuildShip(int)
     * @since 1.1.17
     */
    public boolean canCancelBuildPiece(final int buildType)
    {
        switch (buildType)
        {
        case SOCPlayingPiece.SETTLEMENT:
            return (gameState == PLACING_SETTLEMENT) || (gameState == START1B)
                || (gameState == START2B) || (gameState == START3B);

        case SOCPlayingPiece.ROAD:
            return (gameState == PLACING_ROAD)
                || (gameState == PLACING_FREE_ROAD1) || (gameState == PLACING_FREE_ROAD2);

        case SOCPlayingPiece.CITY:
            return (gameState == PLACING_CITY);

        case SOCPlayingPiece.SHIP:
            return (gameState == PLACING_SHIP)
                || (gameState == PLACING_FREE_ROAD1) || (gameState == PLACING_FREE_ROAD2);

        default:
            return false;
        }
    }

    /**
     * In game state {@link #PLACING_FREE_ROAD1} canceling the Road Building card
     * ({@link #cancelBuildRoad(int)} or {@link #cancelBuildShip(int)})
     * returns it to the player's inventory because they haven't built anything from it.
     * Also happens in {@link #PLACING_FREE_ROAD2} if card was played with 1 road or ship left.
     *
     * @return true if canceling the Road Building card will return it to the player's inventory
     * @since 2.5.00
     */
    public boolean doesCancelRoadBuildingReturnCard()
    {
        return ((gameState == PLACING_FREE_ROAD1)
            || ((gameState == PLACING_FREE_ROAD2) && playingRoadBuildingCardForLastRoad));
    }

    /**
     * a player is UNbuying a road; return resources, set gameState PLAY1
     * (or SPECIAL_BUILDING)
     *<P>
     * Assumes {@link #canCancelBuildPiece(int)} has been called already.
     *<P>
     * In version 1.1.17 and newer ({@link #VERSION_FOR_CANCEL_FREE_ROAD2}),
     * can also use to skip placing the second free road in {@link #PLACING_FREE_ROAD2};
     * sets gameState to ROLL_OR_CARD or PLAY1 as if the free road was placed.<BR>
     * In v1.2.01 and newer, player can also end their turn from state
     * {@link #PLACING_FREE_ROAD1} or {@link #PLACING_FREE_ROAD2}.<BR>
     * In v2.0.00 and newer, can similarly call {@link #cancelBuildShip(int)} in those states.
     *<P>
     * In v2.5.00 and newer ({@link #VERSION_FOR_CANCEL_FREE_ROAD1}),
     * in {@link #PLACING_FREE_ROAD1} the Road Building card is returned to player's inventory
     * because they haven't built anything from it.
     * Also happens in {@link #PLACING_FREE_ROAD2} if card was played with 1 road or ship left:
     * See {@link #doesCancelRoadBuildingReturnCard()}.
     *
     * @param pn  the number of the player
     * @return  true if resources were returned (false if {@link #PLACING_FREE_ROAD2})
     */
    public boolean cancelBuildRoad(final int pn)
    {
        final SOCPlayer player = players[currentPlayerNumber];

        if ((gameState == PLACING_FREE_ROAD1) || (gameState == PLACING_FREE_ROAD2))
        {
            if ((gameState == PLACING_FREE_ROAD1) || playingRoadBuildingCardForLastRoad)
            {
                player.getInventory().addDevCard(1, SOCInventory.OLD, SOCDevCardConstants.ROADS);
                player.setPlayedDevCard(false);
                player.updateDevCardsPlayed(SOCDevCardConstants.ROADS, true);
                gameState = PLACING_FREE_ROAD2;
            }

            advanceTurnStateAfterPutPiece();
            return false;  // <--- Special case: Not returning resources ---
        }

        player.getResources().add(SOCRoad.COST);
        if (oldGameState != SPECIAL_BUILDING)
            gameState = PLAY1;
        else
            gameState = SPECIAL_BUILDING;

        return true;
    }

    /**
     * a player is UNbuying a settlement; return resources, set gameState PLAY1
     * (or SPECIAL_BUILDING)
     *<P>
     * To cancel an initial settlement, call {@link #undoPutInitSettlement(SOCPlayingPiece)} instead.
     *
     * @param pn  the number of the player
     */
    public void cancelBuildSettlement(int pn)
    {
        players[pn].getResources().add(SOCSettlement.COST);
        if (oldGameState != SPECIAL_BUILDING)
            gameState = PLAY1;
        else
            gameState = SPECIAL_BUILDING;
    }

    /**
     * a player is UNbuying a city; return resources, set gameState PLAY1
     * (or SPECIAL_BUILDING)
     *
     * @param pn  the number of the player
     */
    public void cancelBuildCity(final int pn)
    {
        players[pn].getResources().add(SOCCity.COST);
        if (oldGameState != SPECIAL_BUILDING)
            gameState = PLAY1;
        else
            gameState = SPECIAL_BUILDING;
    }

    /**
     * a player is UNbuying a ship; return resources, set gameState PLAY1
     * (or SPECIAL_BUILDING)
     *<P>
     * Assumes {@link #canCancelBuildPiece(int)} has been called already.
     *<P>
     * Can also use to skip placing the second free ship in {@link #PLACING_FREE_ROAD2},
     * or cancel playing the Road Building card in {@link #PLACING_FREE_ROAD1};
     * sets gameState to ROLL_OR_CARD or PLAY1 as if the free ship was placed.
     * Can similarly call {@link #cancelBuildRoad(int)} in those states.
     *<P>
     * In v2.5.00 and newer ({@link #VERSION_FOR_CANCEL_FREE_ROAD1}),
     * in {@link #PLACING_FREE_ROAD1} the Road Building card is returned to player's inventory
     * because they haven't built anything from it.
     * Also happens in {@link #PLACING_FREE_ROAD2} if card was played with 1 road or ship left:
     * see {@link #doesCancelRoadBuildingReturnCard()}.
     *
     * @param pn  the number of the player
     * @return  true if resources were returned (false if {@link #PLACING_FREE_ROAD2})
     * @since 2.0.00
     */
    public boolean cancelBuildShip(final int pn)
    {
        final SOCPlayer player = players[currentPlayerNumber];

        if ((gameState == PLACING_FREE_ROAD1) || (gameState == PLACING_FREE_ROAD2))
        {
            if ((gameState == PLACING_FREE_ROAD1) || playingRoadBuildingCardForLastRoad)
            {
                player.getInventory().addDevCard(1, SOCInventory.OLD, SOCDevCardConstants.ROADS);
                player.setPlayedDevCard(false);
                player.updateDevCardsPlayed(SOCDevCardConstants.ROADS, true);
                gameState = PLACING_FREE_ROAD2;
            }

            advanceTurnStateAfterPutPiece();
            return false;  // <--- Special case: Not returning resources ---
        }

        player.getResources().add(SOCShip.COST);
        if (oldGameState != SPECIAL_BUILDING)
            gameState = PLAY1;
        else
            gameState = SPECIAL_BUILDING;
        return true;
    }

    /**
     * In state {@link #PLACING_INV_ITEM}, the current player is canceling special {@link SOCInventoryItem} placement.
     * Return it to their hand, and set gameState back to {@link #PLAY1} or {@link #SPECIAL_BUILDING}
     * based on oldGameState.
     *<P>
     * If ! {@link SOCInventoryItem#canCancelPlay}, does nothing unless {@code forceEndTurn}.
     * If {@code placingItem} is {@code null}, sets game state to {@code oldGameState} and returns {@code null}.
     *
     * @param forceEndTurn  If true, player's turn is being ended.  Return item to inventory even if ! {@code item.canCancelPlay}.
     * @return  The item that was being placed, or {@code null} if none or if placement can't be canceled for this type
     * @since 2.0.00
     */
    public SOCInventoryItem cancelPlaceInventoryItem(final boolean forceEndTurn)
    {
        if ((placingItem != null) && ! (forceEndTurn || placingItem.canCancelPlay))
            return null;  // not cancelable

        gameState = oldGameState;

        if (placingItem != null)
        {
            final SOCInventoryItem itemCard = placingItem;
            placingItem = null;
            players[currentPlayerNumber].getInventory().addItem(itemCard);
            return itemCard;
        } else {
            return null;
        }
    }

    /**
     * For scenario option {@link SOCGameOptionSet#K_SC_PIRI _SC_PIRI}, is this ship upgraded to a warship?
     * Counts down {@code sh}'s player's {@link SOCPlayer#getNumWarships()}
     * while it looks for {@code sh} among the ships from {@link SOCPlayer#getRoadsAndShips()},
     * which is in the same chronological order as warship conversions.
     * (Those are the ships heading out to sea starting at the player's coastal settlement.)
     *
     * @param sh  A ship whose player is in this game
     * @return  True if {@link SOCPlayer#getRoadsAndShips()} contains, among its
     *          first {@link SOCPlayer#getNumWarships()} ships, a ship
     *          located at {@link SOCShip#getCoordinates() sh.getCoordinates()}.
     * @see #playKnight()
     * @since 2.0.00
     */
    public boolean isShipWarship(final SOCShip sh)
    {
        final int node = sh.getCoordinates();
        final SOCPlayer pl = sh.getPlayer();

        // Count down the player's warships to see if sh is among them.
        // This works since warships in getRoads() begin with player's 1st-placed ship.

        int numWarships = pl.getNumWarships();
        if (0 == numWarships)
            return false;  // <--- early return: no warships ---

        for (SOCRoutePiece rship : pl.getRoadsAndShips())
        {
            if (! (rship instanceof SOCShip))
                continue;

            final boolean isWarship = (numWarships > 0);
            if (node == rship.getCoordinates())
            {
                return isWarship;  // <--- early return: coordinates match ---
            }

            if (isWarship)
            {
                --numWarships;

                if (0 == numWarships)
                    return false;  // <--- early return: no more warships ---
            }
        }

        return false;
    }

    /**
     * For debugging at server, set card type of the next development card for {@link #buyDevCard()}
     * To maintain the ratio of card types, will try to find a card of this type within the deck
     * and swap it with the next-to-play card. If none found, will change the type of the next card
     * in the deck.
     *
     * @param cardType  Dev card type from {@link SOCDevCardConstants}; not validated.
     * @throws IllegalStateException if deck is empty or game hasn't started yet;
     *     check {@link #getNumDevCards()} before calling.
     * @since 2.5.00
     */
    public void setNextDevCard(final int cardType)
        throws IllegalStateException
    {
        final int nextCardIdx = numDevCards - 1;
        if ((nextCardIdx < 0) || (devCardDeck == null))
            throw new IllegalStateException("empty");

        if (cardType == devCardDeck[nextCardIdx])
            return;  // already is the next type

        for (int i = nextCardIdx - 1; i >= 0; --i)
        {
            if (cardType == devCardDeck[i])
            {
                final int otherType = devCardDeck[nextCardIdx];
                devCardDeck[nextCardIdx] = cardType;
                devCardDeck[i] = otherType;
                return;
            }
        }

        devCardDeck[nextCardIdx] = cardType;
    }

    /**
     * the current player is buying a dev card.
     *<P>
     *<b>Note:</b> Not checked for validity; please call {@link #couldBuyDevCard(int)} first.
     *<P>
     * Called at server only.
     *<P>
     * If {@link #getCurrentPlayerNumber()} == -1 (like while the game is starting),
     * removes and returns a dev card from the deck without giving it to any player.
     *<P>
     * Some scenarios use a separate stack of items; see {@link SOCBoardLarge#drawItemFromStack()}.
     *
     * @return the card that was drawn; a dev card type from {@link SOCDevCardConstants}.
     * @see #playDiscovery()
     * @see #playKnight()
     * @see #playMonopoly()
     * @see #playRoadBuilding()
     * @see #getNumDevCards()
     * @see #setNextDevCard(int)
     */
    public int buyDevCard()
    {
        numDevCards--;
        final int card = devCardDeck[numDevCards];

        if (currentPlayerNumber != -1)
        {
            SOCResourceSet resources = players[currentPlayerNumber].getResources();
            resources.subtract(1, SOCResourceConstants.ORE);
            resources.subtract(1, SOCResourceConstants.SHEEP);
            resources.subtract(1, SOCResourceConstants.WHEAT);
            players[currentPlayerNumber].getInventory().addDevCard(1, SOCInventory.NEW, card);
            lastActionTime = System.currentTimeMillis();
            lastAction = null;

            checkForWinner();
        }

        return (card);
    }

    /**
     * Can this player currently play a knight card?
     * gameState must be {@link #ROLL_OR_CARD} or {@link #PLAY1}.
     * Must have a {@link SOCDevCardConstants#KNIGHT} and must
     * not have already played a dev card this turn.
     *<P>
     * In <b>game scenario {@link SOCGameOptionSet#K_SC_PIRI _SC_PIRI}</b>,
     * can this player currently play a Warship (Knight) card to
     * convert one of their ships into a warship?
     * Conditions in first paragraph must be true, and player's
     * {@link SOCPlayer#getRoadsAndShips()} must contain more ships
     * than {@link SOCPlayer#getNumWarships()}. That scenario has
     * no robber on the board, only the pirate fleet.
     *
     * @param pn  the number of the player
     * @return true if the player can play a knight card
     */
    public boolean canPlayKnight(final int pn)
    {
        if (! ((gameState == ROLL_OR_CARD) || (gameState == PLAY1)))
        {
            return false;
        }

        if (players[pn].hasPlayedDevCard())
        {
            return false;
        }

        if (! players[pn].getInventory().hasPlayable(SOCDevCardConstants.KNIGHT))
        {
            return false;
        }

        if (! isGameOptionSet(SOCGameOptionSet.K_SC_PIRI))
            return true;

        // Check if the player has any ship to convert to a warship
        final Vector<SOCRoutePiece> roadsShips = players[pn].getRoadsAndShips();
        int numShip = 0;
        for (SOCRoutePiece rs : roadsShips)
            if (rs instanceof SOCShip)
                ++numShip;

        return (numShip - players[pn].getNumWarships()) > 0;
    }

    /**
     * Can the current player play a Road Building card?
     *<P>
     * This card directs the player to place 2 roads.
     * Checks of game rules online show they "MAY" or "CAN", not "MUST", place 2.
     * If they have 2 or more roads, place 2.
     * If they have just 1 road, place 1.
     * If they have 0 roads, cannot play the card.
     *
     * @return true if the player can play a Road Building card.
     *
     * @param pn  the number of the player
     * @see #playRoadBuilding()
     */
    public boolean canPlayRoadBuilding(final int pn)
    {
        if (! ((gameState == ROLL_OR_CARD) || (gameState == PLAY1)))
        {
            return false;
        }

        final SOCPlayer player = players[pn];

        if (player.hasPlayedDevCard())
        {
            return false;
        }

        if (! player.getInventory().hasPlayable(SOCDevCardConstants.ROADS))
        {
            return false;
        }

        if ((player.getNumPieces(SOCPlayingPiece.ROAD) < 1)
             && (player.getNumPieces(SOCPlayingPiece.SHIP) < 1))
        {
            return false;
        }

        return true;
    }

    /**
     * return true if the player can play a Discovery card
     *
     * @param pn  the number of the player
     */
    public boolean canPlayDiscovery(final int pn)
    {
        if (! ((gameState == ROLL_OR_CARD) || (gameState == PLAY1)))
        {
            return false;
        }

        if (players[pn].hasPlayedDevCard())
        {
            return false;
        }

        if (! players[pn].getInventory().hasPlayable(SOCDevCardConstants.DISC))
        {
            return false;
        }

        return true;
    }

    /**
     * return true if the player can play a Monopoly card
     *
     * @param pn  the number of the player
     */
    public boolean canPlayMonopoly(final int pn)
    {
        if (! ((gameState == ROLL_OR_CARD) || (gameState == PLAY1)))
        {
            return false;
        }

        if (players[pn].hasPlayedDevCard())
        {
            return false;
        }

        if (! players[pn].getInventory().hasPlayable(SOCDevCardConstants.MONO))
        {
            return false;
        }

        return true;
    }

    /**
     * Can this player play this special {@link SOCInventoryItem} now? Checks the game state, scenario options, and
     * player's inventory. Returns 0 if OK to play, or the reason why they can't play it right now.
     *<P>
     * Assumes server or client player is calling, and thus player has no unknown dev cards (itype == 0).
     * If calling at client for another player, and the scenario allows special items of type 0, these
     * currently can't be distinguished from {@link SOCDevCardConstants#UNKNOWN} dev cards.
     *
     * <H5>Recognized scenario game options with special items:</H5>
     *<UL>
     * <LI> {@link SOCGameOptionSet#K_SC_FTRI _SC_FTRI}: Trade ports received as gifts.
     *   Playable in state {@link #PLAY1} or {@link #SPECIAL_BUILDING} and only when player has a
     *   coastal settlement/city with no adjacent existing port.  Returns 4 if
     *   {@link SOCPlayer#getPortMovePotentialLocations(boolean)} == {@code null}.
     *   (See "returns" section below for the standard other return codes.)
     *   Because the rules require building a coastal settlement/city before placing
     *   the new port, which is done during {@link #PLAY1} or {@link #SPECIAL_BUILDING}, the port can't be placed
     *   before the dice roll or in other game states.
     *</UL>
     *
     * @param pn  Player number
     * @param itype  Inventory item type, from {@link SOCInventoryItem#itype}
     * @return  the results of the check:
     *   <UL>
     *     <LI> 0 if can be played now
     *     <LI> 1 if no playable {@code itype} in player's {@link SOCInventory}
     *     <LI> 2 if game doesn't have a scenario option that permits special items to be played
     *     <LI> 3 if cannot be played right now (game state, current player, etc)
     *     <LI> or any other nonzero scenario-specific detail code for why the item can't be played now
     *   </UL>
     * @since 2.0.00
     * @see #playInventoryItem(int)
     */
    public int canPlayInventoryItem(final int pn, final int itype)
    {
        if (! players[pn].getInventory().hasPlayable(itype))
            return 1;

        if (isGameOptionSet(SOCGameOptionSet.K_SC_FTRI))
        {
            if ((pn != currentPlayerNumber) || ((gameState != PLAY1) && (gameState != SPECIAL_BUILDING)))
                return 3;

            if (null == players[pn].getPortMovePotentialLocations(false))
                return 4;

            return 0;
        }

        // Fallback:
        return 2;
    }

    /**
     * Play a special {@link SOCInventoryItem} for the current player.  The current game must have a
     * scenario {@link SOCGameOption} that uses the inventory item.  Assumes {@link #canPlayInventoryItem(int, int)}
     * has been called to check game options and state, player inventory, etc.
     *
     * <H5>Recognized scenario game options with special items:</H5>
     *<UL>
     * <LI> {@link SOCGameOptionSet#K_SC_FTRI _SC_FTRI}: Trade ports received as gifts.
     *   Game state becomes {@link #PLACING_INV_ITEM}.  Player must now choose and validate a location
     *   and then call {@link #placePort(int)}.
     *</UL>
     *
     * @param  itype  Special item type, from {@link SOCInventoryItem#itype}
     * @return  The item played, or {@code null} if not found playable in current player's inventory
     *     or not recognized in current game. {@link #canPlayInventoryItem(int, int)} checks those things,
     *     so if you've called that, you shouldn't get {@code null} returned from here.
     */
    public SOCInventoryItem playInventoryItem(final int itype)
    {
        SOCInventoryItem item = players[currentPlayerNumber].getInventory().removeItem(SOCInventory.PLAYABLE, itype);
        if (item == null)
            return null;

        if (isGameOptionSet(SOCGameOptionSet.K_SC_FTRI))
        {
            // Player can place a trade port somewhere on the board
            placingItem = item;
            oldGameState = (gameState == SPECIAL_BUILDING) ? SPECIAL_BUILDING : PLAY1;
            gameState = PLACING_INV_ITEM;
            return item;
        }

        // Fallback:
        return null;
    }

    /**
     * The current player plays a Knight card.
     * Assumes {@link #canPlayKnight(int)} already called, and the play is allowed.
     * gameState becomes either {@link #PLACING_ROBBER}
     * or {@link #WAITING_FOR_ROBBER_OR_PIRATE}.
     *<P>
     * Sets {@link #isPlacingRobberForKnightCard()}.
     * Updates Largest Army.
     * See note at {@link #moveRobber(int, int)} or {@link #movePirate(int, int)}
     * about when Largest Army can win the game.
     * Since {@link #cancelPlayCurrentDevCard()} can return this card to player's inventory,
     * calls {@link #saveLargestArmyState()} before {@link #updateLargestArmy()}.
     *<P>
     * <b>In scenario {@link SOCGameOptionSet#K_SC_PIRI _SC_PIRI},</b> instead the player
     * converts a normal ship to a warship.  There is no robber piece in this scenario.
     * Call {@link SOCPlayer#getNumWarships()} afterwards to get the current player's new count.
     * Ships are converted in the chronological order they're placed, out to sea from the
     * player's coastal settlement; see {@link #isShipWarship(SOCShip)}.
     *
     * @see SOCPlayer#getDevCardsPlayed()
     */
    public void playKnight()
    {
        final boolean isWarshipConvert = isGameOptionSet(SOCGameOptionSet.K_SC_PIRI);
        final SOCPlayer pl = players[currentPlayerNumber];

        lastActionTime = System.currentTimeMillis();
        lastAction = null;
        pl.setPlayedDevCard(true);
        pl.updateDevCardsPlayed(SOCDevCardConstants.KNIGHT, false);
        pl.getInventory().removeDevCard(SOCInventory.OLD, SOCDevCardConstants.KNIGHT);

        if (! isWarshipConvert)
        {
            saveLargestArmyState();
            pl.incrementNumKnights();
            updateLargestArmy();
            checkForWinner();

            // next-state logic is similar to discard and rollDice_update7gameState;
            // if you update this method, check those ones

            placingRobberForKnightCard = true;
            oldGameState = gameState;
            if (canChooseMovePirate())
            {
                gameState = WAITING_FOR_ROBBER_OR_PIRATE;
            } else {
                robberyWithPirateNotRobber = false;
                gameState = PLACING_ROBBER;
            }
        } else {
            pl.setNumWarships(1 + pl.getNumWarships());
        }
    }

    /**
     * The current player plays a Road Building card.
     * This card directs the player to place 2 roads or ships,
     * or 1 road and 1 ship.
     * If they have 2 or more roads or ships, may place 2; gameState becomes PLACING_FREE_ROAD1.
     * If they have just 1 road/ship, may place that; gameState becomes PLACING_FREE_ROAD2.
     * (Checks of game rules online show "MAY" or "CAN", not "MUST" place 2.)
     * If they have 0 roads, cannot play the card.
     *<P>
     * Game state becomes {@link #PLACING_FREE_ROAD1}, or {@link #PLACING_FREE_ROAD2} if player has only 1 road piece.
     *<P>
     * Assumes {@link #canPlayRoadBuilding(int)} has already been called, and move is valid.
     * The card can be played before or after rolling the dice.
     * Doesn't set <tt>oldGameState</tt>, because after placing the road, we might need that field.
     *<P>
     * Called only at server; client is instead sent messages with effects of playing the card.
     *
     * @see SOCPlayer#getDevCardsPlayed()
     */
    public void playRoadBuilding()
    {
        lastActionTime = System.currentTimeMillis();
        lastAction = null;
        final SOCPlayer player = players[currentPlayerNumber];
        player.setPlayedDevCard(true);
        player.getInventory().removeDevCard(SOCInventory.OLD, SOCDevCardConstants.ROADS);
        player.updateDevCardsPlayed(SOCDevCardConstants.ROADS, false);

        final int roadShipCount = player.getNumPieces(SOCPlayingPiece.ROAD)
            + player.getNumPieces(SOCPlayingPiece.SHIP);
        playingRoadBuildingCardForLastRoad = (roadShipCount <= 1);
        if (! playingRoadBuildingCardForLastRoad)
        {
            gameState = PLACING_FREE_ROAD1;  // First of 2 free roads / ships
        } else {
            gameState = PLACING_FREE_ROAD2;  // "Second", just 1 free road or ship
        }
    }

    /**
     * the current player plays a Discovery card.
     * Assumes {@link #canPlayDiscovery(int)} has already been called, and move is valid.
     *<P>
     * Game state becomes {@link #WAITING_FOR_DISCOVERY}.
     *<P>
     * Called only at server; client is instead sent messages with effects of playing the card.
     *
     * @see #cancelPlayCurrentDevCard()
     * @see SOCPlayer#getDevCardsPlayed()
     */
    public void playDiscovery()
    {
        lastActionTime = System.currentTimeMillis();
        lastAction = null;
        final SOCPlayer pl = players[currentPlayerNumber];
        pl.setPlayedDevCard(true);
        pl.getInventory().removeDevCard(SOCInventory.OLD, SOCDevCardConstants.DISC);
        pl.updateDevCardsPlayed(SOCDevCardConstants.DISC, false);
        oldGameState = gameState;
        gameState = WAITING_FOR_DISCOVERY;
    }

    /**
     * the current player plays a Monopoly card.
     * Assumes {@link #canPlayMonopoly(int)} has already been called, and move is valid.
     *<P>
     * Game state becomes {@link #WAITING_FOR_MONOPOLY}.
     *<P>
     * Called only at server; client is instead sent messages with effects of playing the card.
     *
     * @see #cancelPlayCurrentDevCard()
     * @see SOCPlayer#getDevCardsPlayed()
     */
    public void playMonopoly()
    {
        lastActionTime = System.currentTimeMillis();
        lastAction = null;
        final SOCPlayer pl = players[currentPlayerNumber];
        pl.setPlayedDevCard(true);
        pl.getInventory().removeDevCard(SOCInventory.OLD, SOCDevCardConstants.MONO);
        pl.updateDevCardsPlayed(SOCDevCardConstants.MONO, false);
        oldGameState = gameState;
        gameState = WAITING_FOR_MONOPOLY;
    }

    /**
     * Can the current player cancel the dev card they're currently playing
     * (Knight/Soldier, Discovery/Year of Plenty, Monopoly)?
     * See {@link #cancelPlayCurrentDevCard()} for details.
     * For Road Building, call {@link #canCancelBuildPiece(int)} instead.
     * @return true if game state is {@link #WAITING_FOR_DISCOVERY} or {@link #WAITING_FOR_MONOPOLY},
     *     or is placing robber/pirate for a {@link SOCDevCardConstants#KNIGHT KNIGHT} card
     *     ({@link #isPlacingRobberForKnightCard()} true) and state is
     *     {@link #WAITING_FOR_ROBBER_OR_PIRATE}, {@link #PLACING_ROBBER}, or {@link #PLACING_PIRATE}.
     * @since 2.7.00
     */
    public boolean canCancelPlayCurrentDevCard()
    {
        final boolean ok;

        switch (gameState)
        {
        case WAITING_FOR_DISCOVERY:
        case WAITING_FOR_MONOPOLY:
            ok = true;
            break;

        case WAITING_FOR_ROBBER_OR_PIRATE:
        case PLACING_ROBBER:
        case PLACING_PIRATE:
            ok = placingRobberForKnightCard;
            break;

        default:
            ok = false;
        }

        return ok;
    }

    /**
     * The current player is canceling the dev card they're currently playing
     * (Knight/Soldier, Discovery/Year of Plenty, Monopoly)
     * while choosing a resource, resource type, or moving the robber or pirate.
     * Assumes {@link #canCancelPlayCurrentDevCard()} has already been called.
     *<P>
     * For Road Building, call {@link #cancelBuildRoad(int)} instead.
     *<P>
     * Actions taken:
     *<UL>
     * <LI> Clears {@link SOCPlayer#hasPlayedDevCard()}
     * <LI> Returns the card to player's inventory
     * <LI> Removes card from {@link SOCPlayer#getDevCardsPlayed()}
     * <LI> Sets game state back to {@link #ROLL_OR_CARD} or {@link #PLAY1}
     * <LI> For {@link SOCDevCardConstants#KNIGHT}, calls {@link #restoreLargestArmyState()}
     *      (save was called in {@link #playKnight()})
     *</UL>
     * Added in v2.7.00 ({@link #VERSION_FOR_CANCEL_PLAY_CURRENT_DEV_CARD}).
     *
     * @return the development card type canceled and returned to player's hand:
     *     {@link SOCDevCardConstants#DISC}, {@link SOCDevCardConstants#MONO},
     *     or {@link {@link SOCDevCardConstants#KNIGHT}
     * @throws IllegalStateException if current game state isn't a recognized dev card playing state
     * @since 2.7.00
     */
    public int cancelPlayCurrentDevCard()
        throws IllegalStateException
    {
        final int devCardType;

        switch (gameState)
        {
        case WAITING_FOR_DISCOVERY:
            devCardType = SOCDevCardConstants.DISC;
            break;

        case WAITING_FOR_MONOPOLY:
            devCardType = SOCDevCardConstants.MONO;
            break;

        case WAITING_FOR_ROBBER_OR_PIRATE:
        case PLACING_ROBBER:
        case PLACING_PIRATE:
            devCardType = SOCDevCardConstants.KNIGHT;
            break;

        default:
            throw new IllegalStateException("gameState: " + gameState);
        }

        final SOCPlayer currPl = players[currentPlayerNumber];
        currPl.setPlayedDevCard(false);
        currPl.getInventory().addDevCard(1, SOCInventory.OLD, devCardType);
        currPl.updateDevCardsPlayed(devCardType, true);

        gameState = oldGameState;

        if (devCardType == SOCDevCardConstants.KNIGHT)
        {
            currPl.setNumKnights(currPl.getNumKnights() - 1);
            restoreLargestArmyState();
        }

        return devCardType;
    }

    /**
     * @return true if the current player can
     *         do the discovery card action
     *         (state is {@link #WAITING_FOR_DISCOVERY})
     *         and the pick contains exactly 2 resources
     *
     * @param pick  the resources that the player wants
     */
    public boolean canDoDiscoveryAction(ResourceSet pick)
    {
        if (gameState != WAITING_FOR_DISCOVERY)
        {
            return false;
        }

        if (pick.getTotal() != 2)
        {
            return false;
        }

        return true;
    }

    /**
     * @return true if the current player can do
     *         the Monopoly card action
     */
    public boolean canDoMonopolyAction()
    {
        if (gameState != WAITING_FOR_MONOPOLY)
            return false;
        else
            return true;
    }

    /**
     * perform the Discovery card action
     *
     * @param pick  what the player picked
     */
    public void doDiscoveryAction(SOCResourceSet pick)
    {
        for (int i = SOCResourceConstants.CLAY; i <= SOCResourceConstants.WOOD;
                i++)
        {
            players[currentPlayerNumber].getResources().add(pick.getAmount(i), i);
        }

        gameState = oldGameState;
    }

    /**
     * perform the Monopoly card action.
     * Resources are taken from players that have it.
     * Game state becomes oldGameState (returns to state before monopoly pick).
     *
     * @param rtype  the type of resource to monopolize
     * @return array (1 elem per player) of resource count taken from
     *        each player. 0 for players with nothing taken.
     *        0 for the current player (playing the monopoly card).
     */
    public int[] doMonopolyAction(final int rtype)
    {
        int sum = 0;
        int[] monoResult = new int[maxPlayers];

        for (int i = 0; i < maxPlayers; i++)
        {
            if ((i != currentPlayerNumber) && ! isSeatVacant(i))
            {
                int playerHas = players[i].getResources().getAmount(rtype);
                if (playerHas > 0)
                {
                    sum += playerHas;
                    players[i].getResources().setAmount(0, rtype);
                }
                monoResult[i] = playerHas;
            } else {
                monoResult[i] = 0;
            }
        }

        players[currentPlayerNumber].getResources().add(sum, rtype);
        gameState = oldGameState;
        return monoResult;
    }

    /**
     * update which player has the largest army
     * larger than 2
     *<P>
     * For consistency, recalculates this field only if {@link #isAtServer}; does nothing at client.
     * Before version 2.4.00 ({@link #VERSION_FOR_LONGEST_LARGEST_FROM_SERVER}),
     * Largest Army was calculated at both client and server.
     */
    public void updateLargestArmy()
    {
        if (! (isAtServer || (serverVersion < VERSION_FOR_LONGEST_LARGEST_FROM_SERVER)))
            return;  // <--- for consistency, client shouldn't calc this independently of server ---

        int size =
            (playerWithLargestArmy == -1)
            ? 2
            : players[playerWithLargestArmy].getNumKnights();

        for (int i = 0; i < maxPlayers; i++)
        {
            if (players[i].getNumKnights() > size)
                playerWithLargestArmy = i;
        }
    }

    /**
     * Save the state of who has largest army ({@link #getPlayerWithLargestArmy()}).
     * This is a field, not a stack, so do not call twice
     * unless you call {@link #restoreLargestArmyState()} between them.
     *<P>
     * Called internally by {@link #playKnight()} for {@link #cancelPlayCurrentDevCard()}.
     * Is not otherwise called by any game code.
     * Useful for robots who are simulating or predicting game actions.
     */
    public void saveLargestArmyState()
    {
        oldPlayerWithLargestArmy = playerWithLargestArmy;
    }

    /**
     * Restore the state of who had largest army ({@link #getPlayerWithLargestArmy()}).
     * This is a field, not a stack, so do not call twice
     * unless you call {@link #saveLargestArmyState()} between them.
     *<P>
     * If {@code saveLargestArmyState()} has not yet been called,
     * does not change {@link #getPlayerWithLargestArmy()}.
     * The other possible response would be throwing an exception,
     * which is harsher than necessary to a buggy robot caller.
     *<P>
     * Called internally by {@link #cancelPlayCurrentDevCard()} after a {@link #playKnight()}.
     * Is not otherwise called by any game code.
     * Useful for robots who are simulating or predicting game actions.
     */
    public void restoreLargestArmyState()
    {
        if (oldPlayerWithLargestArmy >= -1)
            playerWithLargestArmy = oldPlayerWithLargestArmy;
    }

    /**
     * update which player has longest road longer
     * than 4.
     *<P>
     * this version recalculates the longest road only for
     * the player who is affected by the most recently
     * placed piece, by calling their {@link SOCPlayer#calcLongestRoad2()}.
     * Assumes all other players' longest road has been updated already.
     * All players' {@link SOCPlayer#getLongestRoadLength()} is called here.
     *<P>
     * For consistency, recalculates {@link #getPlayerWithLongestRoad()} only if {@link #isAtServer};
     * client only calls each player's {@code calcLongestRoad2}.
     * Before version 2.4.00 ({@link #VERSION_FOR_LONGEST_LARGEST_FROM_SERVER}),
     * Longest Road was fully calculated at both client and server.
     *<P>
     * if there is a tie, the last player to have LR keeps it.
     * if two or more players are tied for LR and none of them
     * used to have LR, then no one has LR.
     *<P>
     * If {@link SOCGameOptionSet#K_SC_0RVP} is set, does nothing.
     *
     * @param pn  the number of the player who is affected
     */
    public void updateLongestRoad(final int pn)
    {
        if (isGameOptionSet(SOCGameOptionSet.K_SC_0RVP))
            return;  // <--- No longest road ---

        //D.ebugPrintln("## updateLongestRoad("+pn+")");
        int longestLength;
        int playerLength;
        int tmpPlayerWithLR = -1;

        players[pn].calcLongestRoad2();

        if (! (isAtServer || (serverVersion < VERSION_FOR_LONGEST_LARGEST_FROM_SERVER)))
            return;  // <--- for consistency, client shouldn't calc this independently of server ---

        longestLength = 0;

        for (int i = 0; i < maxPlayers; i++)
        {
            playerLength = players[i].getLongestRoadLength();

            //D.ebugPrintln("----- LR length for player "+i+" is "+playerLength);
            if (playerLength > longestLength)
            {
                longestLength = playerLength;
                tmpPlayerWithLR = i;
            }
        }

        if (longestLength < 5)  // Minimum length is 5 for the bonus
        {
            playerWithLongestRoad = -1;
        }
        else
        {
            ///
            /// if there is a tie, the last player to have LR keeps it.
            /// if two or more players are tied for LR and none of them
            /// of them used to have LR, then no one has LR.
            ///
            int playersWithLR = 0;

            for (int i = 0; i < maxPlayers; i++)
                if (players[i].getLongestRoadLength() == longestLength)
                    playersWithLR++;

            if (playersWithLR == 1)
            {
                playerWithLongestRoad = tmpPlayerWithLR;
            }
            else if ((playerWithLongestRoad == -1) || (players[playerWithLongestRoad].getLongestRoadLength() != longestLength))
            {
                playerWithLongestRoad = -1;
            }
        }

        //D.ebugPrintln("----- player "+playerWithLongestRoad+" has LR");
    }

    /**
     * check current player's vp total to see if the
     * game is over.  If so, set game state to {@link #OVER},
     * set player with win.
     *<P>
     * This method is called from other game methods which may award VPs or may cause a win,
     * such as {@link #buyDevCard()} and {@link #putPiece(SOCPlayingPiece)}, and at the start
     * of each turn by {@link #endTurn()} under some conditions (see that method).
     *<P>
     * Per rules FAQ, a player can win only during their own turn.
     * If a player reaches winning points ({@link #vp_winner} or more) but it's
     * not their turn, there is not yet a winner. This could happen if,
     * for example, the longest road is broken by a new settlement, and
     * the next-longest road is not the current player's road.
     *<P>
     * The win is determined not by who has the highest point total, but
     * solely by reaching enough victory points ({@link #vp_winner}) during your own turn.
     * Does nothing if gameState is {@link #SPECIAL_BUILDING} or {@link #LOADING}.
     *<P>
     * Some game scenarios have other special win conditions ({@link #hasScenarioWinCondition}):
     *<UL>
     *<LI> Scenario {@link SOCGameOptionSet#K_SC_CLVI _SC_CLVI} will end the game if
     *     fewer than 4 of the {@link SOCVillage}s have cloth remaining.  The player
     *     with the most VP wins; if tied, the tied player with the most cloth wins.
     *     Winner is not necessarily the current player.
     *     <BR>
     *     See {@link SOCGameEvent#SGE_CLVI_WIN_VILLAGE_CLOTH_EMPTY}.
     *<LI> Scenario {@link SOCGameOptionSet#K_SC_PIRI _SC_PIRI} requires the player to
     *     defeat and recapture 'their' pirate fortress to win.
     *     To win, they also must earn {@link SOCGame#vp_winner}.
     *     <BR>
     *     See {@link SOCPlayerEvent#PIRI_FORTRESS_RECAPTURED} and
     *     {@link SOCGameEvent#SGE_PIRI_LAST_FORTRESS_FLEET_DEFEATED}.
     *<LI> Scenario {@link SOCGameOptionSet#K_SC_WOND _SC_WOND} requires the player to
     *     build a Wonder to a higher level than any other player's Wonder; the player
     *     can win even without reaching {@link #vp_winner} VP.
     *     <BR>
     *     Reaching this condition does not fire a {@link SOCGameEvent} or {@link SOCPlayerEvent}.
     *</UL>
     *
     * @see #getGameState()
     * @see #getPlayerWithWin()
     */
    public void checkForWinner()
    {
        if ((gameState == SPECIAL_BUILDING) || (gameState == LOADING))
            return;  // Can't win in this state, it's not really anyone's turn

        final int pn = currentPlayerNumber;
        if ((pn < 0) || (pn >= maxPlayers))
            return;

        if ((players[pn].getTotalVP() >= vp_winner))
        {
            if (hasScenarioWinCondition)
            {
                if (isGameOptionSet(SOCGameOptionSet.K_SC_PIRI))
                    if (null != players[pn].getFortress())
                        return;  // <--- can't win without defeating pirate fortress ---

                if (isGameOptionSet(SOCGameOptionSet.K_SC_WOND))
                {
                    final SOCSpecialItem plWond = players[pn].getSpecialItem(SOCGameOptionSet.K_SC_WOND, 0);
                    if (plWond == null)
                        return;  // <--- can't win without starting to build a Wonder ---

                    // Check other players' levels
                    for (int p = 0; p < maxPlayers; ++p)
                    {
                        if (p == pn)
                            continue;

                        final SOCSpecialItem pWond = players[p].getSpecialItem(SOCGameOptionSet.K_SC_WOND, 0);
                        if ((pWond != null) && (pWond.getLevel() >= plWond.getLevel()))
                        {
                            return;  // <--- another player has same or higher Wonder level ---
                        }
                    }
                }
            }

            setGameStateOVER();
            playerWithWin = pn;

            return;
        }

        if (! hasScenarioWinCondition)
            return;

        // _SC_CLVI: Check if less than half the villages have cloth remaining
        if (isGameOptionSet(SOCGameOptionSet.K_SC_CLVI))
        {
            if (checkForWinner_SC_CLVI())
            {
                // gameState is OVER
                currentPlayerNumber = playerWithWin;  // don't call setCurrentPlayerNumber, would recurse here
                if (gameEventListener != null)
                    gameEventListener.gameEvent
                        (this, SOCGameEvent.SGE_CLVI_WIN_VILLAGE_CLOTH_EMPTY, players[playerWithWin]);
            }
        }

        // _SC_WOND: Check if the current player's built all 4 levels of their Wonder
        if (isGameOptionSet(SOCGameOptionSet.K_SC_WOND))
        {
            final SOCSpecialItem plWond = players[pn].getSpecialItem(SOCGameOptionSet.K_SC_WOND, 0);
            if ((plWond != null) && (plWond.getLevel() >= SOCSpecialItem.SC_WOND_WIN_LEVEL))
            {
                setGameStateOVER();
                playerWithWin = pn;
            }
        }

    }

    /**
     * Check how many villages have cloth remaining, in scenario {@link SOCScenario#K_SC_CLVI SC_CLVI}.
     * Called by {@link #checkForWinner()}. Game ends immediately if fewer than 4 villages still
     * have cloth ({@link SOCScenario#SC_CLVI_VILLAGES_CLOTH_REMAINING_MIN}).
     * Otherwise, returns false without changing game state.
     *<P>
     * Sets state to {@link #OVER}. Returns true.
     * Caller should fire {@link SOCGameEvent#SGE_CLVI_WIN_VILLAGE_CLOTH_EMPTY}.
     *
     * @return true if game has ended with a winner under this special condition
     * @since 2.0.00
     */
    private final boolean checkForWinner_SC_CLVI()
    {
        int nv = 0;
        final HashMap<Integer, SOCVillage> allv = ((SOCBoardLarge) board).getVillages();
        for (SOCVillage v : allv.values())
        {
            if (v.getCloth() > 0)
            {
                ++nv;
                if (nv >= SOCScenario.SC_CLVI_VILLAGES_CLOTH_REMAINING_MIN)
                    return false;
            }
        }

        setGameStateOVER();

        // find player with most VP, or most cloth if tied
        int p = -1;
        int numWithMax = 0;
        int maxVP = 0;
        for (int pn = 0; pn < maxPlayers; ++pn)
        {
            if (isSeatVacant(pn))
                continue;
            final int vp = players[pn].getTotalVP();
            if (vp > maxVP)
            {
                maxVP = vp;
                numWithMax = 1;
                p = pn;
            }
            else if (vp == maxVP)
            {
                ++numWithMax;  // tie
            }
        }

        if (numWithMax == 1)
        {
            playerWithWin = p;
            return true;
        }

        // VP tied: Check cloth
        p = -1;
        numWithMax = 0;
        int maxCl = 0;
        for (int pn = 0; pn < maxPlayers; ++pn)
        {
            if (isSeatVacant(pn) || (players[pn].getTotalVP() < maxVP))
                continue;
            final int cl = players[pn].getCloth();
            if (cl > maxCl)
            {
                maxCl = cl;
                numWithMax = 1;
                p = pn;
            }
            else if (cl == maxCl)
            {
                ++numWithMax;
            }
        }

        if (numWithMax == 1)
        {
            playerWithWin = p;
            return true;
        }

        // Cloth amount also tied:
        // Give current player the win if possible.
        // Otherwise, find the next tied player in order.
        do
        {
            if ((players[currentPlayerNumber].getTotalVP() == maxVP)
                && (players[currentPlayerNumber].getCloth() == maxCl))
            {
                playerWithWin = p;
                break;
            }
        } while (advanceTurn());
        return true;
    }

    /**
     * set vars to null so gc can clean up
     */
    public void destroyGame()
    {
        for (int i = 0; i < maxPlayers; i++)
        {
            if (players[i] != null)
            {
                players[i].destroyPlayer();
                players[i] = null;
            }
        }

        Arrays.fill(players, null);
        board = null;
        rand = null;
        pendingMessagesOut = null;
    }

    /**
     * Create a new game with same players and name, new board;
     * like calling constructor otherwise.
     * State of current game can be any state. State of copy is {@link #NEW},
     * or if there are robots, it will be set to {@link #READY_RESET_WAIT_ROBOT_DISMISS}
     * by the {@link SOCGameBoardReset} constructor.
     * Deep copy: Player names, faceIDs, and robot-flag are copied from
     * old game, but all other fields set as new Player and Board objects.
     * Robot players are NOT carried over, and must be asked to re-join.
     * (This simplifies the robot client.)
     * Any vacant seats will be locked, so a robot won't sit there.
     *<P>
     * Old game's state becomes {@link #RESET_OLD}.
     * Old game's previous state is saved to {@link #getOldGameState()}.
     * Please call destroyGame() on old game when done examining its state.
     *<P>
     * Assumes that if the game had more than one human player,
     * they've already voted interactively to reset the board.
     * @see #resetVoteBegin(int)
     * @since 1.1.00
     */
    public SOCGame resetAsCopy()
    {
        SOCGame cp = new SOCGame
            (name, active, (opts != null) ? new SOCGameOptionSet(opts, true) : null, knownOpts);
            // the constructor will set most fields, based on game options

        cp.isFromBoardReset = true;
        oldGameState = gameState;  // for reference if needed
        active = false;
        gameState = RESET_OLD;

        // Most fields are NOT copied since this is a "reset", not an identical-state game.
        cp.isAtServer = isAtServer;
        cp.serverVersion = serverVersion;
        cp.isPractice = isPractice;
        cp.gameEventListener = gameEventListener;
        cp.ownerName = ownerName;
        cp.ownerLocale = ownerLocale;
        cp.hasMultiLocales = hasMultiLocales;
        cp.clientVersionLowest = clientVersionLowest;
        cp.clientVersionHighest = clientVersionHighest;
        cp.clientVersionMinRequired = clientVersionMinRequired;

        // Per-player state
        for (int i = 0; i < maxPlayers; i++)
        {
            boolean wasRobot = false;
            if ((seats[i] == OCCUPIED) && (players[i] != null) && (players[i].getName() != null))
            {
                wasRobot = players[i].isRobot();
                if (! wasRobot)
                {
                    cp.addPlayer(players[i].getName(), i);
                    cp.players[i].setRobotFlag(false, false);
                    cp.players[i].setFaceId(players[i].getFaceId());
                }
            }
            cp.seatLocks[i] = seatLocks[i];
            if (wasRobot)
                cp.seats[i] = VACANT;
            else
            {
                cp.seats[i] = seats[i];  // reset in case addPlayer cleared VACANT for non-in-use player position
                if (cp.seats[i] != OCCUPIED)
                    cp.seatLocks[i] = SeatLockState.CLEAR_ON_RESET;
            }
        }

        return cp;
    }

    /**
     * Begin a board-reset vote.
     * The requester is marked as voting yes, and we mark other players as "no vote yet".
     * Wait for other human players to vote.
     *
     * @param reqPN Player number requesting the vote
     * @throws IllegalArgumentException If this player number has already
     *     requested a reset this turn
     * @throws IllegalStateException If there is already a vote in progress
     *
     * @see #getResetVoteRequester()
     * @see #resetVoteRegister(int, boolean)
     * @see #getResetVoteResult()
     * @since 1.1.00
     */
    public void resetVoteBegin(final int reqPN) throws IllegalArgumentException, IllegalStateException
    {
        if (players[reqPN].hasAskedBoardReset())
            throw new IllegalArgumentException("Player has already asked to reset this turn");

        int numVoters = 0;
        synchronized (boardResetVotes)
        {
             if (boardResetVoteRequester != -1)
                 throw new IllegalStateException("Already voting");
             boardResetVoteRequester = reqPN;
             for (int i = 0; i < maxPlayers; ++i)
             {
                 if (i != reqPN)
                 {
                     boardResetVotes[i] = VOTE_NONE;
                     if (! (isSeatVacant(i) || players[i].isRobot()))
                         ++numVoters;
                 }
                 else
                 {
                     // Requester doesn't count as a voter we're waiting for,
                     // but is easier for other code if assume they voted yes.
                     boardResetVotes[i] = VOTE_YES;
                 }
             }
             boardResetVotesWaiting = numVoters;
        }

        if (gameState >= ROLL_OR_CARD)
        {
            players[reqPN].setAskedBoardReset(true);
            // During game setup (START1A..START2B), normal end-of-turn flags aren't
            // cleared.  Easiest to not set this one during those states.
        }
    }

    /**
     * If a board reset vote is active, player number who requested the vote.
     * All human players must vote unanimously, or board reset is rejected.
     * -1 if no vote is active.
     * After the vote completes, this is set to -1 if the vote was rejected,
     * but retains the requester number if the vote succeeded and the board
     * will soon be reset.
     *
     * @return player number who requested the vote.
     *
     * @see #resetVoteBegin(int)
     * @since 1.1.00
     */
    public int getResetVoteRequester()
    {
        synchronized (boardResetVotes)
        {
            return boardResetVoteRequester;
        }
    }

    /**
     * @return if a board-reset vote is active (waiting for votes).
     * @since 1.1.00
     */
    public boolean getResetVoteActive()
    {
        synchronized (boardResetVotes)
        {
            return (boardResetVotesWaiting > 0);
        }
    }

    /**
     * Register this player's vote in a board reset request.
     *
     * @param pn  Player number
     * @param votingYes Are they voting yes, or no?
     * @return True if voting is now complete, false if still waiting for other votes
     * @throws IllegalArgumentException If pn already voted, or can't vote (vacant or robot).
     * @throws IllegalStateException    If voting is not currently active.
     * @see #getResetPlayerVote(int)
     * @since 1.1.00
     */
    public boolean resetVoteRegister(final int pn, final boolean votingYes)
        throws IllegalArgumentException, IllegalStateException
    {
        boolean vcomplete;
        synchronized (boardResetVotes)
        {
            if (boardResetVotes[pn] != VOTE_NONE)
                throw new IllegalArgumentException("Already voted: " + pn);
            if (isSeatVacant(pn) || players[pn].isRobot())
                throw new IllegalArgumentException("Seat cannot vote: " + pn);
            if ((0 == boardResetVotesWaiting) || (-1 == boardResetVoteRequester))
                throw new IllegalStateException("Voting is not active");
            if (votingYes)
                boardResetVotes[pn] = VOTE_YES;
            else
                boardResetVotes[pn] = VOTE_NO;
            --boardResetVotesWaiting;
            vcomplete = (0 == boardResetVotesWaiting);
            if (vcomplete)
            {
                if (! getResetVoteResult())
                    boardResetVoteRequester = -1;  // Board Reset rejected; clear requester.
            }
        }
        return vcomplete;
    }

    /**
     * Get this player's vote on a board reset request.
     *
     * @param pn  Player number
     * @return Vote value for player: {@link #VOTE_YES}, {@link #VOTE_NO},
     *    or if player hasn't yet voted, {@link #VOTE_NONE}.
     * @see #resetVoteRegister(int, boolean)
     * @see #getResetVoteResult()
     * @since 1.1.00
     */
    public int getResetPlayerVote(final int pn)
    {
        synchronized (boardResetVotes)
        {
            return boardResetVotes[pn];
        }
    }

    /**
     * At end of turn, clear flags for board reset voting:
     * requester, players' setAskedBoardReset.
     * This is outside of {@link #endTurn()} because
     * endTurn is called only at the server, not at clients.
     * Do not call this to cancel a vote during normal gameplay, because
     * it would allow players to ask for a reset more than once per turn.
     * @since 1.1.00
     */
    public void resetVoteClear()
    {
        if (boardResetVoteRequester != -1)
            boardResetVoteRequester = -1;
        synchronized (boardResetVotes)
        {
            boardResetVotesWaiting = 0;
            for (int i = 0; i < maxPlayers; ++i)
                players[i].setAskedBoardReset(false);
        }
    }

    /**
     * If a board-reset vote is complete, give its result.
     * All human players must vote unanimously, or board reset is rejected.
     *
     * @return True if accepted, false if rejected.
     * @throws IllegalStateException if voting is still active. See {@link #getResetVoteActive()}.
     * @see #getResetPlayerVote(int)
     * @since 1.1.00
     */
    public boolean getResetVoteResult() throws IllegalStateException
    {
        boolean vyes;
        synchronized (boardResetVotes)
        {
            if (boardResetVotesWaiting > 0)
                throw new IllegalStateException("Voting is still active");

            vyes = true;  // Assume no "no" votes
            for (int i = 0; i < maxPlayers; ++i)
                if (boardResetVotes[i] == VOTE_NO)
                {
                    vyes = false;
                    break;
                }
        }
        return vyes;
    }

    // ---------------------------------------
    // Special Building Phase
    // ---------------------------------------

    /**
     * Can the player either buy and place a piece (or development card) now,
     * or can they ask now for the Special Building Phase (in a 6-player game)?
     * Based on game state and current player number, not on resources available.
     *<P>
     * In 1.1.09 and later, player is allowed to Special Build at start of their
     * own turn, only if they haven't yet rolled or played a dev card.
     *
     * @param pn  Player number
     * @see #canAskSpecialBuild(int, boolean)
     * @since 1.1.08
     */
    public boolean canBuyOrAskSpecialBuild(final int pn)
    {
        return
          ((pn == currentPlayerNumber)
            && ((gameState == SOCGame.PLAY1) || (gameState == SOCGame.SPECIAL_BUILDING)))
          || canAskSpecialBuild(pn, false);
    }

    /**
     * During game play, are we in the {@link #SPECIAL_BUILDING Special Building Phase}?
     * Includes game state {@link #SPECIAL_BUILDING}, and placement game states during this phase.
     *
     * @return true if in Special Building Phase
     * @since 1.1.08
     */
    public boolean isSpecialBuilding()
    {
        return (gameState == SPECIAL_BUILDING) ||
            ((oldGameState == SPECIAL_BUILDING) && (gameState < OVER));
    }

    /**
     * For 6-player mode's {@link #SPECIAL_BUILDING Special Building Phase},
     * can the player currently request to special build?
     * See 'throws' for the conditions checked.
     *<P>
     * In 1.1.09 and later, player is allowed to Special Build at start of their
     * own turn, only if they haven't yet rolled or played a dev card.
     * To do so, call {@link #askSpecialBuild(int, boolean)} and then {@link #endTurn()}.
     *
     * @param pn  The asking player number
     * @param throwExceptions  Behavior when player can't currently special build:
     *     If true, throw one of the exceptions listed here to explain why.
     *     If false, just return false.
     * @throws IllegalStateException  if game is not 6-player, or pn is current player,
     *            or {@link SOCPlayer#hasAskedSpecialBuild() pn.hasAskedSpecialBuild()}
     *            or {@link SOCPlayer#hasSpecialBuilt() pn.hasSpecialBuilt()} is true,
     *            or if gamestate is earlier than {@link #ROLL_OR_CARD}, or >= {@link #OVER},
     *            or if the first player is asking before completing their first turn.
     * @throws NoSuchElementException  if house rule game option {@code "PLP"} is active
     *            and {@link #getPlayerCount()} returns fewer then 5 sitting players.
     * @throws IllegalArgumentException  if pn is not a valid player (vacant seat, etc).
     * @see #canBuyOrAskSpecialBuild(int)
     * @since 1.1.08
     */
    public boolean canAskSpecialBuild(final int pn, final boolean throwExceptions)
        throws IllegalStateException, NoSuchElementException, IllegalArgumentException
    {
        if (maxPlayers <= 4)
        {
            if (throwExceptions)
                throw new IllegalStateException("not 6-player");
            else
                return false;
        }
        if ((pn < 0) || (pn >= maxPlayers))
        {
            if (throwExceptions)
                throw new IllegalArgumentException("pn range");
            else
                return false;
        }

        SOCPlayer pl = players[pn];
        if ((pl == null) || isSeatVacant(pn))
        {
            if (throwExceptions)
                throw new IllegalArgumentException("pn not valid");
            else
                return false;
        }

        if (isGameOptionSet("PLP") && (getPlayerCount() < 5))
        {
            if (throwExceptions)
                throw new NoSuchElementException("house rule PLP, not enough players");
            else
                return false;
        }

        if ((gameState < ROLL_OR_CARD) || (gameState >= OVER)
              || pl.hasSpecialBuilt()
              || pl.hasAskedSpecialBuild())
        {
            if (throwExceptions)
                throw new IllegalStateException("cannot ask at this time");
            else
                return false;
        }

        if ((pn == currentPlayerNumber)
            && ((gameState != ROLL_OR_CARD)
                || (turnCount == 1)       // since SBP occurs @ end of each turn, not @ start
                || pl.hasPlayedDevCard()))
        {
            if (throwExceptions)
                throw new IllegalStateException("current player");
            else
                return false;
        }

        return true;
    }

    /**
     * For 6-player mode's Special Building Phase, check state and
     * set the flag for this player asking to build.
     *<P>
     * In 1.1.09 and later, player is allowed to Special Build at start of their
     * own turn, only if they haven't yet rolled or played a dev card.
     * To do so, call {@link #askSpecialBuild(int, boolean)} and then {@link #endTurn()}.
     *<P>
     * Also sets game's <tt>askedSpecialBuildPhase</tt> flag in 1.1.09 and later.
     *<P>
     * Note that this method only sets the flags, and cannot clear them.
     * You can clear the player's flag via {@link SOCPlayer#setAskedSpecialBuild(boolean)},
     * but cannot directly clear <tt>askedSpecialBuildPhase</tt>.
     * Normal game flow does not need a way to do so.
     *
     * @param pn  The player's number
     * @param onlyIfCan  Check if player can do so, before setting player and game flags.
     *            Should always be <tt>true</tt> for server calls.
     * @throws IllegalStateException  if game is not 6-player, or is currently this player's turn,
     *            or if gamestate is earlier than {@link #ROLL_OR_CARD}, or >= {@link #OVER}.
     * @throws NoSuchElementException  if {@code onlyIfCan}, and house rule game option {@code "PLP"} is active,
     *     and {@link #getPlayerCount()} returns fewer then 5 sitting players.
     * @throws IllegalArgumentException  if pn is not a valid player (vacant seat, etc).
     * @since 1.1.08
     */
    public void askSpecialBuild(final int pn, final boolean onlyIfCan)
        throws IllegalStateException, NoSuchElementException, IllegalArgumentException
    {
        if ((! onlyIfCan) || canAskSpecialBuild(pn, true))
        {
            players[pn].setAskedSpecialBuild(true);
            askedSpecialBuildPhase = true;
        }
    }

    /**
     * Are we in the 'free placement' debug mode?
     * If so, can assume a debug client player is in this game
     * and is the current player. For purpose and more info
     * see SOCGameHandler.processDebugCommand_freePlace,
     * SOCPlayerInterface.setDebugFreePlacementMode.
     * For more details on required conditions to activate this mode
     * see {@link #setDebugFreePlacement(boolean)}.
     * @see #putPiece(SOCPlayingPiece)
     * @since 1.1.12
     */
    public boolean isDebugFreePlacement()
    {
        return debugFreePlacement;
    }

    /**
     * Turn the "free placement" debug mode on or off, if possible.
     *<P>
     * Should only be turned on during the debugging human player's turn,
     * in game state {@link #PLAY1} or during {@link #isInitialPlacement()} states.
     *<P>
     * When turning it off during initial placement, all players must have
     * either 1 settlement and road, or at least 2 settlements and roads.
     * This allows the game setup routines to work properly during this debug
     * mode.  The current player will be set to the first player (if 2+
     * settlements/roads placed) or the last player (1 settlement placed).
     * Check {@link #getCurrentPlayerNumber()} and {@link #getGameState()}
     * after calling {@link #setDebugFreePlacement(boolean) setDebugFreePlacement(false)}
     * during initial placement.
     *<P>
     * For more details, see {@link #isDebugFreePlacement()} javadoc.
     *
     * @param debugOn  Should the mode be on?
     * @throws IllegalStateException  if turning on when gameState is not {@link #PLAY1}
     *    or an initial placement state ({@link #START1A} - {@link #START3B}),
     *    or turning off during initial placement with an unequal number of pieces placed.
     * @since 1.1.12
     */
    public void setDebugFreePlacement(final boolean debugOn)
        throws IllegalStateException
    {
        if ((gameState != SOCGame.PLAY1)
            && (debugOn != (gameState < SOCGame.OVER))
            && ! isInitialPlacement())
            throw new IllegalStateException("state=" + gameState);
        if (debugOn == debugFreePlacement)
            return;

        if (debugFreePlacementStartPlaced
            && (gameState < SOCGame.OVER)
            && ! debugOn)
        {
            // Special handling: When exiting this mode during
            // initial placement, all players must have the same
            // number of settlements and roads.
            final boolean has3rdInitPlace = isGameOptionSet(SOCGameOptionSet.K_SC_3IP);
            final int npieceMax = has3rdInitPlace ? 6 : 4;
            int npiece = -1;
            boolean ok = true;
            for (int i = 0; i < maxPlayers; ++i)
            {
                if (isSeatVacant(i))
                    continue;
                int n = players[i].getPieces().size();
                if (n > npieceMax)
                    n = npieceMax;
                else if ((n == 1) || (n == 3) || (n == 5))
                    ok = false;
                if (npiece == -1)
                    npiece = n;
                else if (npiece != n)
                    ok = false;
            }
            if (! ok)
                throw new IllegalStateException("initial piece count");
            if (npiece == 2)
            {
                currentPlayerNumber = lastPlayerNumber;
                gameState = START2A;
            }
            else if (npiece == 4)
            {
                currentPlayerNumber = firstPlayerNumber;
                if (! has3rdInitPlace)
                {
                    if (isAtServer)
                    {
                        gameState = ROLL_OR_CARD;
                        updateAtGameFirstTurn();  // "virtual" endTurn here,
                          // just like advanceTurnStateAfterPutPiece().
                    }
                } else {
                    gameState = START3A;
                }
            }
            else if (npiece == 6)
            {
                if (isAtServer)
                {
                    currentPlayerNumber = firstPlayerNumber;
                    gameState = ROLL_OR_CARD;
                    updateAtGameFirstTurn();  // "virtual" endTurn here,
                      // just like advanceTurnStateAfterPutPiece().
                }
            }
        }

        debugFreePlacement = debugOn;
        debugFreePlacementStartPlaced = false;
    }

    /**
     * The number of normal turns (not rounds, not initial placements), including this turn.
     * This is 0 during initial piece placement, and 1 when the first player is about to
     * roll dice for the first time. Updated in {@link #updateAtTurn()}.
     *<P>
     * Not sent over the network: Accurate at server, or client joining at start of game,
     * but not for a client who joined after game play started.
     *
     * @return the turn number
     * @see #getRoundCount()
     * @since 2.5.00
     */
    public int getTurnCount()
    {
        return turnCount;
    }

    /**
     * toString contains the game name.
     * @return "SOCGame{" + gameName + "}"
     * @since 1.1.12
     */
    @Override
    public String toString()
    {
        return "SOCGame{" + name + "}";
    }

    /**
     * Seat lock states for lock/unlock.
     * Note different meanings while game is forming
     * (gameState {@link SOCGame#NEW NEW}) versus already active:
     * See enum value javadocs for details.
     *<UL>
     * <LI> {@link #UNLOCKED}
     * <LI> {@link #LOCKED}
     * <LI> {@link #CLEAR_ON_RESET}
     *</UL>
     * @see SOCGame#getSeatLock(int)
     * @author Jeremy D Monin &lt;jeremy@nand.net&gt;
     * @since 2.0.00
     */
    public static enum SeatLockState
    {
        /** Seat not locked.
         *  If game is forming, if this seat is empty when the game starts, a bot can sit here.
         *  If game is active, a newly-joining player can take over a bot in this seat.
         */
        UNLOCKED,

        /** Seat is locked.
         *  If game is forming, a bot will not sit here when the game starts.
         *  If game is active, a newly-joining player can't take over a bot in this seat.
         *  @see #CLEAR_ON_RESET
         */
        LOCKED,

        /** If this active game is reset, a robot will not take this seat, it will be left vacant.
         *  During game play, behaves like {@link #UNLOCKED}.
         *  Useful for resetting a game to play again with fewer robots, if a robot is currently sitting here.
         *  Not a valid seat lock state if game is still forming.
         *<P>
         *  That feature was added in v2.0.00; before that version, the seat lock state was
         *  boolean ({@link #UNLOCKED} or {@link #LOCKED}).  Game resets included all robots unless their seat
         *  was LOCKED at the time of reset.
         */
        CLEAR_ON_RESET
    }

    /**
     * Dice roll result, for reporting from {@link SOCGame#rollDice()}.
     * Each game has 1 instance of this object, which is updated each turn.
     * @see SOCPlayer#getRolledResources()
     * @see SOCMoveRobberResult
     * @author Jeremy D Monin &lt;jeremy@nand.net&gt;
     * @since 2.0.00
     */
    public static class RollResult
    {
        /**
         * The dice numbers rolled, each 1 to 6.
         */
        public int diceA, diceB;

        /**
         * Null, or distributed cloth (for game scenario SC_CLVI) in this format:
         *   [ Cloth amount taken from general supply,
         *     Cloth amount given to player 0, to player 1, ..., to player n ].
         * Any {@link SOCVillage}s with matching dice numbers which took part are in {@link #clothVillages}.
         * @see SOCBoardAtServer#distributeClothFromRoll(SOCGame, RollResult, int)
         */
        public int[] cloth;

        /**
         * Null, empty, or any village(s) with matching dice numbers which had cloth remaining,
         * and may have distributed some of the cloth in {@link #cloth}
         * and changed their {@link SOCVillage#getCloth()} amounts.
         *<P>
         * The 4-player board won't put more than 1 village in this list,
         * but the 6-player layout has dice numbers with multiple villages.
         */
        public List<SOCVillage> clothVillages;

        /**
         * Robber/pirate fleet victims in some scenarios, otherwise null.
         *<P>
         * When a 7 is rolled in game scenario {@link SOCScenario#K_SC_PIRI SC_PIRI},
         * there is no robber piece to move; the current player immediately picks another
         * player with resources to steal from.  In that situation, this field holds
         * the list of possible victims, and gameState is {@link #WAITING_FOR_ROB_CHOOSE_PLAYER}.
         *<P>
         * Moving the pirate fleet might also have a different victim:
         * See {@link #sc_piri_fleetAttackVictim}, {@link #sc_piri_fleetAttackRsrcs},
         * and {@link SOCMoveRobberResult#sc_piri_loot}.
         *
         * @see SOCGame#getPossibleVictims()
         */
        public List<SOCPlayer> sc_robPossibleVictims;

        /**
         * When the pirate fleet moves in game scenario {@link SOCScenario#K_SC_PIRI SC_PIRI},
         * they may attack the player with an adjacent settlement or city.
         * If no adjacent, or more than 1, nothing happens, and this field is null.
         * Otherwise see {@link #sc_piri_fleetAttackRsrcs} for the result;
         * The "victim" may win the battle and gain resource picks.
         * See also {@link SOCMoveRobberResult#sc_piri_loot}.
         *<P>
         * Each time the dice is rolled, the fleet is moved and this field is updated; may be null.
         * For robbery behavior when 7 is rolled, see {@link #sc_robPossibleVictims}.
         */
        public SOCPlayer sc_piri_fleetAttackVictim;

        /**
         * When the pirate fleet moves in game scenario {@link SOCScenario#K_SC_PIRI SC_PIRI},
         * resources lost when they attack the player with an adjacent settlement or city
         * ({@link #sc_piri_fleetAttackVictim}).
         *<P>
         * Each time the dice is rolled, the fleet is moved and this field is updated; may be null.
         *<P>
         * If the victim wins against the attack, they must soon be prompted to gain a resource of their choice.
         * This resource set contains {@link SOCResourceConstants#GOLD_LOCAL} to indicate the win.
         * State became {@link SOCGame#WAITING_FOR_PICK_GOLD_RESOURCE} and the caller of {@link SOCGame#rollDice()}
         * must prompt the player to choose their free resource.
         */
        public SOCResourceSet sc_piri_fleetAttackRsrcs;

        /**
         * Convenience: Set diceA and diceB; null out {@link #cloth} and {@link #sc_robPossibleVictims};
         * empty {@link #clothVillages} if not null.
         */
        public void update(final int dA, final int dB)
        {
            diceA = dA;
            diceB = dB;
            cloth = null;
            if (clothVillages != null)
                clothVillages.clear();
            sc_robPossibleVictims = null;
        }

    }  // nested class RollResult

}<|MERGE_RESOLUTION|>--- conflicted
+++ resolved
@@ -26,10 +26,10 @@
 
 import soc.UnityBridge;
 import soc.message.*;
-import soc.ip.CoordBridge;
+
 import java.io.*;
 import java.net.Socket;
-import soc.ip.Point;
+
 import soc.disableDebug.D;
 import soc.game.GameAction.ActionType;
 import soc.game.GameAction.EffectType;
@@ -6520,16 +6520,6 @@
      */
 
     public static int GetValueFromBackend() {
-<<<<<<< HEAD
-        try (Socket socket = new Socket("localhost", 6969); BufferedReader in = new BufferedReader(new InputStreamReader(socket.getInputStream()))) {
-            String line;
-            while ((line = in.readLine()) != null) {
-                String[] parts = line.split(" ");
-                String keyword = parts[0];
-                System.out.println(line+"rup pizza");
-                switch (keyword) {
-                    case "DICE_NUMBER":
-=======
         while (true) {
             try (Socket socket = new Socket("localhost", 6969);
                  BufferedReader in = new BufferedReader(new InputStreamReader(socket.getInputStream()))) {
@@ -6540,7 +6530,6 @@
                     String keyword = parts[0];
                     System.out.println(line);
                     if ("DICE_NUMBER".equals(keyword)) {
->>>>>>> 49affe88
                         return Integer.parseInt(parts[1]);
                     } else {
                         System.err.println("Unknown keyword: " + keyword);
@@ -6582,7 +6571,6 @@
               && (( ! isGameOptionSet("N7")) || (roundCount > getGameOptionIntValue("N7")));
 
         int die1, die2;
-        System.out.println("a mers ");
         do
         {
 //            if (rand.nextBoolean())  // JM TEMP - try trigger bot discard-no-move-robber bug
@@ -6595,7 +6583,6 @@
 //            }
 
             currentDice = GetValueFromBackend();
-            System.out.println("a mers "+ currentDice);
         } while ((currentDice == 7) && ! okToRoll7);
 
         currentRoll.update(die1, die2);  // also clears currentRoll.cloth (SC_CLVI)
@@ -8700,17 +8687,10 @@
      */
     public void buyRoad(final int pn)
     {
-<<<<<<< HEAD
-
-        if(pn!=0){
-            pad
-        }
-=======
 //
 //        if(pn!=0){
 //            pad
 //        }
->>>>>>> 49affe88
 
         SOCResourceSet resources = players[pn].getResources();
         resources.subtract(1, SOCResourceConstants.CLAY);

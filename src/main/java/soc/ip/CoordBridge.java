package soc.ip;

import soc.util.Pair;
<<<<<<< HEAD
=======

>>>>>>> 16451215
import java.util.*;

public class CoordBridge {

<<<<<<< HEAD
    public static int[] addV = {0x01, 0x12, 0x21, 0x10, -0x01, -0x10};

    public static HashMap<Pair<Integer, Integer>, Integer> backToAiCode = new HashMap<>();
    public static HashMap<Integer, Pair<Integer, Integer>> aiCodeToBack = new HashMap<>();
    private static final Map<Integer, String> edgeToCoords = new HashMap<>();

    private static final int[][] HEXES = {
            {-2, 2}, {-1, 2}, {0, 2},
            {-2, 1}, {-1, 1}, {0, 1}, {1, 1},
            {-2, 0}, {-1, 0}, {0, 0}, {1, 0}, {2, 0},
            {-1, -1}, {0, -1}, {1, -1}, {2, -1},
            {0, -2}, {1, -2}, {2, -2}
    };

    private static final int[] baseCodes = {
            0x37, 0x59, 0x7B,
            0x35, 0x57, 0x79, 0x9B,
            0x33, 0x55, 0x77, 0x99, 0xBB,
            0x53, 0x75, 0x97, 0xB9,
            0x73, 0x95, 0xB7
    };

    static {
        for (int i = 0; i < HEXES.length; i++) {
            int x = HEXES[i][0];
            int y = HEXES[i][1];
            int base = baseCodes[i];

            Pair<Integer, Integer> pos = new Pair<>(x, y);
            backToAiCode.put(pos, base);
            aiCodeToBack.put(base, pos);

            for (int d = 0; d < 6; d++) {
                int edgeCode = base + addV[d];
                String val = x + " " + y + " " + d;

                edgeToCoords.put(edgeCode, val);
                edgeToCoords.put(edgeCode + 1, val);  // fallback offset
                edgeToCoords.put(edgeCode - 1, val);

                // Reverse edge
                int nx = x + directionDx(d);
                int ny = y + directionDy(d);
                int revCode = base - addV[d];
                String revVal = nx + " " + ny + " " + ((d + 3) % 6);

                edgeToCoords.putIfAbsent(revCode, revVal);
                edgeToCoords.putIfAbsent(revCode + 1, revVal);
                edgeToCoords.putIfAbsent(revCode - 1, revVal);
            }
        }
    }

    public static String getVertex(int code) {
        for (Map.Entry<Integer, Pair<Integer, Integer>> e : aiCodeToBack.entrySet()) {
            int base = e.getKey();
            Pair<Integer, Integer> pos = e.getValue();
            for (int i = 0; i < addV.length; i++) {
                if (base + addV[i] == code) {
                    return pos.getA() + " " + pos.getB() + " " + i;
                }
            }
        }
        return "ERROR";
    }

    public static String getEdge(int code) {
        return edgeToCoords.getOrDefault(code, "ERROR");
    }

    private static int directionDx(int d) {
        switch (d) {
            case 0:
            case 3: return 0;
            case 1:
            case 2: return 1;
            case 4:
            case 5: return -1;
            default: return 0;
        }
    }

    private static int directionDy(int d) {
        switch (d) {
            case 0:
            case 1: return -1;
            case 2:
            case 5: return 0;
            case 3:
            case 4: return 1;
            default: return 0;
        }
    }
}
=======
    public static int[] addV = {0x01, 0x12, 0x21, 0x10, -0x01, -0x10}; // vertex offsets for each tile


    public static HashMap<Pair<Integer, Integer>, Integer> backToAiCode = new HashMap<>();
    public static HashMap<Integer, Pair<Integer, Integer>> aiCodeToBack = new HashMap<>();

    static {
        add(0x37, -2, 2);
        add(0x59, -1, 2);
        add(0x7b, 0, 2);
        add(0x35, -2, -1);
        add(0x57, -1, 1);
        add(0x79, 0, 1);
        add(0x9b, 1, 1);
        add(0x33, -2, 0);
        add(0x55, -1, 0);
        add(0x77, 0, 0);
        add(0x99, 1, 0);
        add(0xbb, 2, 0);
        add(0x53, -1, -1);
        add(0x75, 0, -1);
        add(0x97, 1, -1);
        add(0xb9, 2, -1);
        add(0x73, 0, -2);
        add(0x95, 1, -2);
        add(0xb7, 2, -2);

    }

    private static void add(int code, int x, int y) {
        backToAiCode.put(new Pair<>(x, y), code);
        aiCodeToBack.put(code, new Pair<>(x, y));
    }

    /**
     *
     * @param code the code for an edge used internally
     * @return x y nr
     */

    public static String getVertex(int code) {
        for (Map.Entry<Integer,Pair<Integer,Integer>> e : aiCodeToBack.entrySet()) {
            int k = e.getKey();
            Pair<Integer,Integer> v = e.getValue();
            for (int i = 0; i < addV.length; i++) {
                if (k + addV[i] == code) {
                    return v.getA() + " " + v.getB() +" "+ i;
                }
            }
        }
        return "ERROR";
    }

}


>>>>>>> 16451215
<|MERGE_RESOLUTION|>--- conflicted
+++ resolved
@@ -1,15 +1,11 @@
 package soc.ip;
 
 import soc.util.Pair;
-<<<<<<< HEAD
-=======
 
->>>>>>> 16451215
 import java.util.*;
 
 public class CoordBridge {
 
-<<<<<<< HEAD
     public static int[] addV = {0x01, 0x12, 0x21, 0x10, -0x01, -0x10};
 
     public static HashMap<Pair<Integer, Integer>, Integer> backToAiCode = new HashMap<>();
@@ -103,62 +99,4 @@
             default: return 0;
         }
     }
-}
-=======
-    public static int[] addV = {0x01, 0x12, 0x21, 0x10, -0x01, -0x10}; // vertex offsets for each tile
-
-
-    public static HashMap<Pair<Integer, Integer>, Integer> backToAiCode = new HashMap<>();
-    public static HashMap<Integer, Pair<Integer, Integer>> aiCodeToBack = new HashMap<>();
-
-    static {
-        add(0x37, -2, 2);
-        add(0x59, -1, 2);
-        add(0x7b, 0, 2);
-        add(0x35, -2, -1);
-        add(0x57, -1, 1);
-        add(0x79, 0, 1);
-        add(0x9b, 1, 1);
-        add(0x33, -2, 0);
-        add(0x55, -1, 0);
-        add(0x77, 0, 0);
-        add(0x99, 1, 0);
-        add(0xbb, 2, 0);
-        add(0x53, -1, -1);
-        add(0x75, 0, -1);
-        add(0x97, 1, -1);
-        add(0xb9, 2, -1);
-        add(0x73, 0, -2);
-        add(0x95, 1, -2);
-        add(0xb7, 2, -2);
-
-    }
-
-    private static void add(int code, int x, int y) {
-        backToAiCode.put(new Pair<>(x, y), code);
-        aiCodeToBack.put(code, new Pair<>(x, y));
-    }
-
-    /**
-     *
-     * @param code the code for an edge used internally
-     * @return x y nr
-     */
-
-    public static String getVertex(int code) {
-        for (Map.Entry<Integer,Pair<Integer,Integer>> e : aiCodeToBack.entrySet()) {
-            int k = e.getKey();
-            Pair<Integer,Integer> v = e.getValue();
-            for (int i = 0; i < addV.length; i++) {
-                if (k + addV[i] == code) {
-                    return v.getA() + " " + v.getB() +" "+ i;
-                }
-            }
-        }
-        return "ERROR";
-    }
-
-}
-
-
->>>>>>> 16451215
+}
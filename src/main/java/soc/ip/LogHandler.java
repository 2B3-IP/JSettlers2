package soc.ip;

import soc.UnityBridge;
import soc.game.SOCPlayingPiece;
import soc.message.SOCPutPiece;
<<<<<<< HEAD

public class LogHandler {
    private static String lastMessage = "";
=======
import soc.game.SOCGame;
import java.io.BufferedWriter;
import java.io.OutputStreamWriter;
import java.io.PrintWriter;
import java.net.Socket;
import soc.ip.CoordBridge;

public class LogHandler {

    private static final String JAVA_WRAPPER_SERVER_HOST = "127.0.0.1"; // JavaWrapperServer address
    private static final int JAVA_WRAPPER_SERVER_PORT = 6969; // JavaWrapperServer port
>>>>>>> 61164b67

    public static void putpiece(final SOCPutPiece mes) {
        final int pieceType = mes.getPieceType();
        final int coord = mes.getCoordinates();

<<<<<<< HEAD
        String logMessage = (mes.getPlayerNumber() == 0 ? "CLIENT" : "BOT" + mes.getPlayerNumber()) + " sent ";

        String actionMessage;

        switch (SOCPlayingPiece.getTypeName(pieceType)) {
            case "SETTLEMENT":
                actionMessage = "SETTLEMET " + CoordBridge.getVertex(coord);
                break;
            case "ROAD":
                actionMessage = "ROAD " + CoordBridge.getEdge(coord);
                break;
            case "CITY":
                actionMessage = "CITY " + CoordBridge.getVertex(coord);
                break;
            default:
                actionMessage = "UNKNOWN";
=======
        String logMessage = mes.getPlayerNumber() == 0 ? "CLIENT" + mes.getPlayerNumber() + " sent " : "BOT" + mes.getPlayerNumber() + " sent ";
        switch (SOCPlayingPiece.getTypeName(pieceType)){

            case "SETTLEMENT" : {
                logMessage += "SETTLEMET " + CoordBridge.getVertex(coord) ;
                break;
            }

>>>>>>> 61164b67
        }

        logMessage += actionMessage;
        System.out.println(logMessage);

<<<<<<< HEAD

        try {
            if(mes.getPlayerNumber() != 0) // is bot
                 UnityBridge.sendMove(actionMessage);
        } catch (Exception e) {
            System.err.println("? Unity connection failed: " + e.getMessage());
=======

        try (Socket socket = new Socket(JAVA_WRAPPER_SERVER_HOST, JAVA_WRAPPER_SERVER_PORT);
             PrintWriter out = new PrintWriter(new BufferedWriter(new OutputStreamWriter(socket.getOutputStream())), true)) {

            out.println(logMessage);
            System.out.println("Sent to JavaWrapperServer: " + logMessage);

        } catch (Exception e) {
            System.err.println("Error communicating with JavaWrapperServer: " + e.getMessage());
        }
    }

    public static void moveRobber(int playerNumber, int x, int y) {
        String who = (playerNumber == 0) ? "CLIENT" + playerNumber : "BOT" + playerNumber;
        String logMessage = who + " sent ROBBER " + x + " " + y;

        System.out.println(logMessage);

        try (Socket socket = new Socket(JAVA_WRAPPER_SERVER_HOST, JAVA_WRAPPER_SERVER_PORT);
             PrintWriter out = new PrintWriter(new BufferedWriter(new OutputStreamWriter(socket.getOutputStream())), true)) {
            out.println(logMessage);
        } catch (Exception e) {
            System.err.println("Error sending ROBBER log: " + e.getMessage());
>>>>>>> 61164b67
        }
    }

}

<|MERGE_RESOLUTION|>--- conflicted
+++ resolved
@@ -3,11 +3,6 @@
 import soc.UnityBridge;
 import soc.game.SOCPlayingPiece;
 import soc.message.SOCPutPiece;
-<<<<<<< HEAD
-
-public class LogHandler {
-    private static String lastMessage = "";
-=======
 import soc.game.SOCGame;
 import java.io.BufferedWriter;
 import java.io.OutputStreamWriter;
@@ -19,30 +14,11 @@
 
     private static final String JAVA_WRAPPER_SERVER_HOST = "127.0.0.1"; // JavaWrapperServer address
     private static final int JAVA_WRAPPER_SERVER_PORT = 6969; // JavaWrapperServer port
->>>>>>> 61164b67
 
     public static void putpiece(final SOCPutPiece mes) {
         final int pieceType = mes.getPieceType();
         final int coord = mes.getCoordinates();
 
-<<<<<<< HEAD
-        String logMessage = (mes.getPlayerNumber() == 0 ? "CLIENT" : "BOT" + mes.getPlayerNumber()) + " sent ";
-
-        String actionMessage;
-
-        switch (SOCPlayingPiece.getTypeName(pieceType)) {
-            case "SETTLEMENT":
-                actionMessage = "SETTLEMET " + CoordBridge.getVertex(coord);
-                break;
-            case "ROAD":
-                actionMessage = "ROAD " + CoordBridge.getEdge(coord);
-                break;
-            case "CITY":
-                actionMessage = "CITY " + CoordBridge.getVertex(coord);
-                break;
-            default:
-                actionMessage = "UNKNOWN";
-=======
         String logMessage = mes.getPlayerNumber() == 0 ? "CLIENT" + mes.getPlayerNumber() + " sent " : "BOT" + mes.getPlayerNumber() + " sent ";
         switch (SOCPlayingPiece.getTypeName(pieceType)){
 
@@ -51,20 +27,11 @@
                 break;
             }
 
->>>>>>> 61164b67
         }
 
         logMessage += actionMessage;
         System.out.println(logMessage);
 
-<<<<<<< HEAD
-
-        try {
-            if(mes.getPlayerNumber() != 0) // is bot
-                 UnityBridge.sendMove(actionMessage);
-        } catch (Exception e) {
-            System.err.println("? Unity connection failed: " + e.getMessage());
-=======
 
         try (Socket socket = new Socket(JAVA_WRAPPER_SERVER_HOST, JAVA_WRAPPER_SERVER_PORT);
              PrintWriter out = new PrintWriter(new BufferedWriter(new OutputStreamWriter(socket.getOutputStream())), true)) {
@@ -88,7 +55,6 @@
             out.println(logMessage);
         } catch (Exception e) {
             System.err.println("Error sending ROBBER log: " + e.getMessage());
->>>>>>> 61164b67
         }
     }
 

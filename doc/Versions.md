# Released Versions of JSettlers

Project home and source history are at [https://github.com/jdmonin/JSettlers2](https://github.com/jdmonin/JSettlers2).
Source history for version `1.1.06` and earlier is at [https://github.com/jdmonin/JSettlers1](https://github.com/jdmonin/JSettlers1).

JARs for recent JSettlers versions can be downloaded from
[https://github.com/jdmonin/JSettlers2/releases](https://github.com/jdmonin/JSettlers2/releases).


## `3.0.00` (build JX202xxxxx)
- Experimental branch `v3`, not currently the main line of development
- Experimental features: html5 client, jetty/tomcat servlet; protobuf option for bots
- Major refactoring: Game data types, etc, thanks to Ruud Poutsma


<<<<<<< HEAD
## `2.7.00` (build JM2022xxxx)
- Currently being developed
- Client:
	- Game window:
	    - `*STATS*`: De-clutter player resource trade stats output
	        - If hasn't made trades of a type, show "None" instead of all 0s
	        - 2:1 ports: Show as `4 -> (0, 0, 0, 1, 1)` instead of `(0, 0, 4, 0, 0) -> ...`
=======
## `2.6.10` (build JM20220705)
- Server:
	- At end of game, also show players their resource trade `*STATS*` if client is v2.6.00 or newer
>>>>>>> c5141056


## `2.6.00` (build JM20220612)
- I18N:
	- Added Polish translation (thank you KotCzarny)
	- Game option and scenario names can optionally start with a numeric "sort ranking" which is parsed and hidden
- Client:
	- Game window:
	    - Moving robber: If hex is desert, don't ask "are you sure" when you have an adjacent settlement/city
	    - Less flicker while resizing window
	- More consistent sound quality on Windows 10
	- If rejected while connecting to server, show server's version as part of error text
- Game `*STATS*`: Show player's resource trade totals given/received with ports, bank, other players
  if client and server are v2.6.00 or newer
- Game options:
	- Client removes unused options before sending new game request
	- If client requests a new game with unknown game option(s), server replies once with SOCGameOptionInfo messages to mark them as unknown.
	  Client will now use that info to update options used in New Game dialog.
- Database:
	- Setup scripts: mysql:
	    - Allow SOC user to connect from anywhere (useful for containers)
	    - Fix `robotparams` table syntax error when server in strict date mode
- For developers:
	- Save/load games:
	    - SavedGameModel:
	        - PlayerInfo: Add field for new resource trade stats; omit resRollStats if seat's VP == 0
	        - MODEL_VERSION still 2400; earlier server versions will ignore that added field while loading a savegame
	- Client: Added DataOutputUtils for html conversion and escapes
	- Robots: SOCRobotNegotiator +setTargetPiece(pn, SOCBuildPlan) to supply more plan info (upstreamed from STAC Project)
	- SOCForceEndTurnThread: Name thread to identify in server thread dumps
- Code internals:
	- Convert SOCPlayerInterface from AWT to Swing JFrame


## `2.5.00` (build JM20211230)
- Gameplay:
	- Road Building: If player cancels placement or ends turn before placing the first free road or ship,
	  the dev card is returned to their hand
	- When a trade is offered to bots and humans, bots wait longer before responding.
	  Was 3 seconds, is now 8, changeable with server property `jsettlers.bot.human.pause`
	  (thank you Lee Passey)
	- Recalc Longest Route when building coastal settlement to connect a player's roads to ships
	  (thanks kotc for reporting issue #95)
	- Pirate Islands scenario: Ship placement: Fix client bug where placing a coastal ship
	  next to a road would prevent any further ship building, based on "no branches in route" rule
	- Through the Desert scenario: No longer incorrectly gives 2 SVP to a player
	  building a settlement within the desert (thanks kotc for reporting #86)
	- If knight card is played by bot, then returned because bot is unresponsive,
	  server updates their army size and largest army (thanks kotc for reporting #91)
- I18N:
	- Added French translation (thank you Lee Passey)
- Client:
	- Game window:
	    - Added hotkey Ctrl-B/Alt-B/Cmd-B to ask to Special Build in 6-player game
	    - Hand Panel: Shrink unused space above trading squares
	    - Board panel: Better performance and quicker resizing, thanks to tiehfood's discussion in github issue #84
	    - Discards: List resources you discarded, not just total amount, in game action textarea
	    - Forgotten Tribe scenario: Much less flicker while placing gift ports
	    - Chat panel: If text to be sent contains `|`, show a popup to say that can't be sent
	- New Game dialog:
	    - Sort game option descriptions case-insensitively, in case of acronyms
	    - If server has increased default VP to win, use that as minimum when picking a scenario
	    - Options with keynames longer than 3 chars aren't grouped under a 2-character "parent" option
	      (`"PLAY_"` isn't under coincidental `"PL"`), use `_` instead to look for possible parent option
	- If client starts a TCP server, keep it running; previous versions timed out after being idle an hour
	  (thanks kotc for reporting issue #81)
	- If client starts a TCP server, can turn on Debug Mode for that server
	  by adding `-Djsettlers.allow.debug=Y` before `-jar` on java command line
	- If server announces it's shutting down with StatusMessage(SV_SERVER_SHUTDOWN), show Connect or Practice panel
	- If server connection is lost, show Connect or Practice panel with error text and only its 3 main buttons, all enabled
	- Linux/Unix: Use sub-pixel font antialiasing if available (thanks kotc for issue #92)
	- Net debug: If `jsettlers.debug.traffic=Y` is set and message from server can't be parsed, print it to console
	- When receiving SOCResourceCount or RESOURCE_COUNT player element, try to avoid converting that player's resources to unknowns
	- PlayerClientListener.playerElementUpdated(ResourceTotalAndDetails): Do same updates as single-resource calls
	- When receiving SOCGameOptionGetDefaults: Update default fields in set of known options, not just current values
- Bots/AI:
	- Shorten pause after bot requests a bank trade
	- Limit the number of failed trade offers/bank trades per turn
- Server:
	- During game reset, don't send chat recap: Chat text is still in clients' game windows
	- When game has been loaded but not yet resumed, humans can sit down at any player's seat (human or robot)
	- If client's New Game request doesn't set game option `VP`, and server config has a default, use that for new game's `VP`
	- If default VP is set on command line or properties, will also be minimum VP for any scenario
	- To use default VP in all scenarios (not just as minimum VP), start server with new game option `-o _VP_ALL=t`
	- If human takes over a player in a formerly bots-only game and stays until the end, don't delete that game immediately
	- Print console "joined the game", "left the game" messages as 24-hour local "HH:mm:ss"
	  like client connect/disconnect times, instead of locale-dependent 12-hour times
	- Startup: If problem with game options in properties file or command line,
	  improve error messages to tell whether option is unknown or malformed
	- Fix cosmetic StringConnection IllegalStateException seen for bots during server shutdown
- Network/Message traffic:
	- For efficiency and third-party bots' understanding, server sends data messages instead of text when clients are this version or newer:
		- Report robbery results with `SOCRobberyResult`
		- Announce Discovery card/gold hex free resource picks with `SOCPickResources`
		- Reject disallowed trade requests with `SOCRejectOffer` reason codes
		- Reject other disallowed requests or actions with `SOCDeclinePlayerRequest`
	- Initial Placement:
		- Don't send SOCRollDicePrompt
		- Always send SOCTurn (not just to bots) at start of each placement round
		  and end of initial placement/start of first regular turn
		- To fix cosmetic off-by-one bug for rounds-played count in v2.0 - 2.4, at start of first regular turn
		  clients v2.4 and older are sent SOCGameState instead of SOCTurn unless current player is changing
	- Bank Trade and Accept Offer messages have resource info, so server no longer sends redundant `SOCPlayerElement`s
	- Begin Turn sequence:
		- `SOCTurn` no longer preceded by SOCPlayerElement(PLAYED_DEV_CARD_FLAG) except to older clients
		- `SOCTurn` uses game state field even when game has v1.x clients
		- If a player gains winning points during another player's turn, and wins when it becomes their own turn,
		  send `SOCTurn` instead of SOCGameElements(CURRENT_PLAYER) and SOCGameState(OVER)
	- Resource changes sent as 1 `SOCPlayerElements` instead of group of `SOCPlayerElement`s
		- Still sends `SOCPlayerElement` when only 1 resource type changing
		- Sequences: Discard, buy playing piece, buy dev card, gold hex gain,
		  client v2.0 - 2.4 bank/player trades, build a Wonder
	- Dice roll results:
		- New game state is sent only after resources or other gains/losses by players, to indicate end of sequence
		- When game contains v1.x and v2.x clients, no longer sends v1.x-compatible SOCPlayerElement(pn, GAIN, ...)
		  or SOCResourceCounts to v2.x clients. Those clients are already sent SOCDiceResultResources,
		  and the extra messages could lead to incorrect resource tracking.
	- Discard:
		- If client sends discard with incorrect total, server re-sends SOCDiscardRequest which includes required amount
		- Server sends SOCDiscard instead of SOCPlayerElement to clients v2.5 and newer
		- After a player discards, if others still must discard, server sends SOCGameState(WAITING_FOR_DISCARDS) for clarity although state hasn't changed
			- Not sent to clients older than v2.5
	- Buy Dev card:
		- Server omits redundant SOCGameElements(DEV_CARD_COUNT) to clients v2.5 and newer
	- When Monopoly card played:
		- Server announces amount gained instead of player's total amount of that resource
		- Now sends resource gain/loss messages before, not after, SOCSimpleAction(RSRC_TYPE_MONOPOLIZED)
		  so client's game data's is updated by the time it sees that action message, and sends
		  SOCResourceCount for clients which may have tracked some of the victims' lost resource as unknowns
	- When Discovery card played:
		- If client sends wrong number of resources, server responds with SOCSimpleRequest(PROMPT_PICK_RESOURCES, 2)
	- End Turn:
		- If client sends SOCEndTurn but player can't end turn yet, server responds with SOCGameState as a prompt
	- Special Building Phase:
		- When server sends SOCTurn(SPECIAL_BUILDING), no longer follows with text prompt
	- Pirate Islands scenario: Attacks by pirate fleet:
		- Results announced as SOCRobberyResult
		- Also announces ties
	- When client joins a game:
		- If any player currently picking free resources, server sends SOCPlayerElement(NUM_PICK_GOLD_HEX_RESOURCES)
	- SOCGameTextMsg, SOCChannelTextMsg: Clients and server remove extraneous trailing `\n` when sending message
- For developers:
	- New debug command `devnext: cardType` to rearrange the Development Card deck
	- Bugfix: When Free Placement debug mode active, disallow playing dev cards: SOCBoardPanel was ignoring "move robber" clicks in that mode
	- Upstreamed and reintegrated from STAC Project fork https://github.com/ruflab/StacSettlers :
	    - Various player and game statistic fields/methods and misc code
	    - Misc bot API refactoring; encapsulate robot's build stack as SOCBuildPlan
	    - soc.message methods to parse human-readable toString logging format: parseMsgStr, stripAttribNames
	    - Extend soc.debug / disableDebug logging: 4 debug levels INFO, WARNING, ERROR, FATAL
	    - SOCDBHelper is no longer a static/unextendable singleton
	    - Many thanks to Morgan Giraud for collaboration on this work
	- Enhanced server's recordGameEvent framework for more detailed game recording
	    - GameEventLog entries note their audience (all of game, specific player, etc)
	    - `*SAVELOG*` debug command of soc.extra.server.RecordingSOCServer can save logs to files
	- Message sequences/network traffic:
	    - Game action message sequences documented in [Message-Sequences-for-Game-Actions.md](Message-Sequences-for-Game-Actions.md)
	    - Sample code/unit tests recognize and extract game actions from message sequences: See [GameActionExtractor.md](extra/GameActionExtractor.md)
	    - Unit tests TestRecorder and TestActionsMessages prevent unexpected changes to game event message sequences
	    - Unit test TestToCmdToStringParse for backwards-compatible parsing of logged event messages
	- More accessible robot-related methods and data classes
	- For third-party bots, added more granular override points like
	  `endTurnActions`, `handleTradeResponse`, `planAndDoActionForPLAY1`, `SOCBuildingSpeedEstimateFactory`,
	  `OpeningBuildStrategy.cancelWrongPiecePlacement`
	- Made some data classes Serializable
	- Save/load games:
	    - Load: If must add a suffix for unique game name, but that makes it longer than max length,
	      shorten name instead of failing to resume game play
	    - SavedGameModel:
	        - Game: add field playingRoadBuildingCardForLastRoad
	        - PlayerInfo: add fields for number of Discovery, Monopoly, Road Building cards played,
	          list of dev cards played; TradeOffer add timestamp
	        - MODEL_VERSION still 2400; earlier server versions will ignore these added fields while loading a savegame
	        - GLAS field made non-static so unit tests can safely run in parallel for quicker builds
	- Unit tests and extraTests against running server for core game actions and message sequences
	- Server consistently uses Properties if passed into constructors
	- Server waits for `serverUp()` to return before starting to accept connections
	- If `SOCServer.stopServer()` called before it's fully running, shuts down cleanly
	  instead of NullPointerException in InboundMessageQueue.stopMessageProcessing
	- extraTest TestBoardLayoutsRounds: Exit early if needed to avoid failure from 30-second timeout
	- Bots:
	    - When forcing end turn, omit previous/current turn messages if stubborn
	    - Added server property `jsettlers.debug.bots.datacheck.rsrc` to check bot resource accuracy every turn
	    - For tests using robot-only games, added server behavior flag SOCGameHandler.DESTROY_BOT_ONLY_GAMES_WHEN_OVER
	- Server extensibility:
	    - Added public `createGameAndBroadcast` method
	    - Added factory methods like `buildServerMessageHandler`
	    - Made some methods and fields less private
	- New package `soc.extra` for useful or reusable code like `GameEventLog`
	  which is developed with the main code but shouldn't be part of the built JARs
	- Refactored message classes:
	    - Server now mostly calls constructors, not static toCmd methods
	    - Add toString to several message types to clarify fields
	    - SOCLocalizedStrings, SOCStatusMessage, SOCVersion: toString: Use standard delimiter `|`, not `,`
	- Game Options:
	    - "Inactive Options" concept: Developer-only or specialty gameopts
	        - To avoid clutter, normally hidden and not sent to connecting clients
	        - Activate in server config if needed: `jsettlers.gameopts.activate=PLAY_VPO,OTHEROPT`
	        - For details see [Readme.developer.md](Readme.developer.md) section "Game rules, Game Options"
	    - New inactive options, to show or help debug gameplay details, from STAC concepts:
	        - `PLAY_VPO`: Show all players' VP/dev card info
	        - `PLAY_FO`: Show all player info as fully observable: Resources, VP/dev cards
	    - "Third-Party Options" concept: Gameopts defined by a 3rd-party client, bot, or server JSettlers fork,
	      as a way to add features or flags but remain compatible with standard JSettlers.
	        - When connecting, client must ask server if it knows about all such gameopts, regardless of version
	        - Associated with a given client feature; server looks for feature when a client connects
	    - Refactored option maps to SOCGameOptionSet
	    - Robot clients no longer ignore game option info sync messages
	    - SGH.calcGameClientFeaturesRequired checks each gameopt for features
- Code internals:
	- Fixed lint warnings for switch fallthrough, variable shadowing, renamed a few obscure fields
	- Renames for consistency:
	    - SOCDevCardConstants.TEMP -> TEMPLE
	    - SOCPlayerInterface.clientIsCurrentPlayer -> isClientCurrentPlayer
	- Added 76 unit tests (new total is 203)


## `2.4.00` (build JM20200704)
- Gameplay:
	- Pirate can be placed next to any coastline, even those near edge of board
	- For consistency, calculate Longest Route and Largest Army only at server, not also at client
- Client:
	- Add client preference: Remember face icon when changed
	- Game window:
	  - Game stats: If player leaves at end of game, keep showing their statistics
	  - If connection to server is lost during game, don't hide Current Player arrow
	  - Clarify in tooltip that "right-click to trade" is for bank trades
	  - Bugfix: If face icon chooser window was still open when closing the game window, chooser would stay open
- Server:
	- If connecting client has limited features, send all unsupported game options as unknowns
- Network/Message traffic:
	- When client joins a game:
	  - Server sends players' current trade offers
	  - Server sends seat locks before player info SitDown messages, not after them
	- When client is sitting down at new game or to take over a bot's seat, send their preferred face icon
	- During game play:
	  - When longest route or largest army player changes, announce from server instead of having client calculate it
	- Bugfix: When client is v1.x, send seat lock state CLEAR_ON_RESET as UNLOCKED not LOCKED
	  so they can take over a "marked" bot seat
- Database:
	- If saving all completed game results in database, each game's options are sorted alphabetically
- For developers:
	- Save/load games:
	  - SavedGameModel: Players' piece types and dev cards are written to file as
	    user-friendly type name strings like `"SETTLEMENT"` or `"UNIV"`, not ints.
	    Can still read them from ints if needed.
	  - Simple scenario support: Can save and load scenarios which have only a board layout and
	    optionally game option `_SC_SANY` or `_SC_SEAC`, no other scenario game opts
	    (option names starting with "\_SC\_"). Sets PlayerElements SCENARIO_SVP,
	    SCENARIO_SVP_LANDAREAS_BITMASK. Adds PlayerInfo.specialVPInfo.
	  - Load:
	    - Rename any bot players with same names as those logged into the server
	      to avoid problems during random bot assignment while joining the game
	    - If game is already over, don't change robot player names by asking bots to join and sit
	    - Fix incorrect SOCPlayer.potentialSettlements additions
	    - If can't parse gameOptions, don't load game
	    - Bugfix: Players' Longest Route lengths were incorrect after load
	  - Adds PlayerInfo.earlyElements list to set before piece placement
	  - SavedGameModel: gameOptions now sorted, adds playerSeatLocks, PlayerInfo adds currentTradeOffer
	  - Omit writing pieces' specialVP field when it's 0, ships' isClosed when false
	  - MODEL_VERSION increased to 2400
	  - Unit tests using saved-game artifacts
	- Game window: If observing a robot-only game and it's deleted when over,
	  keep showing winner with Current Player arrow
	- For unit tests, SOCGameListAtServer.addMember now succeeds even if game was added using client-side addGame method


## `2.3.00` (build JM20200525)
- Gameplay:
	- New optional house rule: On 6-player board, allow Special Building phase only if game actually has 5 or 6 players
	- Bugfixes at server:
	  - Forgotten Tribe scenario: If a ship claimed a Special Victory Point and was later moved,
	    player silently lost that SVP
	    (thanks Michi-3 for reporting github issue #71)
	  - Forgotten Tribe scenario: While Special Building a ship, if a port was picked up and placed,
	    turn order afterwards was incorrectly resumed at next clockwise player (also issue #71)
	  - Through The Desert scenario: Could not build roads on some edges of desert strip (also #71)
- Client:
	- Game window:
	  - Hotkeys:
	    - Roll dice with Ctrl-R/Alt-R/Cmd-R
	    - End turn (Done) with Ctrl-D/Alt-D/Cmd-D
	    - Accept/ReJect/Counter trade offers when just one is visible, with Ctrl or Alt or Cmd + A/J/C
	      - Since chat input field already has a hotkey for Ctrl/Alt/Cmd-A when focused:  
	        When cursor is in chat, hit Ctrl/Alt/Cmd-A once to select all text, again to Accept the trade offer
	  - Draw ships with slimmer sails, for better spacing next to other pieces
	  - Bugfix: If player had SVP, square showing SVP amount overlapped trade offer display  
	    and, at end of game, their revealed VP cards
	  - Bugfix: Wonders scenario: Player's Wonder shown in hand panel overlapped trade offer display
	  - Chat textarea, server textarea: Add context menu with Select All and Copy, since new hotkeys claim Ctrl-A and Ctrl-C
	- Bugfix: If started a practice game, then connected to a server game:
	  - Practice game trades stopped working
	  - Might've joined server game as "Player" or "null"
	- Bugfix: Sometimes if client was observing a game and sat to take over a robot player
	  right after it bought a dev card, inventory would include unknown card(s) alongside the correct ones
	- If nickname or channel/game name contains disallowed character ',' or '|', explanation text mentions that character
- Bots/AI:
	- When offering a trade to human players, shorten max wait to 30 seconds (was 100)
	- Fix occasional SOCCity NPE in SOCPlayerTracker.recalcWinGameETA
- Server:
	- Game `*STATS*`: When game over, keep its duration constant instead of still increasing
	- Administration:
	  - Customized client welcome message, with optional server property `jsettlers.admin.welcome`  
	    (see `jsserver.properties.sample` comments for details)
	  - Admin users can chat and run commands while observing a game
	  - Can now run these commands from any admin account, not only as Debug:  
	    `*BCAST*, *BOTLIST*, *BOTLIST*, *RESETBOT*, *KILLBOT*, *GC*`
	  - Daily Stats file: New optional server property `jsettlers.stats.file.name`: Appends output of `*STATS*` command daily
	    (see `jsserver.properties.sample` comments for details)
	  - `*STATS*` also counts number of finished games which had bots, number of bots in those games
	  - `*STATS*` uptime shows "days" not "d", uses leading zeros for minutes:seconds
	  - `*STATS*`, `*GC*` also show memory as MB or GB, % free of total
	  - `*BCAST*` broadcast text now starts with admin username who sent it
	  - `*BOTLIST*` no longer invites all bots to join admin user's game
	  - `*DBSETTINGS*` also shows whether game results are saved in DB
- For developers:
	- Can save/load games with local json files and debug commands
	  - This is work in progress: Currently works with classic and sea board games, but no scenarios
	  - Server config must designate a directory
	  - Optional GSON jar must be on classpath or same dir as server
	  - For details see [Readme.developer.md](Readme.developer.md): Search for `*SAVEGAME*`
	- Bugfix: Free Placement debug mode with Forgotten Tribe scenario:
	  - Handle Gift Port pickup and placement for current player, decline it for other players
	  - Use new ship's player, not current player, for SVP and dev card gifts
- For AI/Robot development:
	- SOCRobotBrain debug stack trace: Print bot name
	- When server starts robot-only games (jsettlers.bots.botgames.total > 0),
	  can specify a mix of game sizes and board types with new startup option:  
	  `-Djsettlers.bots.botgames.gametypes=3`  
	  For details, search for that property in src/main/bin/jsserver.properties.sample
	- Increased `jsettlers.bots.botgames.parallel` default to 4 from 2
- Network/Message traffic:
	- Game/board data sent by server to client joining a game:
	  - For 6-player game, send players' ASK_SPECIAL_BUILD flag if set
	  - For scenario Cloth Villages, send updated General Supply count if game has started
	- Game data sent to client sitting down to play:
	  - If client is this version or newer, omit messages meant to clear player's inventory contents:  
	    Client player now clears inventory when SitDown message received
	  - When client is joining and sitting down to take over a frozen connection, omit unneeded messages
	    which add and then clear unknown cards in that player's inventory
	- Client: Omit unneeded player name/number in some message types


## `2.2.00` (build JM20200229)
- Client:
	- Game window:
	  - Remember recently sent chat text; browse history with Up/Down arrow keys in input field (based on Chad McHenry idea)
	  - At end of game, reveal VP cards in players' hand panels
	  - If user clicks board to dismiss the right-click build menu, don't show "to build pieces, right-click" reminder dialog
- Server:
	- `*STATS*` command: Send client how long they've been connected and, if at least 1 game won or lost, their win-loss count for this session
	- If client joins a game that's already over, send final scores and revealed VP cards
	- Let debug user also chat and run commands while observing a game
	- SQLite database:
	  - For convenience, if JVM properties don't contain `org.sqlite.tmpdir` but that property is set in
	    `jsserver.properties` file or command line, copy it into JVM properties
- For AI/Robot development:
	- Server can automatically start some third-party bots with new startup option:  
	  `-Djsettlers.bots.start3p=3,com.example.BotXClient,5,net.example.BotZClient`  
	  For details, search for that property in src/main/bin/jsserver.properties.sample
	- Strategy classes made easier to change or subclass for 3rd-party bots; added SampleDiscardStrategy
	- Human players can't use the robot nickname prefix "extrabot "


## `2.1.00` (build JM20200119)
- Client:
	- New Game dialog: If "force UI scale" option is changed, use new value for new game's window
	- While joining game, try to prevent game-list window from getting in front of that game's new window
	- Game window:
	  - Game Options dialog: If Enter pressed while in text field, save prefs instead of saying "Game with this name already exists"
	  - Properly re-center top text ("Last round for no 7s") if window made larger/smaller while top text displayed
- Server:
	- Bugfix when client sits down, taking over a bot's seat, during first initial-settlement round:
	  Some players' first placement was skipped because "first player" changed during that bot replacement
	- For quick restart, bind TCP socket with setReuseAddress (SO_REUSEADDR) flag
	- At shutdown, server broadcasts StatusMessage(SV_SERVER_SHUTDOWN) for clean client shutdown
- Bots/AI:
	- Don't try to reconnect after server sends StatusMessage(SV_SERVER_SHUTDOWN)
- Network/Message traffic:
	- Game names can't start with reserved character '?'


## `2.0.00` (build JM20200102)
- Game play:
	- Large board (sea board) support
	- Game Scenario and special-rules support
	- Game option "VP" (Victory Points to win): Maximum increased to 20 from 15
- Client:
	- High-DPI support based on screen resolution, user preference, or running with JVM parameter `-Djsettlers.uiScale=2`
	- Added second set of hex graphics; in new-game options, can choose Classic or the new set (contributed by qubodup)
	- Discovery/Year of Plenty card: Dialog box includes current resource counts (like Discard dialog)
	- Trade counter-offer: For legibility use light background color, not player color
	- Bank trades: If server declines trade, don't enable Undo Trade button or clear Give/Get resources to 0
	- When joining a game or chat channel, server sends a "recap" of recent player chat
	- Game windows:
	    - Show board as large as possible
	    - Player name labels sans-serif for cleaner look
	    - Board graphics can use higher-resolution hex images
	    - Game Options dialog stays in front of its game window
	    - Debug Free Placement mode: Can also click player name to change placing player, not just face icon
	- Popups (AskDialog, etc) layout fine-tuned, can wrap multi-line text
	- When deleting a game, remove from game list using exact match, not startsWith
	- Use Swing framework to help performance and accessibility
	- On Windows, detects High-Contrast mode/theme and uses appropriate colors
	- Applet class is now `soc.client.SOCApplet`
- New I18N framework:
	- Languages: English, Spanish
	- Started by Luis A. Ramirez; thank you Luis
	- Jeremy wrote more I18N utilities (package net.nand.util.i18n)
- Bots/AI:
	- If a bot is slow and its turn has been ended several times, shorten its timeout so other players won't have to wait so long (KotCzarny idea)
	- Shorten bot trade timeout after human players have declined (KotCzarny idea)
- Network/Message traffic:
	- When joining game in progress, server sends current round to update client's "*n* rounds left for No 7s" display
	- More efficient game-setup messages over network
		- If new game request has VP option but with a false boolean part, remove that VP option
		- When forming a new game with a classic non-sea board, don't send the empty board layout:
		  Client already has data for an empty board
	- After a player discards, but others still must pick their discards: Don't send redundant SOCGameState,
	  only the text prompt. This also prevents client from redisplaying "Discarding..." for players who've
	  discarded but still have more than 7 resources
	- Game names and user nicknames can't be a number or punctuation: Must contain a non-digit, non-punctuation character
	- SOCBuildRequest now optional before client's SOCPutPiece request
- Server:
	- At server startup, if robots take up most of maxConnections, warn and use a higher value so humans can connect
	- Game expiration: (in case of sleeping laptop as server)
	  - First warning: If less than 6 minutes remains, auto-add a few minutes to expiration time
	  - `*ADDTIME*` command: Make sure new expiration time gives at least 30 minutes remaining
	- Server closes connections to rejected clients or bots
	- Server Config Validation mode: Test the current config and exit, with new startup option:  
	  `-t` or `--test-config`
- Misc bugfixes:
	- If a new game is created but no one has sat down, then another client joins and leaves it, don't delete that game
- Database:
     - Upgraded Schema `v2.0.00` adds:
         - users table: Count of games won, lost
         - games table: Obsoleted by games2. Upgrade won't delete it, but new games won't be added to it
         - games2: Normalized "games" table with per-player sub-table; also added scenario field
         - games2_players: Sub-table: Per-player scores for each player in a game
     - Users' win/loss counts are updated when game won or lost, even if flag property
       `jsettlers.db.save.games` isn't set
     - Server `--pw-reset` now hides the password text
     - Warn at startup if property `jsettlers.accounts.admins` isn't set, unless using Open Registration mode
     - Can use MariaDB
     - Docs: Give workaround for sqlite-jdbc shared library "operation not permitted" startup error
     - If using Oracle (unsupported): Upgrading to new v2.0.00 schema not yet implemented
- Game internals:
	- Game option key names can now be longer (8 characters)
	- Some game options are meant to be set by the server during game creation, not requested by the client.
	  Their option keynames all start with '_' and are hidden in the New Game options window.
	- Player's inventory can hold more than just development cards
- For AI/Robot development:
	- The server can run bot-only games with new startup options:  
	  `-Djsettlers.bots.botgames.total=7`  
	  `-Djsettlers.bots.botgames.parallel=3`
	- Those bot-only games begin at server startup, or can be delayed with startup option:  
	  `-Djsettlers.bots.botgames.wait_sec=30`
	  (this example uses 30 seconds) to give bot clients more time to connect first.
	- Server can use third-party bots as a certain percentage of the bots in each game
	  with new startup option: (this example uses 50%)  
	  `-Djsettlers.bots.percent3p=50`
	- Third-party bots can have more time to plan their turn with new server startup option:
	  (this example uses 18 seconds)  
	  `-Djsettlers.bots.timeout.turn=18`
	- Third-party bots can be sent config or debug settings with new game option `_EXT_BOT`
	  from server command line:  
	  `java -jar JSettlersServer.jar -o _EXT_BOT=abcde`  
	- Tuning for length of SOCRobotBrain pauses during bot-only games:
	  To pause only 10% as long as in normal games, use  
	  `-Djsettlers.bots.fast_pause_percent=10`
	- New debug command `*STARTBOTGAME* [maxBots]` to begin current game as bots-only
	- If the last human player leaves a game with bots and observers, server continues that game as bots-only
	  if server property `jsettlers.bots.botgames.total` != 0
	- Standalone bot clients shut down properly if they can't reconnect to server after 3 retries
	- Example `soc.robot.sample3p.Sample3PBrain extending SOCRobotBrain`, `Sample3PClient extending SOCRobotClient`
	- Some private SOCRobotClient fields made protected for use by bot developer 3rd-party subclasses
	- If bot disconnects after server asks it to join a game that's starting,
	  server looks for another bot so the game won't hang
- Code internals:
	- Java 5+ features, including generics/parameterized types (thank you Paul Bilnoski)
	- SOCBoard layout refactoring to SOCBoard4p, SOCBoard6p thanks to Ruud Poutsma
	- Major client refactoring (separate UI from network interface) thanks to Paul Bilnoski;
	    Paul's UI split preserves the spirit and flow of the code, with a more logical layered structure.
	- Server inbound message handling refactored in collaboration with Alessandro D'Ottavio,
	    and SOCMessage parsing moved from single-threaded Treater to per-client Connection thread
	- Robot client's inbound-message treat method calls super.treat in the default case,
	    so `SOCDisplaylessClient.treat()` handles all messages which don't need robot-specific handling.
	- For clarity rename genericServer classes: StringConnection -> Connection, NetStringConnection -> NetConnection,
	    LocalStringConnection -> StringConnection, etc
	- Game state renamed for clarity: SOCGame.PLAY -> ROLL_OR_CARD; PLAY1 not renamed; SOCRobotBrain.expectPLAY -> expectROLL_OR_CARD
	- Tightened class scope for clarity: Removed `public` from classes meant for internal use (thank you Colin Werner)
	- Minor refactoring
	- Framework of unit tests for build, and extra automated tests for release, in java and python
	- Built JARs include git commit hash if available, as Build-Revision in MANIFEST.MF
	- Project dir structure converted to maven/gradle layout
	- Project builds with gradle, not ant
	- To simplify build process, moved version and copyright info from `build.xml` to `version.info`
- READMEs and VERSIONS.txt converted to Markdown (thank you Ruud Poutsma), merged old-updates-rsthomas.html into Versions.md


## `1.2.01` (build OV20180526)
- Game reset no longer hangs when game had bot(s) and someone locked all bots' seats
- Game expiration:
    - Initial game length increased: Now 2 hours, was 90 minutes
    - Warns 5 or 6 minutes earlier
    - Ensure at least 1 warning before ending game:
      Local-server games won't immediately expire when a sleeping laptop wakes
      (Practice games haven't expired since v1.1.09)
- Client:
    - Game window bugfix: Join Game hangs on Windows Java 9 (SnippingTextArea peer NoSuchMethodError)
    - Sound prompt when client player is offered a trade
    - Game windows: Render board with antialiasing
- Players can end their turn during Free Road placement if dice were rolled before playing the card.
  Even if no free roads were placed, the Road Building card is not returned to their hand.
- When force-ending a turn (or connection lost) after playing Road Building but before placing
  the first free road, the Road Building card is returned to player's hand
- Server game cleanup: If the last human player leaves a game with bots and observers,
  don't continue that game as bots-only
- Server console: During startup, don't print connect messages for built-in robots
- Server closes connections to rejected clients or bots
- When member leaves a channel, don't send hostname to all members
- Standalone robot client: Print message at successful auth, instead of no output
- If new game options require a certain version, don't warn unless the required version
  is newer than `1.1.20` (released October 2016).

## `1.2.00` (build OV20171005)
- Simple sound effects for game events: Start of client player's turn, resource stolen by robber, etc
- Game windows have same size as previous game if resized, not small default size
- Re-word trade offer announcements to clarify who would give which resources
- Monopoly announces total number of resources stolen
- To ensure everyone has initial settlements, don't allow new clients to sit after 1st settlements are all placed
- To avoid disruptions by game observers, only players can chat after initial placement
- Client:
     - Persistent and per-game preferences for settings like sound effects and game window size
     - Per-game preference to auto-reject bot trades after a multi-second countdown
     - Re-worded other players' trade offer displays to: Gives You / They Get
     - More natural window positioning (follow OS standard, was previously always in upper-left corner)
     - Initial Connect dialog: If username given, ensure New Game button is enabled
     - New Game options: Popup if old versions can't play: Default to Create, not Change Options
- Users can't use the robot nickname prefixes "droid " or "robot ", or "debug" except in debug mode
- Network:
     - Send keepalive messages to idle games to keep clients connected
     - Text messages to channels can be sent only by members
- Database:
     - To create users, an Account Admins list is required (`jsettlers.accounts.admins` property)
       unless using Open Registration mode
     - Optional Schema Upgrade process with `-Djsettlers.db.upgrade_schema=Y` startup option
     - Upgraded Schema `v1.2.00` adds:
         - games table: winner, options, duration, player 5 and 6 names and scores
         - users table: case-insensitive unique usernames/nicknames; password encodings (BCrypt)
         - db_version table, with upgrade history if any
         - settings table
     - New admin command `*DBSETTINGS*`: Show schema version, DB server version, settings entries
     - If using mysql: Newly created DBs now have unicode text encoding (UTF-8).
       (The postgresql and sqlite DB scripts have always created the DB as unicode.)
     - If using postgresql: Tables are created by socuser, not postgres system user
- Game window during debug: Reset "current player" indicator when exiting `*FREEPLACE*` debug mode
- Client debug, bot debug: Print network message contents if system property `jsettlers.debug.traffic=Y` is set
- Startup: Show error if can't read own JSettlers version info


## `1.1.20` (build OV20161024)
- Board hex graphics updated for smoother look and scaling
- Game window board panel resize:
     - Much better performance and reliability by using good-quality synchronous Graphics2D.drawImage
     - Use smooth vectors, not scaled-up images, for ports
- Game window:
     - Guidance for new users: After initial placement, if user tries left-clicking the board to build,
       pop up a hint message to use right-click (or control-click on OSX) instead
     - Trade offers from other players: Show/hide Accept button whenever resources gained/lost/traded
     - Print message in chat area when player leaves, to balance message when a player joins
     - For visibility use black text for Longest Road, Largest Army labels
- New Game options dialog:
     - When "Use 6-player board" option becomes set, increase max players to 6 unless already changed by user
     - For int/intbool options use 0 if blank, intbool don't set int value if checkbox is unchecked
- `*ADDTIME*` command: Don't add time if more than 90 minutes still remaining
- `*HELP*` command recognized from all players, not only debug user
- Server startup options:
     - New optional jsserver.properties file, read before command line
     - Command line: db user and password now optional when specifying port and max connections
     - Unknown options no longer ignored: Prints each one and a short help message, will not continue startup
     - Default max connections increased from 30 to 40
- Game option defaults can be properties in that file or command line: `jsettlers.gameopt.RD=y`
- Game option boolean default values more strictly parsed
- Robots:
     - When a 7 is rolled during other players' turns and bot must discard:
       If bot is inactive after several seconds, force random resource discard
     - To keep idle practice games alive, don't leave an inactive game during other players' turns
- Server stats (`*STATS*` command): Increase "games finished" when game is won, not later when it's destroyed
- `*WHO*` command: User admins or debug user can list any game's members, or `*` or `ALL` to list all connected users
- Game or channel name `"*"` no longer permitted, to avoid conflicts with admin command enhancements
- Server console traces:
     - "joined the game"/"left the game" include current time
     - Remove redundant joined/left debug prints
- Debug commands dev: and rsrcs: also accept player number instead of name, for long or complex names
- Client startup: Always print version on console, even to print usage and exit
- Deactivate client debug prints of network message contents
- Optional user accounts:
     - Warn if database is empty when config requires accounts or names the account admins
     - DB setup script: Correct grant commands for postgresql 8 (for CentOS 6/RHEL 6)
- User account admin:
     - New server parameter `--pw-reset` username can be used if an account password is lost
     - `*WHO*` user-admin command available when only certain users can create accounts (`jsettlers.accounts.admins=...`)
- User account admin client:
     - After creating new user, clear password fields in form
     - Auto-authenticate when creating first admin account in new db
     - Minimum server version `1.1.19`; for older servers, please download the older version's Full JAR and use its account client
     - Server requires minimum client version `1.1.19`, to authenticate before creating users
- User account DB schema: For new installs, require user passwords (existing DBs don't need to make this change).
  Passwords were already required in earlier versions; this only formalizes it in the database.
- For bots in server jar, move `SOCDisplaylessPlayerClient` out of `soc.client` package
- First version to include an automated functional test script


## `1.1.19` (build OV20141127)
- New game option "N7C" for house rule: Roll no 7s until a city is built
- Bugfix when new client sits during first initial-settlement placement round
- Bugfix: potential roads now allowed next to opponent's newly placed settlement,
  if player already has a road touching the potential road
- Trading port/harbor graphics updated for directional clarity and scaling
- Reset board during initial placement: Pick randomly-selected robots, instead of keeping same robots
- Reset board: If only 1 human player, don't reset if all bot seats are locked and would be empty after reset
- On server startup, start some bots by default (previous versions required `-Djsettlers.startrobots`).
  To run a server without built-in bots, use `-Djsettlers.startrobots=0` when starting the server.
- Player chat text: At server, don't ignore messages which start with `'*'`
- For player consistency, don't allow seat lock changes during board reset vote
- New Game Options window: If server is too old for game options, show the game name field and no options here
- Client Connect to Server, Start Server screens: If port number field is empty, use default 8880
- Check client password when "New game" is clicked, not later after filling out game options
- Security: Reply with "incorrect password" when username doesn't exist in server's database
- Account Creation/Security when using the optional user account database:
     - By default, open registration is now disabled: Only existing users can create new accounts.
     - To permit open registration of accounts, use `-Djsettlers.accounts.open=y` when starting the server.
     - To require that all players have accounts and passwords, start the server with: `-Djsettlers.accounts.required=y`
     - To permit only certain users to create accounts, use `-Djsettlers.accounts.admins=bob,joe,lily`
       (comma-separated username list) when starting the server.
     - Once the client has successfully joined or created a game or channel, it won't send a password again.
- Database: Add instructions and db-create scripts for postgresql, sqlite
- When saving 6-player completed game results to a database table with only 4 player fields,
     rearrange positions to ensure human player in seat# 5 and/or 6 are recorded, especially if they won
- When client connects, server sends list of its active optional features.
     - If server does not use chat channels, the channel list is hidden from the main panel.
- Bugfix at game start: To fix occasional forced end turn for robot first player, update lastActionTime
- Bugfix in version tracking when player joins and replaces only bot in a game in progress
- Bots connecting require a security cookie, randomly generated at server startup.
     - The built-in bots started automatically by SOCServer will know the cookie value.
     - To set the cookie to a given value, set the jsettlers.bots.cookie parameter.
     - To print the cookie value in order to connect other bots, use `-Djsettlers.bots.showcookie=Y` when starting the server.
- Server stats include client versions seen since startup
- Server command line game option settings: Also allow y or Y for boolean options
- Server command line: Exit if any `-D` or `-o` parameter appears more than once
- On server startup, exit if a database URL is given but SOCServer can't connect to the database.
- Account creation: Check that the optional user-accounts server feature is active when connecting from account client
- Account creation: Check that requested username contains no reserved characters at server and client
- If new game options require a certain version, don't warn unless the required version
  is newer than `1.1.17` (released November 2012).


## `1.1.18` (build OV20130402)
- Reset board: Keep player chat text; Confirm before restarting after end of a practice game
- Chat text field: Word-wrap long lines
- Don't limit the number of simultaneous practice games
- 6-player board: Focus cursor on input field when the chat window expands; scroll chat/game text to bottom when it shrinks
- If saving completed games to db, save if any human players, even if some have left/rejoined
- Bugfix: Client creating a game on a server newer than itself might show a second New Game Options window
- In-game "Game Options" button: If an info window's already visible, show it instead of making another one
- Server `--help` message: Sort game option keynames alphabetically
- If new game options require a certain version, don't warn unless the required version
  is newer than `1.1.13` (released November 2011).


## `1.1.17` (build OV20121212)
- Road Building: Player may skip (cancel) placing second free road, if they want to use just one road piece
- Road Building: While placing first free road, don't enable Cancel in popup menu
- If jar client can't connect to server, returns to first panel, with buttons to connect or practice
- If try to start server in JSettlers.jar, but port already in use, show message instead of exiting immediately
- If server's debug commands are on, warn at connect
- Get Practice Game options from practice server, not from most recently started game
- If join a server after a practice game, re-enable name and password fields
- Chat text field: If a long line is truncated, keep the rest of it in the textfield
- Debug commands: dev cards: Send card type numbers with help message
- If server rejects bot's dev card play, bot sees that and tries a different move
- When player leaves game, don't send hostname to all players
- Server DB setup script: Ignore net errors when running script and exiting
- If server DB is empty, use default parameters for all bots
- Server constructors: throw exceptions instead of System.exit


## `1.1.16` (build OV20121027)
- Bugfix: `1.1.15` can't start practice games
- If jar client loses server connection, returns to first panel, with buttons
  to connect to a server or practice


## `1.1.15` (build OV20121021)
- Bugfix: Occasional hangs creating new game, when old game isn't yet cleared
- Bugfix: Hangs on mac osx 10.7, 10.8 after a few minutes (SnippingTextArea) - thanks olivierdeckers
- Server command line simplified: port number, max conns, db info now optional
- Can save all completed game results in database, with new option:
	`-Djsettlers.db.save.games=Y`
- Server db property for jdbc driver jar file: `-Djsettlers.db.jar=sqlite-jdbc-3.7.2.jar`
- Server db easy setup script options:
	`-Djsettlers.db.url=jdbc:sqlite:jsettlers.sqlite`  
	`-Djsettlers.db.script.setup=../src/bin/sql/jsettlers-tables.sql`
- Server db sqlite driver URLs updated in readme


## `1.1.14` (build OV20120930)
- Game can require more than 10 Victory Points to win (new game option "VP")
- Don't force-end bot turn if waiting for human discard
- Discard dialog has "Clear" button (sourceforge bug# 3443414)
- Show 'Server is ready' message at end of initialization
- At server shutdown, try to disconnect from database (helpful for sqlite)
- Debug commands are off by default, except practice games; you can enable them with:  
	`-Djsettlers.allow.debug=Y`
- Split out sql from README, add indexes (Chad McHenry mchenryc in 2005 cvs)


## `1.1.13` (build JM20111101)
- Game name maximum length is 30, was 20 previously
- Allow player to undo their last bank trade, if the undo is the very next thing they do,
     by trading the same resources back. For example, give back 1 brick to get back 3 sheep.
- Dice number layout is now clockwise or counterclockwise from 1 of
     several corners; previously always the same corner same direction.
- Show your player's total resource count (Rowan idea)
- 6-player board: New game option "PLB" allows using this board with 2-4 players
- 6-player board: Chat ease of use: Focus on text input field when any text area is clicked;
     to put the cursor in the text areas instead of the input field, click there again.
- Remember the player checkboxes chosen in previous trade offer
- If new game options require a certain version, don't warn unless the required version
     is newer than `1.1.08` (released January 2010).
- Warn on server startup if robots take up most of maxConnections
- On server startup, show each property's description
- If the graphical PlayerClient starts a server, the "server is running" text on-screen
     now also says "Click for info" (D Sawyer idea)
- New debug command for robots:  `botname:print-vars`
- If server forces a robot to end its turn, will print the bot's brain status
      variables and last two turns' received messages before it forces the end.
- If game is in progress, joining/leaving people also announced in chat area (less clutter there)
- Don't echo info commands like `*STATS*` to all players
- Add current total connection count to `*STATS*` (including connections not yet named)
- When clients arrive or depart, show both the named & total current connection count
      on console "(7,9)"; previously showed only named connections "(7)"
- Bugfix: If observer closes the game window, shouldn't ask them if want to keep playing
- Bugfix: Show "(cannot join)" in client's game list for unjoinable games sent when client connects
- Bugfix: Truncating player name, don't drop the first character
- New game option backwards-compatibility framework: allows use of some new game options (like PLB)
      with older clients, by changing related option values (like PL) sent to those old clients.
- Rename `SOCGame.isLocal` field to `.isPractice`
- License upgrade to GPL v3


## `1.1.12` (build JM20110122)
- Don't show hovering road/settlement/city if player has no more pieces
- Feedback if 'Road Building' clicked but 0 roads left
- Lock/unlock button for robot seats: add tooltip, fix label when first shown
- Bugfix: Robot 'No thanks' displays after bank trade
- When 6-player board's window loses focus, un-expand the chat area
- Clearer indication of when client is running a TCP server;
     can click the new "Server is Running" label for a popup with details.
- If game has observers, list them when client joins
- For debugging, new "Free Placement" mode; see README.developer
- Further encapsulate board coordinate encoding
- Javadocs and other explanations of board coordinate encoding


## `1.1.11` (build JM20101231)
- Popup to confirm before you move the robber onto your own hex
- Show robber's previous position on the board
- Robots: Force robot turns to end after several seconds of inactivity
- Bugfix: "Restart" button wasn't enabled if game ends after special build
- Bugfix: Couldn't place initial road on 6-player board's northernmost edge
- Fix infinite loop when robot leaves during game setup
- Game last-action time tracked, to detect idle games
- Debug commands now case-insensitive
- Per-game messages indicated by new interface SOCMessageForGame


## `1.1.10` (build JM20100613)
- Game owner tracked at server
- Security: Limit the maximum simultaneous games/chat channels created per client:
	- Once a game/channel is removed (all members leave), they can create another.
	- Defaults are 5 games, 2 channels.  Use these properties to change the default:    
	`jsettlers.client.maxcreategames`  
	`jsettlers.client.maxcreatechannels`


## `1.1.09` (build JM20100417)
- 4-player board: crisper graphics (images from 6-player board)
- Practice games don't expire (Rowan H idea)
- Show rounds remaining for "roll no 7s during first n turns" (Rowan H idea)
- When moving robber and choosing a victim, popup shows their # VPs
- 6-player board: Always allow to request special build, even if no resources.
     Also allowed at start of own turn, only if not rolled or played card yet,
     and not when you are the first player taking your first turn.
- 6-player: During Special Building Phase, a player can ask to Special Build after
     the phase has begun, even if this means we temporarily go
     backwards in turn order.  (Normal turn order resumes at the
     end of the SBP.)  The board game does not allow this out-of-order building.
- 6-player robots: Slow down a little: Pause 75% of 4-player's pause duration, not 50%
- At end of game, hilight winner with yellow arrow
- At end of game, show number of rounds, along with time elapsed and your resources rolled
- Game options: Change of wording in minimum-version warning: ("friendly" format)  
	from: Client version 1107 or higher is required for these game options.  
	to :  Client version 1.1.07 or newer is required for these game options.
- Double-clicking your face icon, or many rapid clicks, brings up the Face Chooser
- Allow 3rd-party Robot AIs, via new rbclass param in IMAROBOT message, SOCClientData.isBuiltInRobot
	Print robot type on connect (built-in, or rbclass name)
- Fix: Ask 2nd practice game options, when 1st is over but its window still showing
- Fix: robots: Handle CANCELBUILDREQUEST cleanly during states PLAY1 or SPECIAL_BUILDING
- Fix: For game's 1st client, set game.clientVersionLowest (was always 0 before now)
- 6-player window: Before expanding chat area when mouse enters it,
	wait 200 ms (not 100 ms) in case mouse is just passing through.
- Database: Hints on setup and usage of other db types in README.txt
- Database: default jdbc driver changed to com.mysql.jdbc.Driver,
	allow other db types via java properties (see README.txt)
- Database: troubleshooting: print error message details when the driver is
	available, but the database couldn't be accessed or loaded.
- When running local server: Main panel: Show version, buildnum in tooltip
- Command line: Error if dashed arguments appear after port/maxconns/db params
- Command line: Allow -Djsettlers.option=value syntax (mchenryc)
- Command line: Auto-start robots when the server starts, with this parameter:  
	`-Djsettlers.startrobots=7`
- Debug assist: SOCBoardLayout2 prints array contents
- Debug assist: Connection, LocalStringConnection +toString()
- README.developer: Coding Style section


## `1.1.08` (build JM20100112)
- 6-player board, with Special Building Phase rule
- Can now sometimes reconnect after connection to server is lost,
     when message "A player with that nickname is already logged in" appears.
- Smaller, cleaner building panel
- Rotated-board mode, to make it easier to fit a larger board
- Re-word counter offer text to: Give Them / You Get
- Cleaner scaled graphics: Draw hex dice-number circles on hex, instead of GIFs.
- Chat text prompt ("type here to chat") cleared when clicked (D Campbell idea)
- Fix button redraw for Discard, Year of Plenty popups on OSX
- Fix new-game options bg color on OSX Firefox 3.5+
- BoardPanel faster redraw: cache image of board without pieces
- BoardPanel javadocs explain nodeMap and initNodeMapAux
- SOCRobotBrain refactor some message-handlers out of run() (C McNeil idea)
- Old version history (pre-sourceforge): Added file src/docs/old-updates-rsthomas.html found on web at http://jrh-xp.byu.edu/settlers/updates.htm


## `1.1.07` (build JM20091031)
- Per-game options framework, including these options:
	- PL  Maximum # players (2-4)
	- RD  Robber can't return to the desert
	- N7  Roll no 7s during first # rounds
	- BC  Break up clumps of # or more same-type ports/hexes
	- NT  No trading allowed
- Re-word counter offer text
- Hide trade offer after rejecting counteroffer (John F idea)
- Allow debug commands in practice games
- New applet parameter "nickname" for use with dynamic html (Rick Jones idea)
- Framework for parsing "-" / "--" options at server commandline
- Refactor per-turn resets from many places to new game.updateAtTurn()
- GameList kept at server/client
- Bugfix: Could sit down at 2 positions due to network lag
- Rescaled board hex graphics now fall back to polygons if problem occurs
- Removed unused hex graphics from soc/client/images (clay0-5.gif, misc0-5.gif, ore0-5, sheep0-5, wheat0-5, wood0-5)
- Fewer disconnect-reconnect debug messages from robots during idle hours
- Don't cover board with 'choose player' popup (Rowan H idea)
- AskDialog supports multiple lines with "\n"


## `1.1.06` (build JM20090601)
- Based on 1.1.04's code
- Monopoly reports (privately) number of resources stolen to each victim
- Reset practice game, at end of game: New randomly-selected robots, instead of same robots each time
- STATUSMESSAGE can now carry an integer status value
- Track and understand client version starting from connect time, not just from joingame time.
- Can deny entry to individual games based on client's version (ex. client too old to understand a recent game feature, like 6 players)
- Fewer debug messages from robots during idle hours
- Many javadocs added
- Bugfix: Hangs on mac osx 10.5 after a few minutes (SnippingTextArea)
- Bugfix: After disconnect/rejoin, trade offer panel overlays your controls
- Bugfix: "Start a local server" ignored port-number textfield, was always default port
- Bugfix: harmless NullPointerException in SOCBoardPanel.setHoverText for getFontMetrics


## `1.1.05` (reverted before `1.1.06`)
JSettlers 1.1.05 had been under development (build 2008-09-13) but its direction is being re-considered.
Further development is based on 1.1.04.
- Use Log4j 1.2, vs previous homegrown soc.debug/disableDebug


## `1.1.04` (build JM20080906)
- Bugfix: Cancelling 2nd initial settlement, other players lost resources (SOCPlayer)
- Bugfix: Don't disable "play card" button after buying or playing a card (SOCHandPanel)
- Bugfix: Sometimes, "hovering" road or settlement wouldn't show during initial placement (SOCBoardPanel)
- Give player's win/loss count at end of game, unless first game (new class SOCClientData)
- Add StringConnection.appData, to support SOCClientData
- Javadoc adds/updates


## `1.1.03` (build 2008-08-26)
- Reset board: Bugfix: Practice games server version-check
- Don't show hovering road/settlement/city unless player has the resources
- "Play card" button: Disable after playing a card; Enable only at start of turn, not after buying a card
- Bugfix: At end of game, client sometimes incorrectly showed player 0 (Blue) as winner
- Javadocs clarify SOCPlayerClient local TCP vs practice server
- Add minor items to TODO in README.developer


## `1.1.02` (build 2008-08-17)  http://nand.net/jsettlers/devel/
- Reset board: If human leaves game before reset, lock their seat against robots
- Bugfix: Robot disconnect/reconnect version reporting
- Add minor items to TODO in README.developer


## `1.1.01` (build 2008-08-12)  http://nand.net/jsettlers/devel/
- Bugfix: If player loses connection while voting for board reset, the vote never completes
- Bugfix: Reset vote message format (from recent refactoring)
- Version number dynamic from properties file, not hardcoded in soc.util.Version
- Utility method SOCMessage.getClassNameShort for cleaner debug-output in template classes' toString


## `1.1.00`(build 2008-08-09)  http://nand.net/jsettlers/devel/
- Development at new site, sourceforge project appeared abandoned in 2005
- Much more visually responsive to game state
- User-friendly
	- Can right-click on board to build, right-click ports or resource squares to trade  [sf patch 1905791]
	- Can right-click face to choose a new face [sf patch 1860920]
	- Popup dialog buttons wrap if window too narrow
	- Robber doesn't disappear when must be moved, it just "ghosts" [sf patch 1812912]
	- Other minor improvements
- Local "practice-game" mode, if network connection or server is unavailable
- Play with 2-4 players, no longer requires 4
- Larger graphics on board, resizeable for higher-resolution screens [sf patch 1929452, based on images and code of rbrooks9's sf patch 1398331]
- Ability to reset board, during or after game  [sf feature req. 1110481]
- Can cancel and re-place initial settlement, if you haven't yet placed the road  [sf patch 1824441]
- More robust handling if client's connection to server is lost, even if current player
- Automatic dice roll after 5 seconds, if you have no playable card  [sf patch 1812254]
- At end of game, show hidden VP cards for all players  [sf patch 1812497]
- At end of game, give game duration and total connection time
- Announce when longest road/largest army is stolen
- Road-building allowed with 1 road [sf patch 1905080]
- Can win only on your own turn; if not your turn, must wait
- Less clutter in scrolling message area
- Confirm quit before closing window
- Show pieces when rejoining after lost connection
- Attempt to end turn, if current player leaves the game
- Client,server versioning; also add BUILDNUM property
- Can double-click jar for local server hosting (or run w. no arguments); player GUI will ask for IP and port#
- Robot bugfix, now will re-try if makes a bad piece placement
- More advance warning when game will soon expire
- Hilight who won when game is over
- Reminder to place 2 roads with road-building card
- Reminder to only play 1 card per turn
- Reminder when VP cards are played
- Trade offer's checkboxes track current player
- New graphics: images/robot1.gif; Removed obsolete: images/arrowL.gif, arrowR.gif
- Other sourceforge patches applied:
	- 1816668 jdmonin AWT debug help
	- 1816605 jdmonin Patch for #997263 cannot place road during game start
	- 1816581 jdmonin Fix server treater startup race
	- 1812257 jdmonin Debug help, minor comments
	- N/A     sfhonza (John Vicherek) "Swinging" number of resources, http://john.vicherek.com/jsettlers-1.0.6.swing_resources.patch
	- 1088775 drichardson (Douglas Ryan Richardson) [1039250] Auto-rejecting impossible offers; Make accept button invisible when user cannot accept offer


## Older versions:

These older releases were in a separate cvs repo at sourceforge
maintained by Robert S Thomas and Chad McHenry.

For historical reference, Jeremy Monin has converted that repo to git:
https://github.com/jdmonin/JSettlers1


## `1.0.6` (build 2004-11-17)  http://sourceforge.net/projects/jsettlers
- Fixed the same PORT property error in the Account client
- Fixed bug which could allow modified clients to invoke admin
  commands (`*STOP*`, `*KILLCHANNEL*`, etc) (Lasse Vartiainen)
- Fixed 920375, 1022157: mysql-connector-3.x fails: version 2.x works
  (Mezryn)
- Fixed 1060651: Bots crash if database backend is used (Jack Twilley)
- Moved more SQL error handling and reconnecting from SOCServer to
  SOCDBHelper correcting potential errors like 1060651


## `1.0.5` (build 2004-06-12)  http://sourceforge.net/projects/jsettlers
- Fixed an error introduced into the applet initialization which kept
  the PORT property from being read properly


## `1.0.4` (build 2004-06-10)  http://sourceforge.net/projects/jsettlers
- build.xml file added for Ant builds
- soc.util.Version class added so both build files and source code get
  version and copyright info from build.xml. Clients and server updated
- Build process creates two jar files: one for client, one for server
- README updated for jar file invocation, with additional sections for
  intro, requirements, hosting a server, and development
- Fix for inconsistent game state when players leave a game.
- Divider in chat window cannot be moved off-screen
- Text of game chat now correctly scrolls to bottom of text.
- Rewrite of much of the display code to address continuing display
  issues. Methods which directly manipulate GUI components can cause
  race conditions, and are now never called from main networking
  thread.
- Removed calls to deprecated methods
- Images can now be loaded from files (on server or not) or from
  within jar.


## `1.0.3` (build 2004-03-29)
- Continuing to fix the display bug in the SOCPlayerClient


## `1.0.2` (build 2004-03-26)
- Fixed display bug (again) in the SOCPlayerClient when run as a stand
  alone.


## `1.0` (build 2004-03-14)
- First release. See the README file for how to setup a server and
  robot clients.


## Older versions

This chapter contains the contents of the old `old-updates-rsthomas.html` file
written by Robert S. Thomas. It's kept here for historical reference. The
contents are preserved as much as possible, the formatting has been adapted
to Markdown format where possible.

### 2004-03-15

I have recently created a SourceForge project called
[jsettlers](http://sourceforge.net/projects/jsettlers/) to
maintain the Java Settlers code base. There you can access a copy of my
dissertation which describes how the system as well as the bots work.
Also, you can download the Java Settlers class files as well as brief
instructions on how to run your own server. In addition, I have made the
source code available under the [Gnu Public License](http://www.gnu.org/copyleft/gpl.html). You
can access it using CVS at cvs.sf.net/cvsroot/jsettlers. If you are
interested in being part of a development team to continue improving Java
Settlers, please let me know.

### 2002-11-21

In order to fight the problem of the server
getting clogged with dead games, I've implemented a time limit system for
all games. When a game is created it has a lifetime of 90 minutes. Anyone
in the game can check how much time is remaining by typing `*CHECKTIME*`.
When the game only has 5 minutes left a warning will be issued to the
people in that game. To extend a game, simply type `*ADDTIME*` to add
another 30 minutes. This can be done at any time. Hopefully this will
result in a more stable server with less lag.

### 2002-10-17

I've had a number of requests recently for a
solution to the problem of how to deal with obnoxious players. As a quick
fix, I've added a way to ignore the chat messages from other players. Here's how it works:

- To ignore another player, type `\ignore <nickname>`
Where `<nickname>` is the name of the person you want to ignore.
This will add their name to the list of people you're ignoring.
- To stop ignoring a player, type `\unignore <nickname>`
This will remove their name from your list.

These commands work in both game and channel windows and the list will be maintained as long as you are connected to the server. If the commands aren't working, it's probably because you're not using the most recent version of the client. To get the most recent version, simply close your web browser and then run it again to load the Java Settlers page. The latest version of the client should automatically be downloaded to your computer.

If you're having trouble loading the client (you only see a grey box when you load the page), you need to update your java plug-in by going here. After doing that, restart your computer and you should be able to access the site again.

### 2002-04-13

I'm trying out some variations of the robot decision making algorithms. The 'bots have strange suffixes
added to their names so I know which algorithms each one is running.

### 2002-02-15 

I figured out a way to make scroll bars work correctly on both Mac and PC, so now the interface has
them. I also modified how the face button works. If you click on the right
side of the face, it will advance to the next one. If you click on the
left side, it will go back. And I added some new faces, so check 'em out!

### 2001-08-30

I've added an account system to the site. *It is completely optional.* If you go to the
[account creation page](http://settlers.cs.northwestern.edu/account.html)
and make a new account, you will need to enter you
password when you use the system. The benefit of creating an account is
that no one will be able to use your nickname without the password.

### 2001-08-03

I've set up some scripts to restart the server every day at 4:00am CST. This is a temporary fix for
any bugs that take more than a day to manifest.

### 2001-07-18

Fixed a couple bugs in the 'bot strategy code. 

### 2001-07-16

Now the server will list any victory point cards that the winner has when he or she wins. 

### 2001-07-02

I made the seat lock button smaller so that it doesn't cover the counter offer buttons. 

### 2001-07-01

Fixed some more bugs and I've added a new feature. Now when you sit at a game you will see a button in
the other players' panels labled "Lock This Seat" or "Unlock This Seat".
This button will only show for players that are 'bots. If you lock a seat,
that prevents other people from booting the 'bot and sitting down. I added
this because people were requesting a function that would make games
private, and also for a way to boot people. I don't really like the idea
of booting people, so this is a compromise. Let me know what you think.

### 2001-06-28

Still working on some bugs in the networking code, but I think it's getting better. I also added a cancel button on the counter offer box. 

### 2001-06-27

Joseph Landry (jal) read my FAQ about the randomness of the numbers and sent me an improved formula to get a better
distribution. I thought I would put his email here just in case anyone else has made the same mistake I did:

Your FAQ page says that your random number generator is

``` java
int die1 = (int)(Math.round(Math.random() * 5.0) + 1);
int die2 = (int)(Math.round(Math.random() * 5.0) + 1);
int currentDice = die1 + die2;
```

`Math.random()` produces a number between `0` and `0.999` correct?
(I'm only printing to 3 decimal places for all this)
 
Then the resultant numbers passed to Math.round() that range from `0 to 4.999`

    0.000 - 0.499 -> 0 + 1 = 1
    0.500 - 1.499 -> 1 + 1 = 2
    1.500 - 2.499 -> 2 + 1 = 3
    2.500 - 3.499 -> 3 + 1 = 4
    3.500 - 4.499 -> 4 + 1 = 5
    4.500 - 4.999 -> 5 + 1 = 6
 
As you can see from this chart, the 1 and 6 are only half as likely to
get rolled as 2,3,4,and 5.
 
Shouldn't your formulas be...

``` java
int die1 = (int)(Math.round(Math.random() * 6.0 + 0.5) ;
int die2 = (int)(Math.round(Math.random() * 6.0 + 0.5) ;
int currentDice = die1 + die2;
```

This produces numbers passed to `Math.round()` that range from `0.5` to `6.499`
 
    0.500 - 1.499 -> 1
    1.500 - 2.499 -> 2
    2.500 - 3.499 -> 3
    3.500 - 4.499 -> 4
    4.500 - 5.499 -> 5
    5.500 - 6.499 -> 6
 
Now all numbers are evenly distributed.

Thanks for the help Joe!

### 2001-06-26

Fixed some more bugs so that the server is more
stable. I also added a FAQ list. There is a link to it on the front page.
You might have noticed that some new faces have been added to the
interface. I didn't create these, actually someone who uses the site sent
them to me, and I think they're great! If you would like to add more faces
to the collection, all you need to do is make a 40 by 40 pixel gif with a
transparent background and email it to me. Then you'll be able to choose
the face that you created when you play, and other players will get to
appreciate your skill as an artist. ;)

### 2001-06-21

As promised, I've updated the negotiation code
for the 'bots. They will now only make offers that they think another
player will take. This cuts down the number of offers they make, and their
offers make a bit more sense. Also, they will only try to make offers to
players that they think have what they want. Sometimes they will make an
offer to you even if you don't have what they're asking for. This is
because they will loose track of what you have if you discard cards, or
get robbed. One more thing, just because a 'bot rejects your first offer
that doesn't necessarily mean that they don't have what you want. Try
making the deal better and they might take it.

### 2001-06-17

I'm trying out a new addition to the interface. Now when an offer is presented, you will have three options: Accept, Reject, and Counter. The Counter button allows you to easily make a counter offer. If you have any comments either good or bad about the new button, please let me know.

Note: I'm still running the old 'bot code which doesn't react to counter offers, so I would NOT recommend making counter offers to 'bots. Very soon I will have new 'bots that will make and consider counter offers. 

### 2001-06-13 (later that day)

I need to fix some timing bugs that only showed up when I
had a bunch of people using the system. In the mean time I'll run the old
faster 'bots.

### 2001-06-13

Modified the trading algorithm so that robots will make counter offers rather than just saying "That deal isn't good for me.". The result is that the robots reach an agreement or an impass faster with fewer offers made. Also, the experiment is over and all robots are using the same code now. 

### 2001-05-31

Ok, this is a big update. I fixed a bunch of bugs and I changed the trading algorithm in a major way. Now the 'bots will make multiple offers if it thinks that you want them. The way you signal to the 'bots that you're willing to sell but are waiting for a better deal is to say something like, "Gimme a better deal." before you hit the Reject button. Actually, you can say anything as long as it has the word "deal" in it, and you'll have conveyed the message. If the 'bot has other deals in mind, it will put them up. You can also make counter offers to the 'bots for a similar effect. Another addition is that the 'bots will give some feedback as to why they rejected an offer. This may get annoying, so I might change it in the future. Now on the to-do list is to have some way to communicate better with the 'bots so that they don't just rattle off a series of offers. Oh, I'm also doing an experiment, so some of the bots have the new trading stuff, and other's do not. It should be obvious which is which when you play against them. 


### 2001-05-08

Fixed some bugs. 

### 2001-05-06

I've updated the strategy component for the 'bots one last time. I think they play better than they did before, but because their trading algorithm is so dumb, it's hard to tell. Next step is to improve the trading algorithm. Then after that, I'll write my dissertation and be in the home stretch. 

### 2001-04-25

Changed the strategy for the bots again, but now they play worse. I'll fix it as soon as I get some time to program again. Also, still haven't figured out what is causing the bots to stop 

### 2001-04-06

Changed the strategy for the robots in a major way. It's not quite finished yet, but I thought I would
let it loose on the public anyway because it plays very differently. I
also added some code to bring back dead robots, so there should be fewer
times when you can't get a robot to play.

### 2001-03-21

Did some minor cosmetic stuff. The robber is drawn a little to the right, so you can read the number on the hex. Also the server will tell you what dice were rolled instead of just the sum. 

### 2001-03-11

I fixed a bunch of bugs including (hopefully) the longest road bug. Big thanks to all the people who sent me bug reports! 

### 2001-03-06
Trying something new in the networking code. Removed the game status code for now. 

### 2001-03-05

I've cleaned up some of the code that the 'bots use to decide where to build. This should make them hang less often. Also,
I'm looking for a bug in the code that calculates Longest Road. If you are
playing a game and the wrong player has longest road, please open your
Java Console, clip 10 to 20 lines from the output and email it to me along
with a description of what happened in the game just before the bug
happend. If you can send a screen shot too that would be helpful. I know
there's a bug somewhere, but I haven't been able to reproduce it, so maybe
I can find it with your help. Thanks! I've also put the game status code
back in to see if it will crash the server again. I'm thinking that it
will, but it will also help me find any stray deadlock problems that are
left in the network code.

### 2001-02-21

Wow, traffic on the server is increasing and therefore it's crashing more
often. I'm trying an experiment by removing the game status feature that
was next to the name of the game. I think this might help because I was
broadcasting the game info across all of the connections a lot, and by
removing it I hope to cut the ammount of message traffic that the server
has to deal with. I really like that feature though, so I might work on a
way to get the same functionality without using broadcast. Hopefuly this
change will allow the server to stay up longer because I can't see where
the problem is. It's not running out of memory, and I can't find any
deadlock conditions. Hmm...

### 2001-02-19 (later that day)

Ok, I just fixed a bug where if a game was started and a player sat and then left, no one could sit in that spot. The game server has been running for over 5 hours now without locking up, so I'm taking that as a good sign. 

### 2001-02-19

I'm still trying to fix the latest major bug in the server, and therefore the server will be going down a lot. Thank you for your patience during this rough period. 

### 2001-02-16

Hello Settlers playin' folks! I'm sorry the server has been down for a bit. I found a nasty deadlock condition and needed a day to work out the problem. I think I got it, but the real test is running it for a day with lots of people connecting, so here we go (cross your fingers). 

### 2001-02-12

In response to your feedback, I've modified the game list to display whether or not robots are playing in a particular game. A '#' next to a score means that a robot is in that seat. A 'o' next to a number means a person is in that seat.

Another change I've made is with how the robots trade. Now thay will only make offers to players that they think can actually give them what they want. So now you won't see robots offering to trade with players that have no resources. For those that are curious about how much information the robots have, they rely on the exact same information that human players use. They watch the dice and can see the resources being handed out. They can't see things like what resources were discarded after a roll of a 7, or what resource was stolen from another player. So they may not offer to trade with you even though you have what they want. If this happens, try making a counter offer. They'll probably take it as long as they don't think you're about to win.

One more thing. I've made it so that you can't boot a robot in the middle of its turn. This should cut down on the number of hung games. 

### 2001-02-09

Added a new feature to the game list. Next to each game you will see something like this: [2 2 3 4]. This is a list of the scores for the players in that game. If you see a "-", that means that a seat is open. I'm hoping this will help poeple find games with empty seats easier. Also you can see how far a game has progressed in case you want to join a game that has just started. 

### 2001-02-07

Fixed some bugs and modified the robots to have a stronger end-game strategy.

### 2001-01-29

The computer players can now trade. The algorithm they use to decide what offers to make and accept isn't very
sophisticated at all. I just wanted to make sure that the trading
mechanism worked first before making it "smart". If the 'bots reject your
offer, it's because either they don't have what you want, they don't want
to give up what you want, or they think you're winning. You can tell when
they think you're winning when they stop offering trades to you. Also, all
of the code for the game server and computer players is running on new
faster hardware. In the queue is improving the players end-game strategy,
improving the initial settlement placement, adding the ability to boot
human players, and of course improving the trading algorithms.

### 2001-01-16

Fixed some more bugs and improved the algorithm that trades with the bank.

### 2001-01-12
Whew! It's been a long time since the last update. This update is just bug fixes. The 'bot's should be a little faster and smarter, but not much. Next I'll be improving the 'bot strategy and adding trading.

### 2000-09-21

Mostly new code for the bots. Features include:

- Threat detection
- Ability to estimate how close a player is to winning
- Faster execution
- A simple notion of longest road potential
- Seperate strategies for the beginning, middle, and end game.

Right now, the end game strategy isn't implemented, so the bot's may give up near the end. Also, things like the initial settlement placement and robber code haven't been updated to use the new code, so the bot's play may be a little strange.

Things to do:

- End game strategy
- Use new information to make better decisions on initial placement
- Add code to watch the lead player and look for ways to slow him down
- Do a first pass at negotiation
- Maybe have it make comments

### 2000-08-04

Computer doesn't discard at random anymore. Now it throws away resources it can't use right away, and after that, resources that are easier for it to get. 

Here is current to-do list for the computer players:

- Have them trade with other players. This includes:
	- Initiating as well as taking offers
	- Evaluating the worth of the trade (is it as good for me as it is for the other guy)
	- Using the chat window as well as the trading tool
- More sophisticated planning:
	- Evaluate moves that are multipurpose, like building a road that gives you longest road and sets you up for a good settlement
	- Pay attention to where there is a "race" with another player
	- Consider building extra roads or knights to secure longest road or largest army
	- Do things to thwart or delay other player's plans
- Use the chat window:
	- Trash talking
	- Commentary
	- Convincing players to do things like cut off a longest road, etc

### 2000-08-02

The computer players can now use Development cards. Also, they play a little slower because I
expanded their planning code, so please be patient.

### 2000-06-12

The computer uses some strategy when moving the robber, rather than just moving it randomly.

### 2000-06-08

- The computer does a better job of deciding where to build.
- Added a seperate window for chat messages.
- Fixed a scrolling problem with Netscape browsers.
- Fixed a problem where people watching the game couldn't see trade offers.
- You can now access the server multiple times from the same computer.
  You're on your honor not to abuse this for cheating.

### 2000-05-15
The computer players will now trade with the bank and any ports that they might be on. Also sped up the algorithm that determines who has the longest road. 

### 2000-05-10
Computer players do a better job of building. Still working on getting the computer to trade with the bank and ports. 

### 2000-05-03
Now the computer players can build. It's not great, but its a start. I'm currently working on better algorithms for where to build, and getting the computer to trade with the bank and ports.  <|MERGE_RESOLUTION|>--- conflicted
+++ resolved
@@ -13,7 +13,6 @@
 - Major refactoring: Game data types, etc, thanks to Ruud Poutsma
 
 
-<<<<<<< HEAD
 ## `2.7.00` (build JM2022xxxx)
 - Currently being developed
 - Client:
@@ -21,11 +20,11 @@
 	    - `*STATS*`: De-clutter player resource trade stats output
 	        - If hasn't made trades of a type, show "None" instead of all 0s
 	        - 2:1 ports: Show as `4 -> (0, 0, 0, 1, 1)` instead of `(0, 0, 4, 0, 0) -> ...`
-=======
+
+
 ## `2.6.10` (build JM20220705)
 - Server:
 	- At end of game, also show players their resource trade `*STATS*` if client is v2.6.00 or newer
->>>>>>> c5141056
 
 
 ## `2.6.00` (build JM20220612)
